--- conflicted
+++ resolved
@@ -148,11 +148,7 @@
             raise forms.ValidationError("Please provide a referenced RFC and a referencing Internet-Draft")
 
         rfc = self.cleaned_data['rfc']
-<<<<<<< HEAD
-        if not rfc.is_rfc():
-=======
         if rfc.document.type_id != "rfc":
->>>>>>> 9bf0063f
             raise forms.ValidationError("Cannot find the RFC: " + rfc.name)
         return rfc
 
