--- conflicted
+++ resolved
@@ -173,15 +173,9 @@
         v_err_pairs = []
         rfc = self.cleaned_data['rfc']
         drafts = self.cleaned_data['drafts']
-<<<<<<< HEAD
         for d in drafts:
             if RelatedDocument.objects.filter(source=d, target=rfc, relationship_id='downref-approval'):
-                v_err_pairs.append(d.name + " --> RFC " + rfc.rfc_number())
-=======
-        for da in drafts:
-            if RelatedDocument.objects.filter(source=da.document, target=rfc, relationship_id='downref-approval'):
-                v_err_pairs.append(f"{da.name} --> RFC {rfc.document.rfc_number}")
->>>>>>> 106c67ec
+                v_err_pairs.append(f"{d.name} --> RFC {rfc.rfc_number}")
         if v_err_pairs:
             raise forms.ValidationError("Downref is already in the registry: " + ", ".join(v_err_pairs))
 
@@ -195,11 +189,8 @@
                     else:
                         v_err_refnorm = d.name
             if v_err_refnorm:
-<<<<<<< HEAD
-                v_err_refnorm_prefix = "There does not seem to be a normative reference to RFC " + rfc.rfc_number() + " by "
-=======
+                v_err_refnorm_prefix = f"There does not seem to be a normative reference to RFC {rfc.rfc_number} by "
                 v_err_refnorm_prefix = f"There does not seem to be a normative reference to RFC {rfc.document.rfc_number} by "
->>>>>>> 106c67ec
                 raise forms.ValidationError(v_err_refnorm_prefix  + v_err_refnorm)
 
 
