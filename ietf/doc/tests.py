import os
import shutil
import datetime
import json
import sys
if sys.version_info[0] == 2 and sys.version_info[1] < 7:
    import unittest2 as unittest
else:
    import unittest
from pyquery import PyQuery
from tempfile import NamedTemporaryFile
from Cookie import SimpleCookie
import urlparse

from django.core.urlresolvers import reverse as urlreverse
from django.conf import settings

import debug                            # pyflakes:ignore

from ietf.doc.models import ( Document, DocAlias, DocRelationshipName, RelatedDocument, State,
    DocEvent, BallotPositionDocEvent, LastCallDocEvent, WriteupDocEvent, NewRevisionDocEvent,
    save_document_in_history )
from ietf.group.models import Group
from ietf.meeting.models import Meeting, Session, SessionPresentation
from ietf.name.models import SessionStatusName
from ietf.person.models import Person
from ietf.utils.mail import outbox
from ietf.utils.test_data import make_test_data
from ietf.utils.test_utils import login_testing_unauthorized, unicontent
from ietf.utils.test_utils import TestCase

class SearchTests(TestCase):
    def test_search(self):
        draft = make_test_data()

        base_url = urlreverse("doc_search")

        # only show form, no search yet
        r = self.client.get(base_url)
        self.assertEqual(r.status_code, 200)

        # no match
        r = self.client.get(base_url + "?activedrafts=on&name=thisisnotadocumentname")
        self.assertEqual(r.status_code, 200)
        self.assertTrue("no documents match" in str(r.content).lower())

        r = self.client.get(base_url + "?rfcs=on&name=xyzzy")
        self.assertEqual(r.status_code, 200)
        self.assertTrue("no documents match" in unicontent(r).lower())

        r = self.client.get(base_url + "?olddrafts=on&name=bar")
        self.assertEqual(r.status_code, 200)
        self.assertTrue("no documents match" in unicontent(r).lower())

        r = self.client.get(base_url + "?olddrafts=on&name=foo")
        self.assertEqual(r.status_code, 200)
        self.assertTrue("draft-foo-mars-test" in unicontent(r).lower())

        # find by rfc/active/inactive
        draft.set_state(State.objects.get(type="draft", slug="rfc"))
        r = self.client.get(base_url + "?rfcs=on&name=%s" % draft.name)
        self.assertEqual(r.status_code, 200)
        self.assertTrue(draft.title in unicontent(r))

        draft.set_state(State.objects.get(type="draft", slug="active"))
        r = self.client.get(base_url + "?activedrafts=on&name=%s" % draft.name)
        self.assertEqual(r.status_code, 200)
        self.assertTrue(draft.title in unicontent(r))

        draft.set_state(State.objects.get(type="draft", slug="expired"))
        r = self.client.get(base_url + "?olddrafts=on&name=%s" % draft.name)
        self.assertEqual(r.status_code, 200)
        self.assertTrue(draft.title in unicontent(r))
        
        draft.set_state(State.objects.get(type="draft", slug="active"))

        # find by title
        r = self.client.get(base_url + "?activedrafts=on&name=%s" % draft.title.split()[0])
        self.assertEqual(r.status_code, 200)
        self.assertTrue(draft.title in unicontent(r))

        # find by author
        r = self.client.get(base_url + "?activedrafts=on&by=author&author=%s" % draft.authors.all()[0].person.name_parts()[1])
        self.assertEqual(r.status_code, 200)
        self.assertTrue(draft.title in unicontent(r))

        # find by group
        r = self.client.get(base_url + "?activedrafts=on&by=group&group=%s" % draft.group.acronym)
        self.assertEqual(r.status_code, 200)
        self.assertTrue(draft.title in unicontent(r))

        # find by area
        r = self.client.get(base_url + "?activedrafts=on&by=area&area=%s" % draft.group.parent_id)
        self.assertEqual(r.status_code, 200)
        self.assertTrue(draft.title in unicontent(r))

        # find by area
        r = self.client.get(base_url + "?activedrafts=on&by=area&area=%s" % draft.group.parent_id)
        self.assertEqual(r.status_code, 200)
        self.assertTrue(draft.title in unicontent(r))

        # find by AD
        r = self.client.get(base_url + "?activedrafts=on&by=ad&ad=%s" % draft.ad_id)
        self.assertEqual(r.status_code, 200)
        self.assertTrue(draft.title in unicontent(r))

        # find by IESG state
        r = self.client.get(base_url + "?activedrafts=on&by=state&state=%s&substate=" % draft.get_state("draft-iesg").pk)
        self.assertEqual(r.status_code, 200)
        self.assertTrue(draft.title in unicontent(r))

    def test_search_for_name(self):
        draft = make_test_data()
        save_document_in_history(draft)
        prev_rev = draft.rev
        draft.rev = "%02d" % (int(prev_rev) + 1)
        draft.save()

        # exact match
        r = self.client.get(urlreverse("doc_search_for_name", kwargs=dict(name=draft.name)))
        self.assertEqual(r.status_code, 302)
        self.assertEqual(urlparse.urlparse(r["Location"]).path, urlreverse("doc_view", kwargs=dict(name=draft.name)))

        # prefix match
        r = self.client.get(urlreverse("doc_search_for_name", kwargs=dict(name="-".join(draft.name.split("-")[:-1]))))
        self.assertEqual(r.status_code, 302)
        self.assertEqual(urlparse.urlparse(r["Location"]).path, urlreverse("doc_view", kwargs=dict(name=draft.name)))

        # non-prefix match
        r = self.client.get(urlreverse("doc_search_for_name", kwargs=dict(name="-".join(draft.name.split("-")[1:]))))
        self.assertEqual(r.status_code, 302)
        self.assertEqual(urlparse.urlparse(r["Location"]).path, urlreverse("doc_view", kwargs=dict(name=draft.name)))

        # other doctypes than drafts
        doc = Document.objects.get(name='charter-ietf-mars')
        r = self.client.get(urlreverse("doc_search_for_name", kwargs=dict(name='charter-ietf-ma')))
        self.assertEqual(r.status_code, 302)
        self.assertEqual(urlparse.urlparse(r["Location"]).path, urlreverse("doc_view", kwargs=dict(name=doc.name)))

        doc = Document.objects.filter(name__startswith='conflict-review-').first()
        r = self.client.get(urlreverse("doc_search_for_name", kwargs=dict(name="-".join(doc.name.split("-")[:-1]))))
        self.assertEqual(r.status_code, 302)
        self.assertEqual(urlparse.urlparse(r["Location"]).path, urlreverse("doc_view", kwargs=dict(name=doc.name)))

        doc = Document.objects.filter(name__startswith='status-change-').first()
        r = self.client.get(urlreverse("doc_search_for_name", kwargs=dict(name="-".join(doc.name.split("-")[:-1]))))
        self.assertEqual(r.status_code, 302)
        self.assertEqual(urlparse.urlparse(r["Location"]).path, urlreverse("doc_view", kwargs=dict(name=doc.name)))

        doc = Document.objects.filter(name__startswith='agenda-').first()
        r = self.client.get(urlreverse("doc_search_for_name", kwargs=dict(name="-".join(doc.name.split("-")[:-1]))))
        self.assertEqual(r.status_code, 302)
        self.assertEqual(urlparse.urlparse(r["Location"]).path, urlreverse("doc_view", kwargs=dict(name=doc.name)))

        doc = Document.objects.filter(name__startswith='minutes-').first()
        r = self.client.get(urlreverse("doc_search_for_name", kwargs=dict(name="-".join(doc.name.split("-")[:-1]))))
        self.assertEqual(r.status_code, 302)
        self.assertEqual(urlparse.urlparse(r["Location"]).path, urlreverse("doc_view", kwargs=dict(name=doc.name)))

        doc = Document.objects.filter(name__startswith='slides-').first()
        r = self.client.get(urlreverse("doc_search_for_name", kwargs=dict(name="-".join(doc.name.split("-")[:-1]))))
        self.assertEqual(r.status_code, 302)
        self.assertEqual(urlparse.urlparse(r["Location"]).path, urlreverse("doc_view", kwargs=dict(name=doc.name)))

        # match with revision
        r = self.client.get(urlreverse("doc_search_for_name", kwargs=dict(name=draft.name + "-" + prev_rev)))
        self.assertEqual(r.status_code, 302)
        self.assertEqual(urlparse.urlparse(r["Location"]).path, urlreverse("doc_view", kwargs=dict(name=draft.name, rev=prev_rev)))

        # match with non-existing revision
        r = self.client.get(urlreverse("doc_search_for_name", kwargs=dict(name=draft.name + "-09")))
        self.assertEqual(r.status_code, 302)
        self.assertEqual(urlparse.urlparse(r["Location"]).path, urlreverse("doc_view", kwargs=dict(name=draft.name)))

        # match with revision and extension
        r = self.client.get(urlreverse("doc_search_for_name", kwargs=dict(name=draft.name + "-" + prev_rev + ".txt")))
        self.assertEqual(r.status_code, 302)
        self.assertEqual(urlparse.urlparse(r["Location"]).path, urlreverse("doc_view", kwargs=dict(name=draft.name, rev=prev_rev)))
        
        # no match
        r = self.client.get(urlreverse("doc_search_for_name", kwargs=dict(name="draft-ietf-doesnotexist-42")))
        self.assertEqual(r.status_code, 302)

        parsed = urlparse.urlparse(r["Location"])
        self.assertEqual(parsed.path, urlreverse("doc_search"))
        self.assertEqual(urlparse.parse_qs(parsed.query)["name"][0], "draft-ietf-doesnotexist-42")

    def test_frontpage(self):
        make_test_data()
        r = self.client.get("/")
        self.assertEqual(r.status_code, 200)
        self.assertTrue("Document Search" in unicontent(r))

    def test_drafts_pages(self):
        draft = make_test_data()

        r = self.client.get(urlreverse("docs_for_ad", kwargs=dict(name=draft.ad.full_name_as_key())))
        self.assertEqual(r.status_code, 200)
        self.assertTrue(draft.title in unicontent(r))

        draft.set_state(State.objects.get(type="draft-iesg", slug="lc"))
        r = self.client.get(urlreverse("drafts_in_last_call"))
        self.assertEqual(r.status_code, 200)
        self.assertTrue(draft.title in unicontent(r))
        
    def test_indexes(self):
        draft = make_test_data()

        r = self.client.get(urlreverse("index_all_drafts"))
        self.assertEqual(r.status_code, 200)
        self.assertTrue(draft.name in unicontent(r))

        r = self.client.get(urlreverse("index_active_drafts"))
        self.assertEqual(r.status_code, 200)
        self.assertTrue(draft.title in unicontent(r))

    def test_ajax_search_docs(self):
        draft = make_test_data()

        # Document
        url = urlreverse("ajax_select2_search_docs", kwargs={
            "model_name": "document",
            "doc_type": "draft",
        })
        r = self.client.get(url, dict(q=draft.name))
        self.assertEqual(r.status_code, 200)
        data = json.loads(r.content)
        self.assertEqual(data[0]["id"], draft.pk)

        # DocAlias
        doc_alias = draft.docalias_set.get()

        url = urlreverse("ajax_select2_search_docs", kwargs={
            "model_name": "docalias",
            "doc_type": "draft",
        })

        r = self.client.get(url, dict(q=doc_alias.name))
        self.assertEqual(r.status_code, 200)
        data = json.loads(r.content)
        self.assertEqual(data[0]["id"], doc_alias.pk)
        

class DocDraftTestCase(TestCase):
    draft_text = """



Martian Special Interest Group (mars)                             P. Man
Internet-Draft                                            March 21, 2015
Intended status: Informational
Expires: September 22, 2015


                 Optimizing Martian Network Topologies
                      draft-ietf-mars-test-02.txt

Abstract

   Techniques for achieving near-optimal Martian networks.

Status of This Memo

   This Internet-Draft is submitted in full conformance with the
   provisions of BCP 78 and BCP 79.

   Internet-Drafts are working documents of the Internet Engineering
   Task Force (IETF).  Note that other groups may also distribute
   working documents as Internet-Drafts.  The list of current Internet-
   Drafts is at http://datatracker.ietf.org/drafts/current/.

   Internet-Drafts are draft documents valid for a maximum of six months
   and may be updated, replaced, or obsoleted by other documents at any
   time.  It is inappropriate to use Internet-Drafts as reference
   material or to cite them other than as "work in progress."

   This Internet-Draft will expire on September 22, 2015.

Copyright Notice

   Copyright (c) 2015 IETF Trust and the persons identified as the
   document authors.  All rights reserved.

   This document is subject to BCP 78 and the IETF Trust's Legal
   Provisions Relating to IETF Documents
   (http://trustee.ietf.org/license-info) in effect on the date of
   publication of this document.  Please review these documents
   carefully, as they describe your rights and restrictions with respect
   to this document.  Code Components extracted from this document must
   include Simplified BSD License text as described in Section 4.e of
   the Trust Legal Provisions and are provided without warranty as
   described in the Simplified BSD License.

   This document may contain material from IETF Documents or IETF
   Contributions published or made publicly available before November
   10, 2008.  The person(s) controlling the copyright in some of this



Man                    Expires September 22, 2015               [Page 1]

Internet-Draft    Optimizing Martian Network Topologies       March 2015


   material may not have granted the IETF Trust the right to allow
   modifications of such material outside the IETF Standards Process.
   Without obtaining an adequate license from the person(s) controlling
   the copyright in such materials, this document may not be modified
   outside the IETF Standards Process, and derivative works of it may
   not be created outside the IETF Standards Process, except to format
   it for publication as an RFC or to translate it into languages other
   than English.

Table of Contents

   1.  Introduction  . . . . . . . . . . . . . . . . . . . . . . . .   2
   2.  Security Considerations . . . . . . . . . . . . . . . . . . .   2
   3.  IANA Considerations . . . . . . . . . . . . . . . . . . . . .   2
   4.  Acknowledgements  . . . . . . . . . . . . . . . . . . . . . .   3
   5.  Normative References  . . . . . . . . . . . . . . . . . . . .   3
   Author's Address  . . . . . . . . . . . . . . . . . . . . . . . .   3

1.  Introduction

   This document describes how to make the Martian networks work.  The
   methods used in Earth do not directly translate to the efficent
   networks on Mars, as the topographical differences caused by planets.
   For example the avian carriers, cannot be used in the Mars, thus
   RFC1149 ([RFC1149]) cannot be used in Mars.

   Some optimizations can be done because Mars is smaller than Earth,
   thus the round trip times are smaller.  Also as Mars has two moons
   instead of only one as we have in Earth, we can use both Deimos and
   Phobos when using reflecting radio links off the moon.

   The key words "MUST", "MUST NOT", "REQUIRED", "SHALL", "SHALL NOT",
   "SHOULD", "SHOULD NOT", "RECOMMENDED", "MAY", and "OPTIONAL" in this
   document are to be interpreted as described in [RFC2119].

2.  Security Considerations

   As Martians are known to listen all traffic in Mars, all traffic in
   the Mars MUST be encrypted.

3.  IANA Considerations

   There is no new IANA considerations in this document.








Man                    Expires September 22, 2015               [Page 2]

Internet-Draft    Optimizing Martian Network Topologies       March 2015


4.  Acknowledgements

   This document is created in the IETF-92 CodeSprint in Dallas, TX.

5.  Normative References

   [RFC1149]  Waitzman, D., "Standard for the transmission of IP
              datagrams on avian carriers", RFC 1149, April 1990.

   [RFC2119]  Bradner, S., "Key words for use in RFCs to Indicate
              Requirement Levels", BCP 14, RFC 2119, March 1997.

Author's Address

   Plain Man
   Deimos street
   Mars City  MARS-000000
   Mars

   Email: aliens@example.mars































Man                    Expires September 22, 2015               [Page 3]
"""

    def setUp(self):
        self.id_dir = os.path.abspath("tmp-id-dir")
        if not os.path.exists(self.id_dir):
            os.mkdir(self.id_dir)
        settings.INTERNET_DRAFT_PATH = self.id_dir
        settings.INTERNET_ALL_DRAFTS_ARCHIVE_DIR = self.id_dir
        f = open(os.path.join(self.id_dir, 'draft-ietf-mars-test-01.txt'), 'w')
        f.write(self.draft_text)
        f.close()

    def tearDown(self):
        shutil.rmtree(self.id_dir)

    def test_document_draft(self):
        draft = make_test_data()

        # these tests aren't testing all attributes yet, feel free to
        # expand them


        # active draft
        draft.set_state(State.objects.get(type="draft", slug="active"))

        r = self.client.get(urlreverse("doc_view", kwargs=dict(name=draft.name)))
        self.assertEqual(r.status_code, 200)
        self.assertTrue("Active Internet-Draft" in unicontent(r))
        self.assertTrue("Show full document text" in unicontent(r))
        self.assertFalse("Deimos street" in unicontent(r))

        r = self.client.get(urlreverse("doc_view", kwargs=dict(name=draft.name)) + "?include_text=0")
        self.assertEqual(r.status_code, 200)
        self.assertTrue("Active Internet-Draft" in unicontent(r))
        self.assertFalse("Show full document text" in unicontent(r))
        self.assertTrue("Deimos street" in unicontent(r))

        r = self.client.get(urlreverse("doc_view", kwargs=dict(name=draft.name)) + "?include_text=foo")
        self.assertEqual(r.status_code, 200)
        self.assertTrue("Active Internet-Draft" in unicontent(r))
        self.assertFalse("Show full document text" in unicontent(r))
        self.assertTrue("Deimos street" in unicontent(r))

        r = self.client.get(urlreverse("doc_view", kwargs=dict(name=draft.name)) + "?include_text=1")
        self.assertEqual(r.status_code, 200)
        self.assertTrue("Active Internet-Draft" in unicontent(r))
        self.assertFalse("Show full document text" in unicontent(r))
        self.assertTrue("Deimos street" in unicontent(r))

        self.client.cookies = SimpleCookie({'full_draft': 'on'})
        r = self.client.get(urlreverse("doc_view", kwargs=dict(name=draft.name)))
        self.assertEqual(r.status_code, 200)
        self.assertTrue("Active Internet-Draft" in unicontent(r))
        self.assertFalse("Show full document text" in unicontent(r))
        self.assertTrue("Deimos street" in unicontent(r))

        self.client.cookies = SimpleCookie({'full_draft': 'off'})
        r = self.client.get(urlreverse("doc_view", kwargs=dict(name=draft.name)))
        self.assertEqual(r.status_code, 200)
        self.assertTrue("Active Internet-Draft" in unicontent(r))
        self.assertTrue("Show full document text" in unicontent(r))
        self.assertFalse("Deimos street" in unicontent(r))

        self.client.cookies = SimpleCookie({'full_draft': 'foo'})
        r = self.client.get(urlreverse("doc_view", kwargs=dict(name=draft.name)))
        self.assertEqual(r.status_code, 200)
        self.assertTrue("Active Internet-Draft" in unicontent(r))
        self.assertTrue("Show full document text" in unicontent(r))
        self.assertFalse("Deimos street" in unicontent(r))

        # expired draft
        draft.set_state(State.objects.get(type="draft", slug="expired"))

        r = self.client.get(urlreverse("doc_view", kwargs=dict(name=draft.name)))
        self.assertEqual(r.status_code, 200)
        self.assertTrue("Expired Internet-Draft" in unicontent(r))

        # replaced draft
        draft.set_state(State.objects.get(type="draft", slug="repl"))

        replacement = Document.objects.create(
            name="draft-ietf-replacement",
            time=datetime.datetime.now(),
            type_id="draft",
            title="Replacement Draft",
            stream_id=draft.stream_id, group_id=draft.group_id, abstract=draft.stream, rev=draft.rev,
            pages=draft.pages, intended_std_level_id=draft.intended_std_level_id,
            shepherd_id=draft.shepherd_id, ad_id=draft.ad_id, expires=draft.expires,
            notify=draft.notify, note=draft.note)
        DocAlias.objects.create(name=replacement.name, document=replacement)
        rel = RelatedDocument.objects.create(source=replacement,
                                             target=draft.docalias_set.get(name__startswith="draft"),
                                             relationship_id="replaces")

        r = self.client.get(urlreverse("doc_view", kwargs=dict(name=draft.name)))
        self.assertEqual(r.status_code, 200)
        self.assertTrue("Replaced Internet-Draft" in unicontent(r))
        self.assertTrue(replacement.name in unicontent(r))
        rel.delete()

        # draft published as RFC
        draft.set_state(State.objects.get(type="draft", slug="rfc"))
        draft.std_level_id = "bcp"
        draft.save()

        DocEvent.objects.create(doc=draft, type="published_rfc", by=Person.objects.get(name="(System)"))

        rfc_alias = DocAlias.objects.create(name="rfc123456", document=draft)
        bcp_alias = DocAlias.objects.create(name="bcp123456", document=draft)

        r = self.client.get(urlreverse("doc_view", kwargs=dict(name=draft.name)))
        self.assertEqual(r.status_code, 302)
        r = self.client.get(urlreverse("doc_view", kwargs=dict(name=bcp_alias.name)))
        self.assertEqual(r.status_code, 302)

        r = self.client.get(urlreverse("doc_view", kwargs=dict(name=rfc_alias.name)))
        self.assertEqual(r.status_code, 200)
        self.assertTrue("RFC 123456" in unicontent(r))
        self.assertTrue(draft.name in unicontent(r))

        # naked RFC
        rfc = Document.objects.create(
            name="rfc1234567",
            type_id="draft",
            title="RFC without a Draft",
            stream_id="ise",
            group=Group.objects.get(type="individ"),
            std_level_id="ps")
        DocAlias.objects.create(name=rfc.name, document=rfc)
        r = self.client.get(urlreverse("doc_view", kwargs=dict(name=rfc.name)))
        self.assertEqual(r.status_code, 200)
        self.assertTrue("RFC 1234567" in unicontent(r))

        # unknown draft
        r = self.client.get(urlreverse("doc_view", kwargs=dict(name="draft-xyz123")))
        self.assertEqual(r.status_code, 404)

    def test_document_primary_and_history_views(self):
        make_test_data()

        # Ensure primary views of both current and historic versions of documents works
        for docname in ["draft-imaginary-independent-submission",
                        "conflict-review-imaginary-irtf-submission",
                        "status-change-imaginary-mid-review",
                        "charter-ietf-mars",
                        "agenda-42-mars",
                        "minutes-42-mars",
                        "slides-42-mars-1",
                        # TODO: add
                        #"bluesheets-42-mars-1",
                        #"recording-42-mars-1-00",
                       ]:
            doc = Document.objects.get(name=docname)
            # give it some history
            save_document_in_history(doc)
            doc.rev="01"
            doc.save()

            r = self.client.get(urlreverse("doc_view", kwargs=dict(name=doc.name)))
            self.assertEqual(r.status_code, 200)
            self.assertTrue("%s-01"%docname in unicontent(r))
    
            r = self.client.get(urlreverse("doc_view", kwargs=dict(name=doc.name,rev="01")))
            self.assertEqual(r.status_code, 302)
     
            r = self.client.get(urlreverse("doc_view", kwargs=dict(name=doc.name,rev="00")))
            self.assertEqual(r.status_code, 200)
            self.assertTrue("%s-00"%docname in unicontent(r))

class DocTestCase(TestCase):
    def test_document_charter(self):
        make_test_data()

        r = self.client.get(urlreverse("doc_view", kwargs=dict(name="charter-ietf-mars")))
        self.assertEqual(r.status_code, 200)

    def test_document_conflict_review(self):
        make_test_data()

        r = self.client.get(urlreverse("doc_view", kwargs=dict(name='conflict-review-imaginary-irtf-submission')))
        self.assertEqual(r.status_code, 200)

    def test_document_material(self):
        draft = make_test_data()

        doc = Document.objects.create(
            name="slides-testteam-test-slides",
            rev="00",
            title="Test Slides",
            group=draft.group,
            type_id="slides"
        )
        doc.set_state(State.objects.get(type="slides", slug="active"))
        DocAlias.objects.create(name=doc.name, document=doc)

        session = Session.objects.create(
            name = "session-42-mars-1",
            meeting = Meeting.objects.get(number='42'),
            group = Group.objects.get(acronym='mars'),
            status = SessionStatusName.objects.create(slug='scheduled', name='Scheduled'),
            modified = datetime.datetime.now(),
            requested_by = Person.objects.get(user__username="marschairman"),
            type_id = "session",
            )
        SessionPresentation.objects.create(session=session, document=doc, rev=doc.rev)

        r = self.client.get(urlreverse("doc_view", kwargs=dict(name=doc.name)))
        self.assertEqual(r.status_code, 200)

    def test_document_ballot(self):
        doc = make_test_data()
        ballot = doc.active_ballot()

        save_document_in_history(doc)

        pos = BallotPositionDocEvent.objects.create(
            doc=doc,
            ballot=ballot,
            type="changed_ballot_position",
            pos_id="yes",
            comment="Looks fine to me",
            comment_time=datetime.datetime.now(),
            ad=Person.objects.get(user__username="ad"),
            by=Person.objects.get(name="(System)"))

        r = self.client.get(urlreverse("ietf.doc.views_doc.document_ballot", kwargs=dict(name=doc.name)))
        self.assertEqual(r.status_code, 200)
        self.assertTrue(pos.comment in unicontent(r))

        # test with ballot_id
        r = self.client.get(urlreverse("ietf.doc.views_doc.document_ballot", kwargs=dict(name=doc.name, ballot_id=ballot.pk)))
        self.assertEqual(r.status_code, 200)
        self.assertTrue(pos.comment in unicontent(r))

        # test popup too while we're at it
        r = self.client.get(urlreverse("ietf.doc.views_doc.ballot_popup", kwargs=dict(name=doc.name, ballot_id=ballot.pk)))
        self.assertEqual(r.status_code, 200)

        # Now simulate a new revision and make sure positions on older revisions are marked as such
        oldrev = doc.rev
        e = NewRevisionDocEvent.objects.create(doc=doc,rev='%02d'%(int(doc.rev)+1),type='new_revision',by=Person.objects.get(name="(System)"))
        save_document_in_history(doc)
        doc.rev = e.rev
        doc.save()
        r = self.client.get(urlreverse("ietf.doc.views_doc.document_ballot", kwargs=dict(name=doc.name)))
        self.assertEqual(r.status_code, 200)
        self.assertTrue( '(%s for -%s)' % (pos.comment_time.strftime('%Y-%m-%d'), oldrev) in unicontent(r))
        
    def test_document_ballot_needed_positions(self):
        make_test_data()

        # draft
        doc = Document.objects.get(name='draft-ietf-mars-test')
        r = self.client.get(urlreverse("ietf.doc.views_doc.document_ballot", kwargs=dict(name=doc.name)))
        self.assertTrue('more YES or NO' in unicontent(r))
        Document.objects.filter(pk=doc.pk).update(intended_std_level='inf')
        r = self.client.get(urlreverse("ietf.doc.views_doc.document_ballot", kwargs=dict(name=doc.name)))
        self.assertFalse('more YES or NO' in unicontent(r))

        # status change
        doc = Document.objects.get(name='status-change-imaginary-mid-review')
        iesgeval_pk = str(State.objects.get(slug='iesgeval',type__slug='statchg').pk)
        self.client.login(username='ad', password='ad+password')
        r = self.client.post(urlreverse('ietf.doc.views_status_change.change_state',kwargs=dict(name=doc.name)),dict(new_state=iesgeval_pk))
        self.assertEqual(r.status_code, 302)
        r = self.client.get(r._headers["location"][1])
        self.assertTrue(">IESG Evaluation<" in unicontent(r))

        doc.relateddocument_set.create(target=DocAlias.objects.get(name='rfc9998'),relationship_id='tohist')
        r = self.client.get(urlreverse("ietf.doc.views_doc.document_ballot", kwargs=dict(name=doc.name)))
        self.assertFalse('Needs a YES' in unicontent(r))
        self.assertFalse('more YES or NO' in unicontent(r))

        doc.relateddocument_set.create(target=DocAlias.objects.get(name='rfc9999'),relationship_id='tois')
        r = self.client.get(urlreverse("ietf.doc.views_doc.document_ballot", kwargs=dict(name=doc.name)))
        self.assertTrue('more YES or NO' in unicontent(r))

    def test_document_json(self):
        doc = make_test_data()

        r = self.client.get(urlreverse("ietf.doc.views_doc.document_json", kwargs=dict(name=doc.name)))
        self.assertEqual(r.status_code, 200)

    def test_writeup(self):
        doc = make_test_data()

        appr = WriteupDocEvent.objects.create(
            doc=doc,
            desc="Changed text",
            type="changed_ballot_approval_text",
            text="This is ballot approval text.",
            by=Person.objects.get(name="(System)"))

        notes = WriteupDocEvent.objects.create(
            doc=doc,
            desc="Changed text",
            type="changed_ballot_writeup_text",
            text="This is ballot writeup notes.",
            by=Person.objects.get(name="(System)"))

        rfced_note = WriteupDocEvent.objects.create(
            doc=doc,
            desc="Changed text",
            type="changed_rfc_editor_note_text",
            text="This is a note for the RFC Editor.",
            by=Person.objects.get(name="(System)"))

        url = urlreverse('doc_writeup', kwargs=dict(name=doc.name))
        r = self.client.get(url)
        self.assertEqual(r.status_code, 200)
<<<<<<< HEAD
        self.assertTrue(appr.text in unicontent(r))
        self.assertTrue(notes.text in unicontent(r))
=======
        self.assertTrue(appr.text in r.content)
        self.assertTrue(notes.text in r.content)
        self.assertTrue(rfced_note.text in r.content)
>>>>>>> 2e6633c0

    def test_history(self):
        doc = make_test_data()

        e = DocEvent.objects.create(
            doc=doc,
            desc="Something happened.",
            type="added_comment",
            by=Person.objects.get(name="(System)"))

        url = urlreverse('doc_history', kwargs=dict(name=doc.name))
        r = self.client.get(url)
        self.assertEqual(r.status_code, 200)
        self.assertTrue(e.desc in unicontent(r))
        
    def test_document_feed(self):
        doc = make_test_data()

        e = DocEvent.objects.create(
            doc=doc,
            desc="Something happened.",
            type="added_comment",
            by=Person.objects.get(name="(System)"))

        r = self.client.get("/feed/document-changes/%s/" % doc.name)
        self.assertEqual(r.status_code, 200)
        self.assertTrue(e.desc in unicontent(r))

    def test_last_call_feed(self):
        doc = make_test_data()

        doc.set_state(State.objects.get(type="draft-iesg", slug="lc"))

        LastCallDocEvent.objects.create(
            doc=doc,
            desc="Last call",
            type="sent_last_call",
            by=Person.objects.get(user__username="secretary"),
            expires=datetime.date.today() + datetime.timedelta(days=7))

        r = self.client.get("/feed/last-call/")
        self.assertEqual(r.status_code, 200)
        self.assertTrue(doc.name in unicontent(r))

    def test_rfc_feed(self):
        make_test_data()
        r = self.client.get("/feed/rfc/")
        self.assertTrue(r.status_code, 200)

    def test_state_help(self):
        url = urlreverse('state_help', kwargs=dict(type="draft-iesg"))
        r = self.client.get(url)
        self.assertEqual(r.status_code, 200)
        self.assertTrue(State.objects.get(type="draft-iesg", slug="lc").name in unicontent(r))

    def test_document_nonietf_pubreq_button(self):
        doc = make_test_data()

        self.client.login(username='iab-chair', password='iab-chair+password')
        r = self.client.get(urlreverse("doc_view", kwargs=dict(name=doc.name)))
        self.assertEqual(r.status_code, 200)
        self.assertTrue("Request publication" not in unicontent(r))

        Document.objects.filter(pk=doc.pk).update(stream='iab')
        r = self.client.get(urlreverse("doc_view", kwargs=dict(name=doc.name)))
        self.assertEqual(r.status_code, 200)
        self.assertTrue("Request publication" in unicontent(r))


class AddCommentTestCase(TestCase):
    def test_add_comment(self):
        draft = make_test_data()
        url = urlreverse('doc_add_comment', kwargs=dict(name=draft.name))
        login_testing_unauthorized(self, "secretary", url)

        # normal get
        r = self.client.get(url)
        self.assertEqual(r.status_code, 200)
        q = PyQuery(r.content)
        self.assertEqual(len(q('form textarea[name=comment]')), 1)

        # request resurrect
        events_before = draft.docevent_set.count()
        mailbox_before = len(outbox)
        
        r = self.client.post(url, dict(comment="This is a test."))
        self.assertEqual(r.status_code, 302)

        self.assertEqual(draft.docevent_set.count(), events_before + 1)
        self.assertEqual("This is a test.", draft.latest_event().desc)
        self.assertEqual("added_comment", draft.latest_event().type)
        self.assertEqual(len(outbox), mailbox_before + 1)
        self.assertTrue("Comment added" in outbox[-1]['Subject'])
        self.assertTrue(draft.name in outbox[-1]['Subject'])
        self.assertTrue('draft-ietf-mars-test@' in outbox[-1]['To'])

        # Make sure we can also do it as IANA
        self.client.login(username="iana", password="iana+password")

        # normal get
        r = self.client.get(url)
        self.assertEqual(r.status_code, 200)
        q = PyQuery(r.content)
        self.assertEqual(len(q('form textarea[name=comment]')), 1)


class TemplateTagTest(unittest.TestCase):
    def test_template_tags(self):
        import doctest
        from ietf.doc.templatetags import ietf_filters
        failures, tests = doctest.testmod(ietf_filters)
        self.assertEqual(failures, 0)

class ReferencesTest(TestCase):

    def test_references(self):
        make_test_data()
        doc1 = Document.objects.get(name='draft-ietf-mars-test')
        doc2 = DocAlias.objects.get(name='draft-imaginary-independent-submission')
        RelatedDocument.objects.get_or_create(source=doc1,target=doc2,relationship=DocRelationshipName.objects.get(slug='refnorm'))
        url = urlreverse('doc_references', kwargs=dict(name=doc1.name))
        r = self.client.get(url)
        self.assertEquals(r.status_code, 200)
        self.assertTrue(doc2.name in unicontent(r))
        url = urlreverse('doc_referenced_by', kwargs=dict(name=doc2.name))
        r = self.client.get(url)
        self.assertEquals(r.status_code, 200)
        self.assertTrue(doc1.name in unicontent(r))
       

class EmailAliasesTests(TestCase):

    def setUp(self):
        make_test_data()
        self.doc_alias_file = NamedTemporaryFile(delete=False)
        self.doc_alias_file.write("""# Generated by hand at 2015-02-12_16:26:45
virtual.ietf.org anything
draft-ietf-mars-test@ietf.org              xfilter-draft-ietf-mars-test
expand-draft-ietf-mars-test@virtual.ietf.org  mars-author@example.com, mars-collaborator@example.com
draft-ietf-mars-test.authors@ietf.org      xfilter-draft-ietf-mars-test.authors
expand-draft-ietf-mars-test.authors@virtual.ietf.org  mars-author@example.mars, mars-collaborator@example.mars
draft-ietf-mars-test.chairs@ietf.org      xfilter-draft-ietf-mars-test.chairs
expand-draft-ietf-mars-test.chairs@virtual.ietf.org  mars-chair@example.mars
draft-ietf-mars-test.all@ietf.org      xfilter-draft-ietf-mars-test.all
expand-draft-ietf-mars-test.all@virtual.ietf.org  mars-author@example.mars, mars-collaborator@example.mars, mars-chair@example.mars
draft-ietf-ames-test@ietf.org              xfilter-draft-ietf-ames-test
expand-draft-ietf-ames-test@virtual.ietf.org  ames-author@example.com, ames-collaborator@example.com
draft-ietf-ames-test.authors@ietf.org      xfilter-draft-ietf-ames-test.authors
expand-draft-ietf-ames-test.authors@virtual.ietf.org  ames-author@example.ames, ames-collaborator@example.ames
draft-ietf-ames-test.chairs@ietf.org      xfilter-draft-ietf-ames-test.chairs
expand-draft-ietf-ames-test.chairs@virtual.ietf.org  ames-chair@example.ames
draft-ietf-ames-test.all@ietf.org      xfilter-draft-ietf-ames-test.all
expand-draft-ietf-ames-test.all@virtual.ietf.org  ames-author@example.ames, ames-collaborator@example.ames, ames-chair@example.ames

""")
        self.doc_alias_file.close()
        self.saved_draft_virtual_path = settings.DRAFT_VIRTUAL_PATH
        settings.DRAFT_VIRTUAL_PATH = self.doc_alias_file.name

    def tearDown(self):
        settings.DRAFT_VIRTUAL_PATH = self.saved_draft_virtual_path
        os.unlink(self.doc_alias_file.name)

    def testAliases(self):
        url = urlreverse('doc_specific_email_aliases', kwargs=dict(name="draft-ietf-mars-test"))
        r = self.client.get(url)
        self.assertEqual(r.status_code, 302)

        url = urlreverse('ietf.doc.views_doc.email_aliases', kwargs=dict())
        login_testing_unauthorized(self, "plain", url)
        r = self.client.get(url)
        self.assertEqual(r.status_code, 200)
        self.assertTrue(all([x in unicontent(r) for x in ['mars-test@','mars-test.authors@','mars-test.chairs@']]))
        self.assertTrue(all([x in unicontent(r) for x in ['ames-test@','ames-test.authors@','ames-test.chairs@']]))

    def testExpansions(self):
        url = urlreverse('ietf.doc.views_doc.document_email', kwargs=dict(name="draft-ietf-mars-test"))
        r = self.client.get(url)
        self.assertEqual(r.status_code, 200)
        self.assertTrue('draft-ietf-mars-test.all@ietf.org' in unicontent(r))
        self.assertTrue('ballot_saved' in unicontent(r))<|MERGE_RESOLUTION|>--- conflicted
+++ resolved
@@ -722,14 +722,9 @@
         url = urlreverse('doc_writeup', kwargs=dict(name=doc.name))
         r = self.client.get(url)
         self.assertEqual(r.status_code, 200)
-<<<<<<< HEAD
         self.assertTrue(appr.text in unicontent(r))
         self.assertTrue(notes.text in unicontent(r))
-=======
-        self.assertTrue(appr.text in r.content)
-        self.assertTrue(notes.text in r.content)
         self.assertTrue(rfced_note.text in r.content)
->>>>>>> 2e6633c0
 
     def test_history(self):
         doc = make_test_data()
