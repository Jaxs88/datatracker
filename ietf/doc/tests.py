# Copyright The IETF Trust 2012-2020, All Rights Reserved
# -*- coding: utf-8 -*-


import os
import datetime
import io
import lxml
import bibtexparser
import mock
import json
import copy
import random

from http.cookies import SimpleCookie
from pathlib import Path
from pyquery import PyQuery
from urllib.parse import urlparse, parse_qs
from tempfile import NamedTemporaryFile
from collections import defaultdict
from zoneinfo import ZoneInfo

from django.core.management import call_command
from django.urls import reverse as urlreverse
from django.conf import settings
from django.forms import Form
from django.utils.html import escape
from django.test import override_settings
from django.utils import timezone
from django.utils.text import slugify

from tastypie.test import ResourceTestCaseMixin

import debug                            # pyflakes:ignore

from ietf.doc.models import ( Document, DocRelationshipName, RelatedDocument, State,
    DocEvent, BallotPositionDocEvent, LastCallDocEvent, WriteupDocEvent, NewRevisionDocEvent, BallotType,
    EditedAuthorsDocEvent )
from ietf.doc.factories import ( DocumentFactory, DocEventFactory, CharterFactory,
    ConflictReviewFactory, WgDraftFactory, IndividualDraftFactory, WgRfcFactory, 
    IndividualRfcFactory, StateDocEventFactory, BallotPositionDocEventFactory, 
    BallotDocEventFactory, DocumentAuthorFactory, NewRevisionDocEventFactory,
    StatusChangeFactory, DocExtResourceFactory, RgDraftFactory)
from ietf.doc.forms import NotifyForm
from ietf.doc.fields import SearchableDocumentsField
from ietf.doc.utils import create_ballot_if_not_open, uppercase_std_abbreviated_name
from ietf.group.models import Group, Role
from ietf.group.factories import GroupFactory, RoleFactory
from ietf.ipr.factories import HolderIprDisclosureFactory
from ietf.meeting.models import Meeting, SessionPresentation, SchedulingEvent
from ietf.meeting.factories import ( MeetingFactory, SessionFactory, SessionPresentationFactory,
     ProceedingsMaterialFactory )

from ietf.name.models import SessionStatusName, BallotPositionName, DocTypeName
from ietf.person.models import Person
from ietf.person.factories import PersonFactory, EmailFactory
from ietf.utils.mail import outbox, empty_outbox
from ietf.utils.test_utils import login_testing_unauthorized, unicontent
from ietf.utils.test_utils import TestCase
from ietf.utils.text import normalize_text
from ietf.utils.timezone import date_today, datetime_today, DEADLINE_TZINFO, RPC_TZINFO
from ietf.doc.utils_search import AD_WORKLOAD


class SearchTests(TestCase):
    def test_search(self):

        draft = WgDraftFactory(name='draft-ietf-mars-test',group=GroupFactory(acronym='mars',parent=Group.objects.get(acronym='farfut')),authors=[PersonFactory()],ad=PersonFactory())
        rfc = WgRfcFactory()
        draft.set_state(State.objects.get(used=True, type="draft-iesg", slug="pub-req"))
        old_draft = IndividualDraftFactory(name='draft-foo-mars-test',authors=[PersonFactory()],title="Optimizing Martian Network Topologies")
        old_draft.set_state(State.objects.get(used=True, type="draft", slug="expired"))

        base_url = urlreverse('ietf.doc.views_search.search')

        # only show form, no search yet
        r = self.client.get(base_url)
        self.assertEqual(r.status_code, 200)

        # no match
        r = self.client.get(base_url + "?activedrafts=on&name=thisisnotadocumentname")
        self.assertEqual(r.status_code, 200)
        self.assertContains(r, "No documents match")

        r = self.client.get(base_url + "?rfcs=on&name=xyzzy")
        self.assertEqual(r.status_code, 200)
        self.assertContains(r, "No documents match")

        r = self.client.get(base_url + "?olddrafts=on&name=bar")
        self.assertEqual(r.status_code, 200)
        self.assertContains(r, "No documents match")

        r = self.client.get(base_url + "?olddrafts=on&name=foo")
        self.assertEqual(r.status_code, 200)
        self.assertContains(r, "draft-foo-mars-test")

        r = self.client.get(base_url + "?olddrafts=on&name=FoO")  # mixed case
        self.assertEqual(r.status_code, 200)
        self.assertContains(r, "draft-foo-mars-test")

        # find by RFC
        r = self.client.get(base_url + "?rfcs=on&name=%s" % rfc.name)
        self.assertEqual(r.status_code, 200)
        self.assertContains(r, rfc.title)

        # find by active/inactive

        draft.set_state(State.objects.get(type="draft", slug="active"))
        r = self.client.get(base_url + "?activedrafts=on&name=%s" % draft.name)
        self.assertEqual(r.status_code, 200)
        self.assertContains(r, draft.title)

        draft.set_state(State.objects.get(type="draft", slug="expired"))
        r = self.client.get(base_url + "?olddrafts=on&name=%s" % draft.name)
        self.assertEqual(r.status_code, 200)
        self.assertContains(r, draft.title)
        
        draft.set_state(State.objects.get(type="draft", slug="active"))

        # find by title
        r = self.client.get(base_url + "?activedrafts=on&name=%s" % draft.title.split()[0])
        self.assertEqual(r.status_code, 200)
        self.assertContains(r, draft.title)

        # find by author
        r = self.client.get(base_url + "?activedrafts=on&by=author&author=%s" % draft.documentauthor_set.first().person.name_parts()[1])
        self.assertEqual(r.status_code, 200)
        self.assertContains(r, draft.title)

        # find by group
        r = self.client.get(base_url + "?activedrafts=on&by=group&group=%s" % draft.group.acronym)
        self.assertEqual(r.status_code, 200)
        self.assertContains(r, draft.title)

        r = self.client.get(base_url + "?activedrafts=on&by=group&group=%s" % draft.group.acronym.swapcase())
        self.assertEqual(r.status_code, 200)
        self.assertContains(r, draft.title)

        # find by area
        r = self.client.get(base_url + "?activedrafts=on&by=area&area=%s" % draft.group.parent_id)
        self.assertEqual(r.status_code, 200)
        self.assertContains(r, draft.title)

        # find by area
        r = self.client.get(base_url + "?activedrafts=on&by=area&area=%s" % draft.group.parent_id)
        self.assertEqual(r.status_code, 200)
        self.assertContains(r, draft.title)

        # find by AD
        r = self.client.get(base_url + "?activedrafts=on&by=ad&ad=%s" % draft.ad_id)
        self.assertEqual(r.status_code, 200)
        self.assertContains(r, draft.title)

        # find by IESG state
        r = self.client.get(base_url + "?activedrafts=on&by=state&state=%s&substate=" % draft.get_state("draft-iesg").pk)
        self.assertEqual(r.status_code, 200)
        self.assertContains(r, draft.title)

    def test_search_for_name(self):
        draft = WgDraftFactory(name='draft-ietf-mars-test',group=GroupFactory(acronym='mars',parent=Group.objects.get(acronym='farfut')),authors=[PersonFactory()],ad=PersonFactory())
        draft.set_state(State.objects.get(used=True, type="draft-iesg", slug="pub-req"))
        CharterFactory(group=draft.group,name='charter-ietf-mars')
        DocumentFactory(type_id='conflrev',name='conflict-review-imaginary-irtf-submission')
        DocumentFactory(type_id='statchg',name='status-change-imaginary-mid-review')
        DocumentFactory(type_id='agenda',name='agenda-72-mars')
        DocumentFactory(type_id='minutes',name='minutes-72-mars')
        DocumentFactory(type_id='slides',name='slides-72-mars')

        draft.save_with_history([DocEvent.objects.create(doc=draft, rev=draft.rev, type="changed_document", by=Person.objects.get(user__username="secretary"), desc="Test")])

        prev_rev = draft.rev
        draft.rev = "%02d" % (int(prev_rev) + 1)
        draft.save_with_history([DocEvent.objects.create(doc=draft, rev=draft.rev, type="changed_document", by=Person.objects.get(user__username="secretary"), desc="Test")])

        # exact match
        r = self.client.get(urlreverse('ietf.doc.views_search.search_for_name', kwargs=dict(name=draft.name)))
        self.assertEqual(r.status_code, 302)
        self.assertEqual(urlparse(r["Location"]).path, urlreverse("ietf.doc.views_doc.document_main", kwargs=dict(name=draft.name)))

        # mixed-up case exact match
        r = self.client.get(urlreverse('ietf.doc.views_search.search_for_name', kwargs=dict(name=draft.name.swapcase())))
        self.assertEqual(r.status_code, 302)
        self.assertEqual(urlparse(r["Location"]).path, urlreverse("ietf.doc.views_doc.document_main", kwargs=dict(name=draft.name)))

        # prefix match
        r = self.client.get(urlreverse('ietf.doc.views_search.search_for_name', kwargs=dict(name="-".join(draft.name.split("-")[:-1]))))
        self.assertEqual(r.status_code, 302)
        self.assertEqual(urlparse(r["Location"]).path, urlreverse("ietf.doc.views_doc.document_main", kwargs=dict(name=draft.name)))

        # mixed-up case prefix match
        r = self.client.get(
            urlreverse(
                'ietf.doc.views_search.search_for_name',
                kwargs=dict(name="-".join(draft.name.swapcase().split("-")[:-1])),
            ))
        self.assertEqual(r.status_code, 302)
        self.assertEqual(urlparse(r["Location"]).path, urlreverse("ietf.doc.views_doc.document_main", kwargs=dict(name=draft.name)))

        # non-prefix match
        r = self.client.get(urlreverse('ietf.doc.views_search.search_for_name', kwargs=dict(name="-".join(draft.name.split("-")[1:]))))
        self.assertEqual(r.status_code, 302)
        self.assertEqual(urlparse(r["Location"]).path, urlreverse("ietf.doc.views_doc.document_main", kwargs=dict(name=draft.name)))

        # mixed-up case non-prefix match
        r = self.client.get(
            urlreverse(
                'ietf.doc.views_search.search_for_name',
                kwargs=dict(name="-".join(draft.name.swapcase().split("-")[1:])),
            ))
        self.assertEqual(r.status_code, 302)
        self.assertEqual(urlparse(r["Location"]).path, urlreverse("ietf.doc.views_doc.document_main", kwargs=dict(name=draft.name)))

        # other doctypes than drafts
        doc = Document.objects.get(name='charter-ietf-mars')
        r = self.client.get(urlreverse('ietf.doc.views_search.search_for_name', kwargs=dict(name='charter-ietf-ma')))
        self.assertEqual(r.status_code, 302)
        self.assertEqual(urlparse(r["Location"]).path, urlreverse("ietf.doc.views_doc.document_main", kwargs=dict(name=doc.name)))

        doc = Document.objects.filter(name__startswith='conflict-review-').first()
        r = self.client.get(urlreverse('ietf.doc.views_search.search_for_name', kwargs=dict(name="-".join(doc.name.split("-")[:-1]))))
        self.assertEqual(r.status_code, 302)
        self.assertEqual(urlparse(r["Location"]).path, urlreverse("ietf.doc.views_doc.document_main", kwargs=dict(name=doc.name)))

        doc = Document.objects.filter(name__startswith='status-change-').first()
        r = self.client.get(urlreverse('ietf.doc.views_search.search_for_name', kwargs=dict(name="-".join(doc.name.split("-")[:-1]))))
        self.assertEqual(r.status_code, 302)
        self.assertEqual(urlparse(r["Location"]).path, urlreverse("ietf.doc.views_doc.document_main", kwargs=dict(name=doc.name)))

        doc = Document.objects.filter(name__startswith='agenda-').first()
        r = self.client.get(urlreverse('ietf.doc.views_search.search_for_name', kwargs=dict(name="-".join(doc.name.split("-")[:-1]))))
        self.assertEqual(r.status_code, 302)
        self.assertEqual(urlparse(r["Location"]).path, urlreverse("ietf.doc.views_doc.document_main", kwargs=dict(name=doc.name)))

        doc = Document.objects.filter(name__startswith='minutes-').first()
        r = self.client.get(urlreverse('ietf.doc.views_search.search_for_name', kwargs=dict(name="-".join(doc.name.split("-")[:-1]))))
        self.assertEqual(r.status_code, 302)
        self.assertEqual(urlparse(r["Location"]).path, urlreverse("ietf.doc.views_doc.document_main", kwargs=dict(name=doc.name)))

        doc = Document.objects.filter(name__startswith='slides-').first()
        r = self.client.get(urlreverse('ietf.doc.views_search.search_for_name', kwargs=dict(name="-".join(doc.name.split("-")[:-1]))))
        self.assertEqual(r.status_code, 302)
        self.assertEqual(urlparse(r["Location"]).path, urlreverse("ietf.doc.views_doc.document_main", kwargs=dict(name=doc.name)))

        # match with revision
        r = self.client.get(urlreverse('ietf.doc.views_search.search_for_name', kwargs=dict(name=draft.name + "-" + prev_rev)))
        self.assertEqual(r.status_code, 302)
        self.assertEqual(urlparse(r["Location"]).path, urlreverse("ietf.doc.views_doc.document_main", kwargs=dict(name=draft.name, rev=prev_rev)))

        # match with non-existing revision
        r = self.client.get(urlreverse('ietf.doc.views_search.search_for_name', kwargs=dict(name=draft.name + "-09")))
        self.assertEqual(r.status_code, 302)
        self.assertEqual(urlparse(r["Location"]).path, urlreverse("ietf.doc.views_doc.document_main", kwargs=dict(name=draft.name)))

        # match with revision and extension
        r = self.client.get(urlreverse('ietf.doc.views_search.search_for_name', kwargs=dict(name=draft.name + "-" + prev_rev + ".txt")))
        self.assertEqual(r.status_code, 302)
        self.assertEqual(urlparse(r["Location"]).path, urlreverse("ietf.doc.views_doc.document_main", kwargs=dict(name=draft.name, rev=prev_rev)))
        
        # no match
        r = self.client.get(urlreverse('ietf.doc.views_search.search_for_name', kwargs=dict(name="draft-ietf-doesnotexist-42")))
        self.assertEqual(r.status_code, 302)

        parsed = urlparse(r["Location"])
        self.assertEqual(parsed.path, urlreverse('ietf.doc.views_search.search'))
        self.assertEqual(parse_qs(parsed.query)["name"][0], "draft-ietf-doesnotexist-42")
    
    def test_search_rfc(self):
        rfc = WgRfcFactory(name="rfc0000")
        
        # search for existing RFC should redirect directly to the RFC page
        r = self.client.get(urlreverse('ietf.doc.views_search.search_for_name', kwargs=dict(name=rfc.name)))
        self.assertRedirects(r, f'/doc/{rfc.name}/', status_code=302, target_status_code=200)

        # search for existing RFC with revision number should redirect to the RFC page
        r = self.client.get(urlreverse('ietf.doc.views_search.search_for_name', kwargs=dict(name=rfc.name + "-99")), follow=True)
        self.assertRedirects(r, f'/doc/{rfc.name}/', status_code=302, target_status_code=200)

    def test_frontpage(self):
        r = self.client.get("/")
        self.assertEqual(r.status_code, 200)
        self.assertContains(r, "Document Search")

    def test_ad_workload(self):
<<<<<<< HEAD
        Role.objects.filter(name_id='ad').delete()
        ad = RoleFactory(name_id='ad',group__type_id='area',group__state_id='active',person__name='Example Areadirector').person
        doc_type_names = ['bofreq', 'charter', 'conflrev', 'draft', 'statchg']
        expected = defaultdict(lambda :0)
        for doc_type_name in doc_type_names:
            if doc_type_name=='draft':
                states = State.objects.filter(type='draft-iesg', used=True).exclude(slug="rfc").values_list('slug', flat=True)
            else:
                states = State.objects.filter(type=doc_type_name, used=True).values_list('slug', flat=True)

            for state in states:
                target_num = random.randint(0,2)
=======
        Role.objects.filter(name_id="ad").delete()
        ad = RoleFactory(
            name_id="ad",
            group__type_id="area",
            group__state_id="active",
            person__name="Example Areadirector",
        ).person
        expected = defaultdict(lambda: 0)
        for doc_type_slug in AD_WORKLOAD:
            for state in AD_WORKLOAD[doc_type_slug]:
                target_num = random.randint(0, 2)
>>>>>>> 5cea6203
                for _ in range(target_num):
                    if (
                        doc_type_slug == "draft"
                        or doc_type_slug == "rfc"
                        and state == "rfcqueue"
                    ):
                        IndividualDraftFactory(
                            ad=ad,
                            states=[
                                ("draft-iesg", state),
                                ("draft", "rfc" if state == "pub" else "active"),
                            ],
                        )
                    elif doc_type_slug == "rfc":
                        WgRfcFactory.create(
                            states=[("draft", "rfc"), ("draft-iesg", "pub")]
                        )

                    elif doc_type_slug == "charter":
                        CharterFactory(ad=ad, states=[(doc_type_slug, state)])
                    elif doc_type_slug == "conflrev":
                        ConflictReviewFactory(
                            ad=ad,
                            states=State.objects.filter(
                                type_id=doc_type_slug, slug=state
                            ),
                        )
                    elif doc_type_slug == "statchg":
                        StatusChangeFactory(
                            ad=ad,
                            states=State.objects.filter(
                                type_id=doc_type_slug, slug=state
                            ),
                        )
        self.client.login(username="ad", password="ad+password")
        url = urlreverse("ietf.doc.views_search.ad_workload")
        r = self.client.get(url)
        self.assertEqual(r.status_code, 200)
        q = PyQuery(r.content)
        for group_type, ad, group in expected:
            self.assertEqual(
                int(q(f"#{group_type}-{ad}-{group}").text()),
                expected[(group_type, ad, group)],
            )

    def test_docs_for_ad(self):
        ad = RoleFactory(name_id='ad',group__type_id='area',group__state_id='active').person
        draft = IndividualDraftFactory(ad=ad)
        draft.action_holders.set([PersonFactory()])
        draft.set_state(State.objects.get(type='draft-iesg', slug='lc'))
        rfc = IndividualRfcFactory(ad=ad)
        conflrev = DocumentFactory(type_id='conflrev',ad=ad)
        conflrev.set_state(State.objects.get(type='conflrev', slug='iesgeval'))
        statchg = DocumentFactory(type_id='statchg',ad=ad)
        statchg.set_state(State.objects.get(type='statchg', slug='iesgeval'))
        charter = CharterFactory(name='charter-ietf-ames',ad=ad)
        charter.set_state(State.objects.get(type='charter', slug='iesgrev'))

        ballot_type = BallotType.objects.get(doc_type_id='draft',slug='approve')
        ballot = BallotDocEventFactory(ballot_type=ballot_type, doc__states=[('draft-iesg','iesg-eva')])
        discuss_pos = BallotPositionName.objects.get(slug='discuss')
        discuss_other = BallotPositionDocEventFactory(ballot=ballot, doc=ballot.doc, balloter=ad, pos=discuss_pos)

        blockedcharter = CharterFactory(name='charter-ietf-mars',ad=ad)
        blockedcharter.set_state(State.objects.get(type='charter',slug='extrev'))
        charter_ballot_type = BallotType.objects.get(doc_type_id='charter',slug='approve')
        charterballot = BallotDocEventFactory(ballot_type=charter_ballot_type, doc__states=[('charter','extrev')])
        block_pos = BallotPositionName.objects.get(slug='block')
        block_other = BallotPositionDocEventFactory(ballot=charterballot, doc=ballot.doc, balloter=ad, pos=block_pos)

        r = self.client.get(urlreverse('ietf.doc.views_search.docs_for_ad', kwargs=dict(name=ad.full_name_as_key())))
        self.assertEqual(r.status_code, 200)
        self.assertContains(r, draft.name)
        self.assertContains(r, escape(draft.action_holders.first().name))
        self.assertContains(r, rfc.name)
        self.assertContains(r, conflrev.name)
        self.assertContains(r, statchg.name)
        self.assertContains(r, charter.name)

        self.assertContains(r, discuss_other.doc.name)
        self.assertContains(r, block_other.doc.name)

    def test_auth48_doc_for_ad(self):
        """Docs in AUTH48 state should have a decoration"""
        ad = RoleFactory(name_id='ad', group__type_id='area', group__state_id='active').person
        draft = IndividualDraftFactory(ad=ad,
                                       states=[('draft', 'active'),
                                               ('draft-iesg', 'rfcqueue'),
                                               ('draft-rfceditor', 'auth48')])
        r = self.client.get(urlreverse('ietf.doc.views_search.docs_for_ad',
                                       kwargs=dict(name=ad.full_name_as_key())))
        self.assertEqual(r.status_code, 200)
        self.assertContains(r, draft.name)
        self.assertContains(r, 'title="AUTH48"')  # title attribute of AUTH48 badge in auth48_alert_badge filter

    def test_drafts_in_last_call(self):
        draft = IndividualDraftFactory(pages=1)
        draft.action_holders.set([PersonFactory()])
        draft.set_state(State.objects.get(type="draft-iesg", slug="lc"))
        r = self.client.get(urlreverse('ietf.doc.views_search.drafts_in_last_call'))
        self.assertEqual(r.status_code, 200)
        self.assertContains(r, draft.title)
        self.assertContains(r, escape(draft.action_holders.first().name))

    def test_in_iesg_process(self):
        doc_in_process = IndividualDraftFactory()
        doc_in_process.action_holders.set([PersonFactory()])
        doc_in_process.set_state(State.objects.get(type='draft-iesg', slug='lc'))
        doc_not_in_process = IndividualDraftFactory()
        r = self.client.get(urlreverse('ietf.doc.views_search.drafts_in_iesg_process'))
        self.assertEqual(r.status_code, 200)
        self.assertContains(r, doc_in_process.title)
        self.assertContains(r, escape(doc_in_process.action_holders.first().name))
        self.assertNotContains(r, doc_not_in_process.title)
        
    def test_indexes(self):
        draft = IndividualDraftFactory()
        rfc = WgRfcFactory()

        r = self.client.get(urlreverse('ietf.doc.views_search.index_all_drafts'))
        self.assertEqual(r.status_code, 200)
        self.assertContains(r, draft.name)
        self.assertContains(r, rfc.name.upper())

        r = self.client.get(urlreverse('ietf.doc.views_search.index_active_drafts'))
        self.assertEqual(r.status_code, 200)
        self.assertContains(r, draft.title)

    def test_ajax_search_docs(self):
        draft = IndividualDraftFactory()

        # Document
        url = urlreverse('ietf.doc.views_search.ajax_select2_search_docs', kwargs={
            "model_name": "document",
            "doc_type": "draft",
        })
        r = self.client.get(url, dict(q=draft.name))
        self.assertEqual(r.status_code, 200)
        data = r.json()
        self.assertEqual(data[0]["id"], draft.pk)

    def test_recent_drafts(self):
        # Three drafts to show with various warnings
        drafts = WgDraftFactory.create_batch(3,states=[('draft','active'),('draft-iesg','ad-eval')])
        for index, draft in enumerate(drafts):
            StateDocEventFactory(doc=draft, state=('draft-iesg','ad-eval'), time=timezone.now()-datetime.timedelta(days=[1,15,29][index]))
            draft.action_holders.set([PersonFactory()])

        # And one draft that should not show (with the default of 7 days to view)
        old = WgDraftFactory()
        old.docevent_set.filter(newrevisiondocevent__isnull=False).update(time=timezone.now()-datetime.timedelta(days=8))
        StateDocEventFactory(doc=old, time=timezone.now()-datetime.timedelta(days=8))

        url = urlreverse('ietf.doc.views_search.recent_drafts')
        r = self.client.get(url)
        self.assertEqual(r.status_code, 200)
        q = PyQuery(r.content)
        self.assertEqual(len(q('td.doc')),3)
        self.assertTrue(q('td.status span.text-bg-warning[title*="%s"]' % "for 15 days"))
        self.assertTrue(q('td.status span.text-bg-danger[title*="%s"]' % "for 29 days"))
        for ah in [draft.action_holders.first() for draft in drafts]:
            self.assertContains(r, escape(ah.name))

class DocDraftTestCase(TestCase):
    draft_text = """



Martian Special Interest Group (mars)                             P. Man
Internet-Draft                                            March 21, 2015
Intended status: Informational
Expires: September 22, 2015


                 Optimizing Martian Network Topologies
                      draft-ietf-mars-test-02.txt

Abstract

   Techniques for achieving near-optimal Martian networks.

Status of This Memo

   This Internet-Draft is submitted in full conformance with the
   provisions of BCP 78 and BCP 79.

   Internet-Drafts are working documents of the Internet Engineering
   Task Force (IETF).  Note that other groups may also distribute
   working documents as Internet-Drafts.  The list of current Internet-
   Drafts is at http://datatracker.ietf.org/drafts/current/.

   Internet-Drafts are draft documents valid for a maximum of six months
   and may be updated, replaced, or obsoleted by other documents at any
   time.  It is inappropriate to use Internet-Drafts as reference
   material or to cite them other than as "work in progress."

   This Internet-Draft will expire on September 22, 2015.

Copyright Notice

   Copyright (c) 2015 IETF Trust and the persons identified as the
   document authors.  All rights reserved.

   This document is subject to BCP 78 and the IETF Trust's Legal
   Provisions Relating to IETF Documents
   (http://trustee.ietf.org/license-info) in effect on the date of
   publication of this document.  Please review these documents
   carefully, as they describe your rights and restrictions with respect
   to this document.  Code Components extracted from this document must
   include Simplified BSD License text as described in Section 4.e of
   the Trust Legal Provisions and are provided without warranty as
   described in the Simplified BSD License.

   This document may contain material from IETF Documents or IETF
   Contributions published or made publicly available before November
   10, 2008.  The person(s) controlling the copyright in some of this



Man                    Expires September 22, 2015               [Page 1]

Internet-Draft    Optimizing Martian Network Topologies       March 2015


   material may not have granted the IETF Trust the right to allow
   modifications of such material outside the IETF Standards Process.
   Without obtaining an adequate license from the person(s) controlling
   the copyright in such materials, this document may not be modified
   outside the IETF Standards Process, and derivative works of it may
   not be created outside the IETF Standards Process, except to format
   it for publication as an RFC or to translate it into languages other
   than English.

Table of Contents

   1.  Introduction  . . . . . . . . . . . . . . . . . . . . . . . .   2
   2.  Security Considerations . . . . . . . . . . . . . . . . . . .   2
   3.  IANA Considerations . . . . . . . . . . . . . . . . . . . . .   2
   4.  Acknowledgements  . . . . . . . . . . . . . . . . . . . . . .   3
   5.  Normative References  . . . . . . . . . . . . . . . . . . . .   3
   Author's Address  . . . . . . . . . . . . . . . . . . . . . . . .   3

1.  Introduction

   This document describes how to make the Martian networks work.  The
   methods used in Earth do not directly translate to the efficient
   networks on Mars, as the topographical differences caused by planets.
   For example the avian carriers, cannot be used in the Mars, thus
   RFC1149 ([RFC1149]) cannot be used in Mars.

   Some optimizations can be done because Mars is smaller than Earth,
   thus the round trip times are smaller.  Also as Mars has two moons
   instead of only one as we have in Earth, we can use both Deimos and
   Phobos when using reflecting radio links off the moon.

   The key words "MUST", "MUST NOT", "REQUIRED", "SHALL", "SHALL NOT",
   "SHOULD", "SHOULD NOT", "RECOMMENDED", "MAY", and "OPTIONAL" in this
   document are to be interpreted as described in [RFC2119].

2.  Security Considerations

   As Martians are known to listen all traffic in Mars, all traffic in
   the Mars MUST be encrypted.

3.  IANA Considerations

   There is no new IANA considerations in this document.








Man                    Expires September 22, 2015               [Page 2]

Internet-Draft    Optimizing Martian Network Topologies       March 2015


4.  Acknowledgements

   This document is created in the IETF-92 CodeSprint in Dallas, TX.

5.  Normative References

   [RFC1149]  Waitzman, D., "Standard for the transmission of IP
              datagrams on avian carriers", RFC 1149, April 1990.

   [RFC2119]  Bradner, S., "Key words for use in RFCs to Indicate
              Requirement Levels", BCP 14, RFC 2119, March 1997.

Author's Address

   Plain Man
   Deimos street
   Mars City  MARS-000000
   Mars

   Email: aliens@example.mars































Man                    Expires September 22, 2015               [Page 3]
"""

    def setUp(self):
        super().setUp()
        for dir in [settings.INTERNET_ALL_DRAFTS_ARCHIVE_DIR, settings.INTERNET_DRAFT_PATH]:
            with (Path(dir) / 'draft-ietf-mars-test-01.txt').open('w') as f:
                f.write(self.draft_text)

    def test_document_draft(self):
        draft = WgDraftFactory(name='draft-ietf-mars-test',rev='01', create_revisions=range(0,2))

        HolderIprDisclosureFactory(docs=[draft])
        
        # Docs for testing relationships. Does not test 'possibly-replaces'. The 'replaced_by' direction
        # is tested separately below.
        replaced = IndividualDraftFactory()
        draft.relateddocument_set.create(relationship_id='replaces',source=draft,target=replaced)
        obsoleted = IndividualDraftFactory()
        draft.relateddocument_set.create(relationship_id='obs',source=draft,target=obsoleted)
        obsoleted_by = IndividualDraftFactory()
        obsoleted_by.relateddocument_set.create(relationship_id='obs',source=obsoleted_by,target=draft)
        updated = IndividualDraftFactory()
        draft.relateddocument_set.create(relationship_id='updates',source=draft,target=updated)
        updated_by = IndividualDraftFactory()
        updated_by.relateddocument_set.create(relationship_id='updates',source=obsoleted_by,target=draft)

        DocExtResourceFactory(doc=draft)

        # these tests aren't testing all attributes yet, feel free to
        # expand them

        r = self.client.get(urlreverse("ietf.doc.views_doc.document_main", kwargs=dict(name=draft.name)))
        self.assertEqual(r.status_code, 200)
        self.assertContains(r, "Active Internet-Draft")
        if settings.USER_PREFERENCE_DEFAULTS['full_draft'] == 'off':
            self.assertContains(r, "Show full document")
            self.assertNotContains(r, "Deimos street")
        self.assertContains(r, replaced.name)
        self.assertContains(r, replaced.title)

        r = self.client.get(urlreverse("ietf.doc.views_doc.document_main", kwargs=dict(name=draft.name)) + "?include_text=0")
        self.assertEqual(r.status_code, 200)
        self.assertContains(r, "Active Internet-Draft")
        self.assertContains(r, "Show full document")
        self.assertNotContains(r, "Deimos street")
        self.assertContains(r, replaced.name)
        self.assertContains(r, replaced.title)

        r = self.client.get(urlreverse("ietf.doc.views_doc.document_main", kwargs=dict(name=draft.name)) + "?include_text=foo")
        self.assertEqual(r.status_code, 200)
        self.assertContains(r, "Active Internet-Draft")
        self.assertNotContains(r, "Show full document")
        self.assertContains(r, "Deimos street")
        self.assertContains(r, replaced.name)
        self.assertContains(r, replaced.title)

        r = self.client.get(urlreverse("ietf.doc.views_doc.document_main", kwargs=dict(name=draft.name)) + "?include_text=1")
        self.assertEqual(r.status_code, 200)
        self.assertContains(r, "Active Internet-Draft")
        self.assertNotContains(r, "Show full document")
        self.assertContains(r, "Deimos street")
        self.assertContains(r, replaced.name)
        self.assertContains(r, replaced.title)

        self.client.cookies = SimpleCookie({str('full_draft'): str('on')})
        r = self.client.get(urlreverse("ietf.doc.views_doc.document_main", kwargs=dict(name=draft.name)))
        self.assertEqual(r.status_code, 200)
        self.assertContains(r, "Active Internet-Draft")
        self.assertNotContains(r, "Show full document")
        self.assertContains(r, "Deimos street")
        self.assertContains(r, replaced.name)
        self.assertContains(r, replaced.title)

        self.client.cookies = SimpleCookie({str('full_draft'): str('off')})
        r = self.client.get(urlreverse("ietf.doc.views_doc.document_main", kwargs=dict(name=draft.name)))
        self.assertEqual(r.status_code, 200)
        self.assertContains(r, "Active Internet-Draft")
        self.assertContains(r, "Show full document")
        self.assertNotContains(r, "Deimos street")
        self.assertContains(r, replaced.name)
        self.assertContains(r, replaced.title)

        self.client.cookies = SimpleCookie({str('full_draft'): str('foo')})
        r = self.client.get(urlreverse("ietf.doc.views_doc.document_main", kwargs=dict(name=draft.name)))
        self.assertEqual(r.status_code, 200)
        self.assertContains(r, "Active Internet-Draft")
        if settings.USER_PREFERENCE_DEFAULTS['full_draft'] == 'off':
            self.assertContains(r, "Show full document")
            self.assertNotContains(r, "Deimos street")
        self.assertContains(r, replaced.name)
        self.assertContains(r, replaced.title)

        r = self.client.get(urlreverse("ietf.doc.views_doc.document_html", kwargs=dict(name=draft.name)))
        self.assertEqual(r.status_code, 200)
        self.assertContains(r, "Select version")
        self.assertContains(r, "Deimos street")
        q = PyQuery(r.content)
        self.assertEqual(q('title').text(), 'draft-ietf-mars-test-01')
        self.assertEqual(len(q('.rfcmarkup pre')), 3)
        self.assertEqual(len(q('.rfcmarkup span.h1, .rfcmarkup h1')), 2)
        self.assertEqual(len(q('.rfcmarkup a[href]')), 27)

        r = self.client.get(urlreverse("ietf.doc.views_doc.document_html", kwargs=dict(name=draft.name, rev=draft.rev)))
        self.assertEqual(r.status_code, 200)
        q = PyQuery(r.content)
        self.assertEqual(q('title').text(), 'draft-ietf-mars-test-01')

        # check that revision list has expected versions
        self.assertEqual(len(q('#sidebar .revision-list .page-item.active a.page-link[href$="draft-ietf-mars-test-01"]')), 1)

        # check that diff dropdowns have expected versions
        self.assertEqual(len(q('#sidebar option[value="draft-ietf-mars-test-00"][selected="selected"]')), 1)

        rfc = WgRfcFactory()
        rfc.save_with_history([DocEventFactory(doc=rfc)])
        (Path(settings.RFC_PATH) / rfc.get_base_name()).touch()
        r = self.client.get(urlreverse("ietf.doc.views_doc.document_html", kwargs=dict(name=rfc.name)))
        self.assertEqual(r.status_code, 200)
        q = PyQuery(r.content)
        self.assertEqual(q('title').text(), f'RFC {rfc.rfc_number} - {rfc.title}')

        # synonyms for the rfc should be redirected to its canonical view
        r = self.client.get(urlreverse("ietf.doc.views_doc.document_html", kwargs=dict(name=rfc.rfc_number)))
        self.assertRedirects(r, urlreverse("ietf.doc.views_doc.document_html", kwargs=dict(name=rfc.name)))
        r = self.client.get(urlreverse("ietf.doc.views_doc.document_html", kwargs=dict(name=f'RFC {rfc.rfc_number}')))
        self.assertRedirects(r, urlreverse("ietf.doc.views_doc.document_html", kwargs=dict(name=rfc.name)))

        # expired draft
        draft.set_state(State.objects.get(type="draft", slug="expired"))

        r = self.client.get(urlreverse("ietf.doc.views_doc.document_main", kwargs=dict(name=draft.name)))
        self.assertEqual(r.status_code, 200)
        self.assertContains(r, "Expired Internet-Draft")

        # replaced draft
        draft.set_state(State.objects.get(type="draft", slug="repl"))

        replacement = WgDraftFactory(
            name="draft-ietf-replacement",
            time=timezone.now(),
            title="Replacement Draft",
            stream_id=draft.stream_id, group_id=draft.group_id, abstract=draft.abstract,stream=draft.stream, rev=draft.rev,
            pages=draft.pages, intended_std_level_id=draft.intended_std_level_id,
            shepherd_id=draft.shepherd_id, ad_id=draft.ad_id, expires=draft.expires,
            notify=draft.notify)
        rel = RelatedDocument.objects.create(source=replacement,
                                             target=draft,
                                             relationship_id="replaces")

        r = self.client.get(urlreverse("ietf.doc.views_doc.document_main", kwargs=dict(name=draft.name)))
        self.assertEqual(r.status_code, 200)
        self.assertContains(r, "Replaced Internet-Draft")
        self.assertContains(r, replacement.name)
        self.assertContains(r, replacement.title)
        rel.delete()

        # draft published as RFC
        draft.set_state(State.objects.get(type="draft", slug="rfc"))
        draft.std_level_id = "ps"

        rfc = WgRfcFactory(group=draft.group, name="rfc123456")
        rfc.save_with_history([DocEvent.objects.create(doc=rfc, rev=None, type="published_rfc", by=Person.objects.get(name="(System)"))])

        draft.relateddocument_set.create(relationship_id="became_rfc", target=rfc)

        obsoleted = IndividualRfcFactory()
        rfc.relateddocument_set.create(relationship_id='obs',target=obsoleted)
        obsoleted_by = IndividualRfcFactory()
        obsoleted_by.relateddocument_set.create(relationship_id='obs',target=rfc)
        updated = IndividualRfcFactory()
        rfc.relateddocument_set.create(relationship_id='updates',target=updated)
        updated_by = IndividualRfcFactory()
        updated_by.relateddocument_set.create(relationship_id='updates',target=rfc)

        r = self.client.get(urlreverse("ietf.doc.views_doc.document_main", kwargs=dict(name=draft.name)))
        self.assertEqual(r.status_code, 302)

        r = self.client.get(urlreverse("ietf.doc.views_doc.document_main", kwargs=dict(name=rfc.name)))
        self.assertEqual(r.status_code, 200)
        self.assertContains(r, "RFC 123456")
        self.assertContains(r, draft.name)
        # obs/updates included with RFC
        self.assertContains(r, obsoleted.name)
        self.assertContains(r, obsoleted.title)
        self.assertContains(r, obsoleted_by.name)
        self.assertContains(r, obsoleted_by.title)
        self.assertContains(r, updated.name)
        self.assertContains(r, updated.title)
        self.assertContains(r, updated_by.name)
        self.assertContains(r, updated_by.title)

        # naked RFC - also weird that we test a PS from the ISE
        rfc = IndividualDraftFactory(
            name="rfc1234567",
            title="RFC without a Draft",
            stream_id="ise",
            std_level_id="ps")
        r = self.client.get(urlreverse("ietf.doc.views_doc.document_main", kwargs=dict(name=rfc.name)))
        self.assertEqual(r.status_code, 200)
        self.assertContains(r, "RFC 1234567")

        # unknown draft
        r = self.client.get(urlreverse("ietf.doc.views_doc.document_main", kwargs=dict(name="draft-xyz123")))
        self.assertEqual(r.status_code, 404)

    def assert_correct_wg_group_link(self, r, group):
        """Assert correct format for WG-like group types"""
        self.assertContains(
            r,
            '(<a href="%(about_url)s">%(group_acro)s %(group_type)s</a>)' % {
                "group_acro": group.acronym,
                "group_type": group.type,
                "about_url": group.about_url(),
            },
            msg_prefix='WG-like group %s (%s) should include group type in link' % (group.acronym, group.type),
        )

    def test_draft_status_changes(self):
        draft = WgRfcFactory()
        status_change_doc = StatusChangeFactory(
            group=draft.group,
            changes_status_of=[('tops', draft)],
        )
        status_change_url = urlreverse(
            'ietf.doc.views_doc.document_main',
            kwargs={'name': status_change_doc.name},
        )
        proposed_status_change_doc = StatusChangeFactory(
            group=draft.group,
            changes_status_of=[('tobcp', draft)],
            states=[State.objects.get(slug='needshep', type='statchg')],
        )
        proposed_status_change_url = urlreverse(
            'ietf.doc.views_doc.document_main',
            kwargs={'name': proposed_status_change_doc.name},
        )

        r = self.client.get(
            urlreverse(
                'ietf.doc.views_doc.document_main',
                kwargs={'name': draft.name},
            )
        )
        self.assertEqual(r.status_code, 200)
        response_content = r.content.decode()
        self.assertInHTML(
            'Status changed by <a href="{url}" title="{title}">{name}</a>'.format(
                name=status_change_doc.name,
                title=status_change_doc.title,
                url=status_change_url,
            ),
            response_content,
        )
        self.assertInHTML(
            'Proposed status changed by <a href="{url}" title="{title}">{name}</a>'.format(
                name=proposed_status_change_doc.name,
                title=proposed_status_change_doc.title,
                url=proposed_status_change_url,
            ),
            response_content,
        )

    def assert_correct_non_wg_group_link(self, r, group):
        """Assert correct format for non-WG-like group types"""
        self.assertContains(
            r,
            '(<a href="%(about_url)s">%(group_acro)s</a>)' % {
                "group_acro": group.acronym,
                "about_url": group.about_url(),
            },
            msg_prefix='Non-WG-like group %s (%s) should not include group type in link' % (group.acronym, group.type),
        )

    def login(self, username):
        self.client.login(username=username, password=username + '+password')

    def test_edit_authors_permissions(self):
        """Only the secretariat may edit authors"""
        draft = WgDraftFactory(authors=PersonFactory.create_batch(3))
        RoleFactory(group=draft.group, name_id='chair')
        RoleFactory(group=draft.group, name_id='ad', person=Person.objects.get(user__username='ad'))
        url = urlreverse('ietf.doc.views_doc.edit_authors', kwargs=dict(name=draft.name))

        # Relevant users not authorized to edit authors
        unauthorized_usernames = [
            'plain',
            *[author.user.username for author in draft.authors()],
            draft.group.get_chair().person.user.username,
            'ad'
        ]

        # First, check that only the secretary can even see the edit page.
        # Each call checks that currently-logged in user is refused, then logs in as the named user.
        for username in unauthorized_usernames:
            login_testing_unauthorized(self, username, url)
        login_testing_unauthorized(self, 'secretary', url)
        r = self.client.get(url)
        self.assertEqual(r.status_code, 200)
        self.client.logout()

        # Try to add an author via POST - still only the secretary should be able to do this.
        orig_authors = draft.authors()
        post_data = self.make_edit_authors_post_data(
            basis='permission test',
            authors=draft.documentauthor_set.all(),
        )
        new_auth_person = PersonFactory()
        self.add_author_to_edit_authors_post_data(
            post_data,
            dict(
                person=str(new_auth_person.pk),
                email=str(new_auth_person.email()),
                affiliation='affil',
                country='USA',
            ),
        )
        for username in unauthorized_usernames:
            login_testing_unauthorized(self, username, url, method='post', request_kwargs=dict(data=post_data))
            draft = Document.objects.get(pk=draft.pk)
            self.assertEqual(draft.authors(), orig_authors)  # ensure draft author list was not modified
        login_testing_unauthorized(self, 'secretary', url, method='post', request_kwargs=dict(data=post_data))
        r = self.client.post(url, post_data)
        self.assertEqual(r.status_code, 302)
        draft = Document.objects.get(pk=draft.pk)
        self.assertEqual(draft.authors(), orig_authors + [new_auth_person])

    def make_edit_authors_post_data(self, basis, authors):
        """Helper to generate edit_authors POST data for a set of authors"""
        def _add_prefix(s):
            # The prefix here needs to match the formset prefix in the edit_authors() view
            return 'author-{}'.format(s)

        data = {
            'basis': basis,
            # management form
            _add_prefix('TOTAL_FORMS'): '1',  # just the empty form so far
            _add_prefix('INITIAL_FORMS'): str(len(authors)),
            _add_prefix('MIN_NUM_FORMS'): '0',
            _add_prefix('MAX_NUM_FORMS'): '1000',
            # empty form
            _add_prefix('__prefix__-person'): '',
            _add_prefix('__prefix__-email'): '',
            _add_prefix('__prefix__-affiliation'): '',
            _add_prefix('__prefix__-country'): '',
            _add_prefix('__prefix__-ORDER'): '',
        }
        
        for index, auth in enumerate(authors):
            self.add_author_to_edit_authors_post_data(
                data,
                dict(
                    person=str(auth.person.pk),
                    email=auth.email,
                    affiliation=auth.affiliation,
                    country=auth.country
                )
            )
        
        return data
    
    def add_author_to_edit_authors_post_data(self, post_data, new_author, insert_order=-1, prefix='author'):
        """Helper to insert an author in the POST data for the edit_authors view
        
        The insert_order parameter is 0-indexed (i.e., it's the Django formset ORDER field, not the
        DocumentAuthor order property, which is 1-indexed)
        """
        def _add_prefix(s):
            return '{}-{}'.format(prefix, s)

        total_forms = int(post_data[_add_prefix('TOTAL_FORMS')]) - 1  # subtract 1 for empty form 
        if insert_order < 0:
            insert_order = total_forms
        else:
            # Make a map from order to the data key that has that order value
            order_key = dict()
            for order in range(insert_order, total_forms):
                key = _add_prefix(str(order) + '-ORDER')
                order_key[int(post_data[key])] = key
            # now increment all orders at or above where new element will be inserted
            for order in range(insert_order, total_forms):
                post_data[order_key[order]] = str(order + 1)
        
        form_index = total_forms  # regardless of insert order, new data has next unused form index
        total_forms += 1  # new form

        post_data[_add_prefix('TOTAL_FORMS')] = total_forms + 1  # add 1 for empty form
        for prop in ['person', 'email', 'affiliation', 'country']:
            post_data[_add_prefix(str(form_index) + '-' + prop)] = str(new_author[prop])
        post_data[_add_prefix(str(form_index) + '-ORDER')] = str(insert_order)

    def test_edit_authors_missing_basis(self):
        draft = WgDraftFactory()
        DocumentAuthorFactory.create_batch(3, document=draft)
        url = urlreverse('ietf.doc.views_doc.edit_authors', kwargs=dict(name=draft.name))

        self.login('secretary')
        post_data = self.make_edit_authors_post_data(
            authors = draft.documentauthor_set.all(),
            basis='delete me'
        )
        post_data.pop('basis')

        r = self.client.post(url, post_data)
        self.assertEqual(r.status_code, 200)
        self.assertContains(r, 'This field is required.')

    def test_edit_authors_no_change(self):
        draft = WgDraftFactory()
        DocumentAuthorFactory.create_batch(3, document=draft)
        url = urlreverse('ietf.doc.views_doc.edit_authors', kwargs=dict(name=draft.name))
        change_reason = 'no change'

        before = list(draft.documentauthor_set.values('person', 'email', 'affiliation', 'country', 'order'))

        post_data = self.make_edit_authors_post_data(
            authors = draft.documentauthor_set.all(),
            basis=change_reason
        )

        self.login('secretary')
        r = self.client.post(url, post_data)

        self.assertEqual(r.status_code, 302)

        draft = Document.objects.get(pk=draft.pk)
        after = list(draft.documentauthor_set.values('person', 'email', 'affiliation', 'country', 'order'))
        self.assertCountEqual(after, before, 'Unexpected change to an author')
        self.assertEqual(EditedAuthorsDocEvent.objects.filter(basis=change_reason).count(), 0)

    def do_edit_authors_append_authors_test(self, new_author_count):
        """Can add author at the end of the list"""
        draft = WgDraftFactory()
        starting_author_count = 3
        DocumentAuthorFactory.create_batch(starting_author_count, document=draft)
        url = urlreverse('ietf.doc.views_doc.edit_authors', kwargs=dict(name=draft.name))
        change_reason = 'add a new author'

        compare_props = 'person', 'email', 'affiliation', 'country', 'order'
        before = list(draft.documentauthor_set.values(*compare_props))
        events_before = EditedAuthorsDocEvent.objects.count()

        post_data = self.make_edit_authors_post_data(
            authors=draft.documentauthor_set.all(),
            basis=change_reason
        )

        new_authors = PersonFactory.create_batch(new_author_count, default_emails=True)
        new_author_data = [
            dict(
                person=new_author.pk,
                email=str(new_author.email()),
                affiliation='University of Somewhere',
                country='Botswana',
            )
            for new_author in new_authors
        ]
        for index, auth_dict in enumerate(new_author_data):
            self.add_author_to_edit_authors_post_data(post_data, auth_dict)
            auth_dict['order'] = starting_author_count + index + 1 # for comparison later

        self.login('secretary')
        r = self.client.post(url, post_data)
        self.assertEqual(r.status_code, 302)

        draft = Document.objects.get(pk=draft.pk)
        after = list(draft.documentauthor_set.values(*compare_props))

        self.assertEqual(len(after), len(before) + new_author_count)
        for b, a in zip(before + new_author_data, after):
            for prop in compare_props:
                self.assertEqual(a[prop], b[prop],
                                 'Unexpected change: "{}" was "{}", changed to "{}"'.format(
                                     prop, b[prop], a[prop]
                                 ))

        self.assertEqual(EditedAuthorsDocEvent.objects.count(), events_before + new_author_count)
        change_events = EditedAuthorsDocEvent.objects.filter(basis=change_reason)
        self.assertEqual(change_events.count(), new_author_count)
        # The events are most-recent first, so first author added is last event in the list.
        # Reverse the author list with [::-1]
        for evt, auth in zip(change_events, new_authors[::-1]):
            self.assertIn('added', evt.desc.lower())
            self.assertIn(auth.name, evt.desc)

    def test_edit_authors_append_author(self):
        self.do_edit_authors_append_authors_test(1)

    def test_edit_authors_append_authors(self):
        self.do_edit_authors_append_authors_test(3)

    def test_edit_authors_insert_author(self):
        """Can add author in the middle of the list"""
        draft = WgDraftFactory()
        DocumentAuthorFactory.create_batch(3, document=draft)
        url = urlreverse('ietf.doc.views_doc.edit_authors', kwargs=dict(name=draft.name))
        change_reason = 'add a new author'

        compare_props = 'person', 'email', 'affiliation', 'country', 'order'
        before = list(draft.documentauthor_set.values(*compare_props))
        events_before = EditedAuthorsDocEvent.objects.count()

        post_data = self.make_edit_authors_post_data(
            authors = draft.documentauthor_set.all(),
            basis=change_reason
        )

        new_author = PersonFactory(default_emails=True)
        new_author_data = dict(
            person=new_author.pk,
            email=str(new_author.email()),
            affiliation='University of Somewhere',
            country='Botswana',
        )
        self.add_author_to_edit_authors_post_data(post_data, new_author_data, insert_order=1)

        self.login('secretary')
        r = self.client.post(url, post_data)
        self.assertEqual(r.status_code, 302)

        draft = Document.objects.get(pk=draft.pk)
        after = list(draft.documentauthor_set.values(*compare_props))

        new_author_data['order'] = 2  # corresponds to insert_order == 1
        expected = copy.deepcopy(before)
        expected.insert(1, new_author_data)
        expected[2]['order'] = 3
        expected[3]['order'] = 4
        self.assertEqual(len(after), len(expected))
        for b, a in zip(expected, after):
            for prop in compare_props:
                self.assertEqual(a[prop], b[prop],
                                 'Unexpected change: "{}" was "{}", changed to "{}"'.format(
                                     prop, b[prop], a[prop]
                                 ))

        # 3 changes: new author, plus two order changes
        self.assertEqual(EditedAuthorsDocEvent.objects.count(), events_before + 3)
        change_events = EditedAuthorsDocEvent.objects.filter(basis=change_reason)
        self.assertEqual(change_events.count(), 3)
        
        add_event = change_events.filter(desc__icontains='added').first()
        reorder_events = change_events.filter(desc__icontains='changed order')
        
        self.assertIsNotNone(add_event)
        self.assertEqual(reorder_events.count(), 2)

    def test_edit_authors_remove_author(self):
        draft = WgDraftFactory()
        DocumentAuthorFactory.create_batch(3, document=draft)
        url = urlreverse('ietf.doc.views_doc.edit_authors', kwargs=dict(name=draft.name))
        change_reason = 'remove an author'

        compare_props = 'person', 'email', 'affiliation', 'country', 'order'
        before = list(draft.documentauthor_set.values(*compare_props))
        events_before = EditedAuthorsDocEvent.objects.count()

        post_data = self.make_edit_authors_post_data(
            authors = draft.documentauthor_set.all(),
            basis=change_reason
        )

        # delete the second author (index == 1)
        deleted_author_data = before.pop(1)
        post_data['author-1-DELETE'] = 'on'  # delete box checked

        self.login('secretary')
        r = self.client.post(url, post_data)
        self.assertEqual(r.status_code, 302)

        draft = Document.objects.get(pk=draft.pk)
        after = list(draft.documentauthor_set.values(*compare_props))

        before[1]['order'] = 2  # was 3, but should have been decremented
        self.assertEqual(len(after), len(before))
        for b, a in zip(before, after):
            for prop in compare_props:
                self.assertEqual(a[prop], b[prop],
                                 'Unexpected change: "{}" was "{}", changed to "{}"'.format(
                                     prop, b[prop], a[prop]
                                 ))

        # expect 2 events: one for removing author, another for reordering the later author
        self.assertEqual(EditedAuthorsDocEvent.objects.count(), events_before + 2)
        change_events = EditedAuthorsDocEvent.objects.filter(basis=change_reason)
        self.assertEqual(change_events.count(), 2)

        removed_event = change_events.filter(desc__icontains='removed').first()
        self.assertIsNotNone(removed_event)
        deleted_person = Person.objects.get(pk=deleted_author_data['person'])
        self.assertIn(deleted_person.name, removed_event.desc)

        reordered_event = change_events.filter(desc__icontains='changed order').first()
        reordered_person = Person.objects.get(pk=after[1]['person'])
        self.assertIsNotNone(reordered_event)
        self.assertIn(reordered_person.name, reordered_event.desc)

    def test_edit_authors_reorder_authors(self):
        draft = WgDraftFactory()
        DocumentAuthorFactory.create_batch(3, document=draft)
        url = urlreverse('ietf.doc.views_doc.edit_authors', kwargs=dict(name=draft.name))
        change_reason = 'reorder the authors'

        compare_props = 'person', 'email', 'affiliation', 'country', 'order'
        before = list(draft.documentauthor_set.values(*compare_props))
        events_before = EditedAuthorsDocEvent.objects.count()

        post_data = self.make_edit_authors_post_data(
            authors = draft.documentauthor_set.all(),
            basis=change_reason
        )
        
        # swap first two authors
        post_data['author-0-ORDER'] = 1
        post_data['author-1-ORDER'] = 0

        self.login('secretary')
        r = self.client.post(url, post_data)
        self.assertEqual(r.status_code, 302)

        draft = Document.objects.get(pk=draft.pk)
        after = list(draft.documentauthor_set.values(*compare_props))

        # swap the 'before' record order
        tmp = before[0]
        before[0] = before[1]
        before[0]['order'] = 1
        before[1] = tmp
        before[1]['order'] = 2
        for b, a in zip(before, after):
            for prop in compare_props:
                self.assertEqual(a[prop], b[prop],
                                 'Unexpected change: "{}" was "{}", changed to "{}"'.format(
                                     prop, b[prop], a[prop]
                                 ))

        # expect 2 events: one for each changed author
        self.assertEqual(EditedAuthorsDocEvent.objects.count(), events_before + 2)
        change_events = EditedAuthorsDocEvent.objects.filter(basis=change_reason)
        self.assertEqual(change_events.count(), 2)
        self.assertEqual(change_events.filter(desc__icontains='changed order').count(), 2)

        self.assertIsNotNone(
            change_events.filter(
                desc__contains=Person.objects.get(pk=before[0]['person']).name
            ).first()
        )
        self.assertIsNotNone(
            change_events.filter(
                desc__contains=Person.objects.get(pk=before[1]['person']).name
            ).first()
        )

    def test_edit_authors_edit_fields(self):
        draft = WgDraftFactory()
        DocumentAuthorFactory.create_batch(
            3,
            document=draft,
            affiliation='Somewhere, Inc.',
            country='Bolivia',
        )
        url = urlreverse('ietf.doc.views_doc.edit_authors', kwargs=dict(name=draft.name))
        change_reason = 'reorder the authors'

        compare_props = 'person', 'email', 'affiliation', 'country', 'order'
        before = list(draft.documentauthor_set.values(*compare_props))
        events_before = EditedAuthorsDocEvent.objects.count()

        post_data = self.make_edit_authors_post_data(
            authors = draft.documentauthor_set.all(),
            basis=change_reason
        )

        old_address = draft.authors()[0].email()
        new_email = EmailFactory(person=draft.authors()[0], address=f'changed-{old_address}')
        post_data['author-0-email'] = new_email.address
        post_data['author-1-affiliation'] = 'University of Nowhere'
        post_data['author-2-country'] = 'Chile'

        self.login('secretary')
        r = self.client.post(url, post_data)
        self.assertEqual(r.status_code, 302)

        draft = Document.objects.get(pk=draft.pk)
        after = list(draft.documentauthor_set.values(*compare_props))

        expected = copy.deepcopy(before)
        expected[0]['email'] = new_email.address
        expected[1]['affiliation'] = 'University of Nowhere'
        expected[2]['country'] = 'Chile'
        for b, a in zip(expected, after):
            for prop in compare_props:
                self.assertEqual(a[prop], b[prop],
                                 'Unexpected change: "{}" was "{}", changed to "{}"'.format(
                                     prop, b[prop], a[prop]
                                 ))

        # expect 3 events: one for each changed author
        self.assertEqual(EditedAuthorsDocEvent.objects.count(), events_before + 3)
        change_events = EditedAuthorsDocEvent.objects.filter(basis=change_reason)
        self.assertEqual(change_events.count(), 3)

        email_event = change_events.filter(desc__icontains='changed email').first()
        affiliation_event = change_events.filter(desc__icontains='changed affiliation').first()
        country_event = change_events.filter(desc__icontains='changed country').first()

        self.assertIsNotNone(email_event)
        self.assertIn(draft.authors()[0].name, email_event.desc)
        self.assertIn(before[0]['email'], email_event.desc)
        self.assertIn(after[0]['email'], email_event.desc)

        self.assertIsNotNone(affiliation_event)
        self.assertIn(draft.authors()[1].name, affiliation_event.desc)
        self.assertIn(before[1]['affiliation'], affiliation_event.desc)
        self.assertIn(after[1]['affiliation'], affiliation_event.desc)

        self.assertIsNotNone(country_event)
        self.assertIn(draft.authors()[2].name, country_event.desc)
        self.assertIn(before[2]['country'], country_event.desc)
        self.assertIn(after[2]['country'], country_event.desc)

    @staticmethod
    def _pyquery_select_action_holder_string(q, s):
        """Helper to use PyQuery to find an action holder in the draft HTML"""
        # selector grabs the action holders heading and finds siblings with a div containing the search string (also in any title attribute)
        return q('th:contains("Action Holder") ~ td>div:contains("%s"), th:contains("Action Holder") ~ td>div *[title*="%s"]' % (s, s))

    @mock.patch.object(Document, 'action_holders_enabled', return_value=False, new_callable=mock.PropertyMock)
    def test_document_draft_hides_action_holders(self, mock_method):
        """Draft should not show action holders when appropriate"""
        draft = WgDraftFactory()
        url = urlreverse("ietf.doc.views_doc.document_main", kwargs=dict(name=draft.name))
        r = self.client.get(url)
        self.assertNotContains(r, 'Action Holder')  # should not show action holders...

        draft.action_holders.set([PersonFactory()])
        r = self.client.get(url)
        self.assertNotContains(r, 'Action Holder')  # ...even if they are assigned

    @mock.patch.object(Document, 'action_holders_enabled', return_value=True, new_callable=mock.PropertyMock)
    def test_document_draft_shows_action_holders(self, mock_method):
        """Draft should show action holders when appropriate"""
        draft = WgDraftFactory()
        url = urlreverse("ietf.doc.views_doc.document_main", kwargs=dict(name=draft.name))

        # No action holders case should be shown properly
        r = self.client.get(url)
        self.assertContains(r, 'Action Holder')  # should show action holders
        q = PyQuery(r.content)
        self.assertEqual(len(self._pyquery_select_action_holder_string(q, '(None)')), 1)
        
        # Action holders should be listed when assigned
        draft.action_holders.set(PersonFactory.create_batch(3))
        
        # Make one action holder "old"
        old_action_holder = draft.documentactionholder_set.first()
        old_action_holder.time_added -= datetime.timedelta(days=30)
        old_action_holder.save()

        with self.settings(DOC_ACTION_HOLDER_AGE_LIMIT_DAYS=20):
            r = self.client.get(url)

        self.assertContains(r, 'Action Holder')  # should still be shown
        q = PyQuery(r.content)
        self.assertEqual(len(self._pyquery_select_action_holder_string(q, '(None)')), 0)
        for person in draft.action_holders.all():
            self.assertEqual(len(self._pyquery_select_action_holder_string(q, person.name)), 1)
        # check that one action holder was marked as old
        self.assertEqual(len(self._pyquery_select_action_holder_string(q, 'for 30 days')), 1)

    @mock.patch.object(Document, 'action_holders_enabled', return_value=True, new_callable=mock.PropertyMock)
    def test_document_draft_action_holders_buttons(self, mock_method):
        """Buttons for action holders should be shown when AD or secretary"""
        draft = WgDraftFactory()
        draft.action_holders.set([PersonFactory()])

        url = urlreverse('ietf.doc.views_doc.document_main', kwargs=dict(name=draft.name))
        edit_ah_url = urlreverse('ietf.doc.views_doc.edit_action_holders', kwargs=dict(name=draft.name))
        remind_ah_url = urlreverse('ietf.doc.views_doc.remind_action_holders', kwargs=dict(name=draft.name))

        def _run_test(username=None, expect_buttons=False):
            if username:
                self.client.login(username=username, password=username + '+password')
            r = self.client.get(url)
            q = PyQuery(r.content)

            self.assertEqual(
                len(q('th:contains("Action Holder") ~ td a[href="%s"]' % edit_ah_url)),
                1 if expect_buttons else 0,
                '%s should%s see the edit action holders button but %s' % (
                    username if username else 'unauthenticated user',
                    '' if expect_buttons else ' not',
                    'did not' if expect_buttons else 'did',
                )
            )
            self.assertEqual(
                len(q('th:contains("Action Holder") ~ td a[href="%s"]' % remind_ah_url)),
                1 if expect_buttons else 0,
                '%s should%s see the remind action holders button but %s' % (
                    username if username else 'unauthenticated user',
                    '' if expect_buttons else ' not',
                    'did not' if expect_buttons else 'did',
                )
            )

        _run_test(None, False)
        _run_test('plain', False)
        _run_test('ad', True)
        _run_test('secretary', True)

    def test_draft_group_link(self):
        """Link to group 'about' page should have correct format"""
        event_datetime = datetime.datetime(2010, 10, 10, tzinfo=RPC_TZINFO)

        for group_type_id in ['wg', 'rg', 'ag']:
            group = GroupFactory(type_id=group_type_id)
            draft = WgDraftFactory(name='draft-document-%s' % group_type_id, group=group)
            r = self.client.get(urlreverse("ietf.doc.views_doc.document_main", kwargs=dict(name=draft.name)))
            self.assertEqual(r.status_code, 200)
            self.assert_correct_wg_group_link(r, group)

            rfc = WgRfcFactory(group=group)
            draft = WgDraftFactory(group=group)
            draft.relateddocument_set.create(relationship_id="became_rfc", target=rfc)
            DocEventFactory.create(doc=rfc, type='published_rfc', time=event_datetime)
            r = self.client.get(urlreverse("ietf.doc.views_doc.document_main", kwargs=dict(name=rfc.name)))
            self.assertEqual(r.status_code, 200)
            self.assert_correct_wg_group_link(r, group)

        for group_type_id in ['ietf', 'team']:
            group = GroupFactory(type_id=group_type_id)
            draft = WgDraftFactory(name='draft-document-%s' % group_type_id, group=group)
            r = self.client.get(urlreverse("ietf.doc.views_doc.document_main", kwargs=dict(name=draft.name)))
            self.assertEqual(r.status_code, 200)
            self.assert_correct_non_wg_group_link(r, group)

            rfc = WgRfcFactory(group=group)
            draft = WgDraftFactory(name='draft-rfc-document-%s'% group_type_id, group=group)
            draft.relateddocument_set.create(relationship_id="became_rfc", target=rfc)
            DocEventFactory.create(doc=rfc, type='published_rfc', time=event_datetime)
            r = self.client.get(urlreverse("ietf.doc.views_doc.document_main", kwargs=dict(name=rfc.name)))
            self.assertEqual(r.status_code, 200)
            self.assert_correct_non_wg_group_link(r, group)

    def test_document_primary_and_history_views(self):
        IndividualDraftFactory(name='draft-imaginary-independent-submission')
        ConflictReviewFactory(name='conflict-review-imaginary-irtf-submission')
        CharterFactory(name='charter-ietf-mars')
        DocumentFactory(type_id='agenda',name='agenda-72-mars')
        DocumentFactory(type_id='minutes',name='minutes-72-mars')
        DocumentFactory(type_id='slides',name='slides-72-mars-1-active')
        chatlog = DocumentFactory(type_id="chatlog",name='chatlog-72-mars-197001010000')
        polls = DocumentFactory(type_id="polls",name='polls-72-mars-197001010000')
        SessionPresentationFactory(document=chatlog)
        SessionPresentationFactory(document=polls)
        statchg = DocumentFactory(type_id='statchg',name='status-change-imaginary-mid-review')
        statchg.set_state(State.objects.get(type_id='statchg',slug='adrev'))

        # Ensure primary views of both current and historic versions of documents works
        for docname in ["draft-imaginary-independent-submission",
                        "conflict-review-imaginary-irtf-submission",
                        "status-change-imaginary-mid-review",
                        "charter-ietf-mars",
                        "agenda-72-mars",
                        "minutes-72-mars",
                        "slides-72-mars-1-active",
                        "chatlog-72-mars-197001010000",
                        "polls-72-mars-197001010000",
                        # TODO: add
                        #"bluesheets-72-mars-1",
                        #"recording-72-mars-1-00",
                       ]:
            doc = Document.objects.get(name=docname)
            # give it some history
            doc.save_with_history([DocEvent.objects.create(doc=doc, rev=doc.rev, type="changed_document", by=Person.objects.get(user__username="secretary"), desc="Test")])

            doc.rev = "01"
            doc.save_with_history([DocEvent.objects.create(doc=doc, rev=doc.rev, type="changed_document", by=Person.objects.get(user__username="secretary"), desc="Test")])

            # Fetch the main page resulting latest version
            r = self.client.get(urlreverse("ietf.doc.views_doc.document_main", kwargs=dict(name=doc.name)))
            self.assertEqual(r.status_code, 200)
            self.assertContains(r, "%s-01"%docname)

            # Fetch 01 version even when it is last version
            r = self.client.get(urlreverse("ietf.doc.views_doc.document_main", kwargs=dict(name=doc.name,rev="01")))
            self.assertEqual(r.status_code, 200)
            self.assertContains(r, "%s-01"%docname)

            # Fetch version number which is too large, that should redirect to main page
            r = self.client.get(urlreverse("ietf.doc.views_doc.document_main", kwargs=dict(name=doc.name,rev="02")))
            self.assertEqual(r.status_code, 302)

            # Fetch 00 version which should result that version
            r = self.client.get(urlreverse("ietf.doc.views_doc.document_main", kwargs=dict(name=doc.name,rev="00")))
            self.assertEqual(r.status_code, 200)
            self.assertContains(r, "%s-00"%docname)

    def test_rfcqueue_auth48_views(self):
        """Test view handling of RFC editor queue auth48 state"""
        def _change_state(doc, state):
            event = StateDocEventFactory(doc=doc, state=state)
            doc.set_state(event.state)
            doc.save_with_history([event])

        draft = IndividualDraftFactory()

        # Put in an rfceditor state other than auth48
        for state in [('draft-iesg', 'rfcqueue'), ('draft-rfceditor', 'rfc-edit')]:
            _change_state(draft, state)
        r = self.client.get(urlreverse("ietf.doc.views_doc.document_main", kwargs=dict(name=draft.name)))
        self.assertEqual(r.status_code, 200)
        self.assertNotContains(r, 'Auth48 status')

        # Put in auth48 state without a URL
        _change_state(draft, ('draft-rfceditor', 'auth48'))
        r = self.client.get(urlreverse("ietf.doc.views_doc.document_main", kwargs=dict(name=draft.name)))
        self.assertEqual(r.status_code, 200)
        self.assertNotContains(r, 'Auth48 status')

        # Now add a URL
        documenturl = draft.documenturl_set.create(tag_id='auth48', 
                                                   url='http://rfceditor.example.com/auth48-url')
        r = self.client.get(urlreverse("ietf.doc.views_doc.document_main", kwargs=dict(name=draft.name)))
        self.assertEqual(r.status_code, 200)
        self.assertContains(r, 'Auth48 status')
        self.assertContains(r, documenturl.url)

        # Put in auth48-done state and delete auth48 DocumentURL
        draft.documenturl_set.filter(tag_id='auth48').delete()
        _change_state(draft, ('draft-rfceditor', 'auth48-done'))
        r = self.client.get(urlreverse("ietf.doc.views_doc.document_main", kwargs=dict(name=draft.name)))
        self.assertEqual(r.status_code, 200)
        self.assertNotContains(r, 'Auth48 status')


class DocTestCase(TestCase):
    def test_status_change(self):
        statchg = StatusChangeFactory()
        r = self.client.get(urlreverse("ietf.doc.views_doc.document_main", kwargs=dict(name=statchg.name)))
        self.assertEqual(r.status_code, 200)
        r = self.client.get(urlreverse("ietf.doc.views_doc.document_main", kwargs=dict(name=statchg.relateddocument_set.first().target)))
        self.assertEqual(r.status_code, 200)

    def test_document_charter(self):
        CharterFactory(name='charter-ietf-mars')
        r = self.client.get(urlreverse("ietf.doc.views_doc.document_main", kwargs=dict(name="charter-ietf-mars")))
        self.assertEqual(r.status_code, 200)
    
    def test_incorrect_rfc_url(self):
        r = self.client.get(urlreverse("ietf.doc.views_doc.document_main", kwargs=dict(name="rfc8989", rev="00")))
        self.assertEqual(r.status_code, 404)

    def test_document_conflict_review(self):
        ConflictReviewFactory(name='conflict-review-imaginary-irtf-submission')

        r = self.client.get(urlreverse("ietf.doc.views_doc.document_main", kwargs=dict(name='conflict-review-imaginary-irtf-submission')))
        self.assertEqual(r.status_code, 200)

    def test_document_material(self):
        MeetingFactory(type_id='ietf',number='72')
        mars = GroupFactory(type_id='wg',acronym='mars')
        marschairman = PersonFactory(user__username='marschairman')
        mars.role_set.create(name_id='chair',person=marschairman,email=marschairman.email())
        doc = DocumentFactory(
            name="slides-testteam-test-slides",
            rev="00",
            title="Test Slides",
            group__acronym='testteam',
            type_id="slides"
        )
        doc.set_state(State.objects.get(type="slides", slug="active"))

        session = SessionFactory(
            name = "session-72-mars-1",
            meeting = Meeting.objects.get(number='72'),
            group = Group.objects.get(acronym='mars'),
            modified = timezone.now(),
            add_to_schedule=False,
        )
        SchedulingEvent.objects.create(
            session=session,
            status=SessionStatusName.objects.create(slug='scheduled'),
            by = Person.objects.get(user__username="marschairman"),
        )
        SessionPresentation.objects.create(session=session, document=doc, rev=doc.rev)

        r = self.client.get(urlreverse("ietf.doc.views_doc.document_main", kwargs=dict(name=doc.name)))
        self.assertEqual(r.status_code, 200)

    def test_document_ballot(self):
        doc = IndividualDraftFactory()
        ad = Person.objects.get(user__username="ad")
        ballot = create_ballot_if_not_open(None, doc, ad, 'approve')
        assert ballot == doc.active_ballot()

        # make sure we have some history
        doc.save_with_history([DocEvent.objects.create(doc=doc, rev=doc.rev, type="changed_document",
                                                    by=Person.objects.get(user__username="secretary"), desc="Test")])

        pos = BallotPositionDocEvent.objects.create(
            doc=doc,
            rev=doc.rev,
            ballot=ballot,
            type="changed_ballot_position",
            pos_id="yes",
            comment="Looks fine to me",
            comment_time=timezone.now(),
            balloter=Person.objects.get(user__username="ad"),
            by=Person.objects.get(name="(System)"))

        r = self.client.get(urlreverse("ietf.doc.views_doc.document_ballot", kwargs=dict(name=doc.name)))
        self.assertEqual(r.status_code, 200)
        self.assertContains(r, pos.comment)

        # test with ballot_id
        r = self.client.get(urlreverse("ietf.doc.views_doc.document_ballot", kwargs=dict(name=doc.name, ballot_id=ballot.pk)))
        self.assertEqual(r.status_code, 200)
        self.assertContains(r, pos.comment)

        # test popup too while we're at it
        r = self.client.get(urlreverse("ietf.doc.views_doc.ballot_popup", kwargs=dict(name=doc.name, ballot_id=ballot.pk)))
        self.assertEqual(r.status_code, 200)

        # Now simulate a new revision and make sure positions on older revisions are marked as such
        oldrev = doc.rev
        e = NewRevisionDocEvent.objects.create(doc=doc,rev='%02d'%(int(doc.rev)+1),type='new_revision',by=Person.objects.get(name="(System)"))
        doc.rev = e.rev
        doc.save_with_history([e])
        r = self.client.get(urlreverse("ietf.doc.views_doc.document_ballot", kwargs=dict(name=doc.name)))
        self.assertEqual(r.status_code, 200)
        self.assertRegex(
            r.content.decode(),
            r'\(\s*%s\s+for\s+-%s\s*\)' % (
                pos.comment_time.astimezone(ZoneInfo(settings.TIME_ZONE)).strftime('%Y-%m-%d'),
                oldrev,
            )
        )

        # Now simulate a new ballot against the new revision and make sure the "was" position is included
        pos2 = BallotPositionDocEvent.objects.create(
            doc=doc,
            rev=doc.rev,
            ballot=ballot,
            type="changed_ballot_position",
            pos_id="noobj",
            comment="Still looks okay to me",
            comment_time=timezone.now(),
            balloter=Person.objects.get(user__username="ad"),
            by=Person.objects.get(name="(System)"))

        r = self.client.get(urlreverse("ietf.doc.views_doc.document_ballot", kwargs=dict(name=doc.name)))
        self.assertEqual(r.status_code, 200)
        self.assertContains(r, pos2.comment)
        self.assertContains(r,  '(was %s)' % pos.pos)

    def test_document_ballot_popup_unique_anchors_per_doc(self):
        """Ballot popup anchors should be different for each document"""
        ad = Person.objects.get(user__username="ad")
        docs = IndividualDraftFactory.create_batch(2)
        ballots = [create_ballot_if_not_open(None, doc, ad, 'approve') for doc in docs]
        for doc, ballot in zip(docs, ballots):
            BallotPositionDocEvent.objects.create(
                doc=doc,
                rev=doc.rev,
                ballot=ballot,
                type="changed_ballot_position",
                pos_id="yes",
                comment="Looks fine to me",
                comment_time=timezone.now(),
                balloter=Person.objects.get(user__username="ad"),
                by=Person.objects.get(name="(System)"))

        anchors = set()
        author_slug = slugify(ad.plain_name())
        for doc, ballot in zip(docs, ballots):
            r = self.client.get(urlreverse(
                "ietf.doc.views_doc.ballot_popup",
                kwargs=dict(name=doc.name, ballot_id=ballot.pk)
            ))
            self.assertEqual(r.status_code, 200)
            q = PyQuery(r.content)
            href = q(f'div.balloter-name a[href$="{author_slug}"]').attr('href')
            ids = [
                target.attr('id')
                for target in q(f'div.h5[id$="{author_slug}"]').items()
            ]
            self.assertEqual(len(ids), 1, 'Should be exactly one link for the balloter')
            self.assertEqual(href, f'#{ids[0]}', 'Anchor href should match ID')
            anchors.add(href)
        self.assertEqual(len(anchors), len(docs), 'Each doc should have a distinct anchor for the balloter')

    def test_document_ballot_needed_positions(self):
        # draft
        doc = IndividualDraftFactory(intended_std_level_id='ps')
        doc.set_state(State.objects.get(type_id='draft-iesg',slug='iesg-eva'))
        ad = Person.objects.get(user__username="ad")
        create_ballot_if_not_open(None, doc, ad, 'approve')

        r = self.client.get(urlreverse("ietf.doc.views_doc.document_ballot", kwargs=dict(name=doc.name)))
        self.assertContains(r, 'more YES or NO')
        Document.objects.filter(pk=doc.pk).update(intended_std_level='inf')
        r = self.client.get(urlreverse("ietf.doc.views_doc.document_ballot", kwargs=dict(name=doc.name)))
        self.assertNotContains(r, 'more YES or NO')

        # status change
        Document.objects.create(name='rfc9998')
        Document.objects.create(name='rfc9999')
        doc = DocumentFactory(type_id='statchg',name='status-change-imaginary-mid-review')
        iesgeval_pk = str(State.objects.get(slug='iesgeval',type__slug='statchg').pk)
        empty_outbox()
        self.client.login(username='ad', password='ad+password')
        r = self.client.post(urlreverse('ietf.doc.views_status_change.change_state',kwargs=dict(name=doc.name)),dict(new_state=iesgeval_pk))
        self.assertEqual(r.status_code, 302)
        r = self.client.get(r.headers["location"])
        self.assertContains(r, ">IESG Evaluation<")
        self.assertEqual(len(outbox), 2)
        self.assertIn('iesg-secretary',outbox[0]['To'])
        self.assertIn('drafts-eval',outbox[1]['To'])

        doc.relateddocument_set.create(target=Document.objects.get(name='rfc9998'),relationship_id='tohist')
        r = self.client.get(urlreverse("ietf.doc.views_doc.document_ballot", kwargs=dict(name=doc.name)))
        self.assertNotContains(r, 'Needs a YES')
        self.assertNotContains(r, 'more YES or NO')

        doc.relateddocument_set.create(target=Document.objects.get(name='rfc9999'),relationship_id='tois')
        r = self.client.get(urlreverse("ietf.doc.views_doc.document_ballot", kwargs=dict(name=doc.name)))
        self.assertContains(r, 'more YES or NO')

    def test_document_json(self):
        doc = IndividualDraftFactory()

        r = self.client.get(urlreverse("ietf.doc.views_doc.document_json", kwargs=dict(name=doc.name)))
        self.assertEqual(r.status_code, 200)
        data = r.json()
        self.assertEqual(doc.name, data['name'])
        self.assertEqual(doc.pages,data['pages'])

    def test_writeup(self):
        doc = IndividualDraftFactory(states = [('draft','active'),('draft-iesg','iesg-eva')],)

        appr = WriteupDocEvent.objects.create(
            doc=doc,
            rev=doc.rev,
            desc="Changed text",
            type="changed_ballot_approval_text",
            text="This is ballot approval text.",
            by=Person.objects.get(name="(System)"))

        notes = WriteupDocEvent.objects.create(
            doc=doc,
            rev=doc.rev,
            desc="Changed text",
            type="changed_ballot_writeup_text",
            text="This is ballot writeup notes.",
            by=Person.objects.get(name="(System)"))

        rfced_note = WriteupDocEvent.objects.create(
            doc=doc,
            rev=doc.rev,
            desc="Changed text",
            type="changed_rfc_editor_note_text",
            text="This is a note for the RFC Editor.",
            by=Person.objects.get(name="(System)"))

        url = urlreverse('ietf.doc.views_doc.document_writeup', kwargs=dict(name=doc.name))
        r = self.client.get(url)
        self.assertEqual(r.status_code, 200)
        self.assertContains(r, appr.text)
        self.assertContains(r, notes.text)
        self.assertContains(r, rfced_note.text)

    def test_history(self):
        doc = IndividualDraftFactory()

        e = DocEvent.objects.create(
            doc=doc,
            rev=doc.rev,
            desc="Something happened.",
            type="added_comment",
            by=Person.objects.get(name="(System)"))

        url = urlreverse('ietf.doc.views_doc.document_history', kwargs=dict(name=doc.name))
        r = self.client.get(url)
        self.assertEqual(r.status_code, 200)
        self.assertContains(r, e.desc)

    def test_history_bis_00(self):
        rfc = WgRfcFactory(rfc_number=9090)
        bis_draft = WgDraftFactory(name='draft-ietf-{}-{}bis'.format(rfc.group.acronym,rfc.name))

        url = urlreverse('ietf.doc.views_doc.document_history', kwargs=dict(name=bis_draft.name))
        r = self.client.get(url)
        self.assertEqual(r.status_code, 200) 
        q = PyQuery(unicontent(r))
        attr1='value="{}"'.format(rfc.name)
        self.assertEqual(len(q('option['+attr1+'][selected="selected"]')), 1)


    def test_document_feed(self):
        doc = IndividualDraftFactory()

        e = DocEvent.objects.create(
            doc=doc,
            rev=doc.rev,
            desc="Something happened.",
            type="added_comment",
            by=Person.objects.get(name="(System)"))

        r = self.client.get("/feed/document-changes/%s/" % doc.name)
        self.assertEqual(r.status_code, 200)
        self.assertContains(r, e.desc)

    def test_document_feed_with_control_character(self):
        doc = IndividualDraftFactory()

        DocEvent.objects.create(
            doc=doc,
            rev=doc.rev,
            desc="Something happened involving the \x0b character.",
            type="added_comment",
            by=Person.objects.get(name="(System)"))

        r = self.client.get("/feed/document-changes/%s/" % doc.name)
        self.assertEqual(r.status_code, 200)
        self.assertContains(r, 'Something happened involving the')

    def test_last_call_feed(self):
        doc = IndividualDraftFactory()

        doc.set_state(State.objects.get(type="draft-iesg", slug="lc"))

        LastCallDocEvent.objects.create(
            doc=doc,
            rev=doc.rev,
            desc="Last call\x0b",  # include a control character to be sure it does not break anything
            type="sent_last_call",
            by=Person.objects.get(user__username="secretary"),
            expires=datetime_today(DEADLINE_TZINFO) + datetime.timedelta(days=7))

        r = self.client.get("/feed/last-call/")
        self.assertEqual(r.status_code, 200)
        self.assertContains(r, doc.name)

    def test_rfc_feed(self):
        rfc = WgRfcFactory(rfc_number=9000)
        DocEventFactory(doc=rfc, type="published_rfc")
        r = self.client.get("/feed/rfc/")
        self.assertTrue(r.status_code, 200)
        q = PyQuery(r.content[39:]) # Strip off the xml declaration
        self.assertEqual(len(q("item")), 1)
        item = q("item")[0]
        media_content = item.findall("{http://search.yahoo.com/mrss/}content")
        self.assertEqual(len(media_content),4)
        types = set([m.attrib["type"] for m in media_content])
        self.assertEqual(types, set(["application/rfc+xml", "text/plain", "text/html", "application/pdf"]))
        rfcs_2016 = WgRfcFactory.create_batch(3) # rfc numbers will be well below v3
        for rfc in rfcs_2016:
            e = DocEventFactory(doc=rfc, type="published_rfc")
            e.time = e.time.replace(year=2016)
            e.save()
        r = self.client.get("/feed/rfc/2016")
        self.assertTrue(r.status_code, 200)
        q = PyQuery(r.content[39:])
        self.assertEqual(len(q("item")), 3)
        item = q("item")[0]
        media_content = item.findall("{http://search.yahoo.com/mrss/}content")
        self.assertEqual(len(media_content), 3)
        types = set([m.attrib["type"] for m in media_content])
        self.assertEqual(types, set(["text/plain", "text/html", "application/pdf"]))

    def test_state_help(self):
        url = urlreverse('ietf.doc.views_help.state_help', kwargs=dict(type="draft-iesg"))
        r = self.client.get(url)
        self.assertEqual(r.status_code, 200)
        self.assertContains(r, State.objects.get(type="draft-iesg", slug="lc").name)

    def test_document_nonietf_pubreq_button(self):
        doc = IndividualDraftFactory()

        self.client.login(username='iab-chair', password='iab-chair+password')
        r = self.client.get(urlreverse("ietf.doc.views_doc.document_main", kwargs=dict(name=doc.name)))
        self.assertEqual(r.status_code, 200)
        self.assertNotContains(r, "Request publication")

        Document.objects.filter(pk=doc.pk).update(stream='iab')
        r = self.client.get(urlreverse("ietf.doc.views_doc.document_main", kwargs=dict(name=doc.name)))
        self.assertEqual(r.status_code, 200)
        self.assertContains(r, "Request publication")

        doc.states.add(State.objects.get(type_id='draft-stream-iab',slug='rfc-edit'))
        r = self.client.get(urlreverse("ietf.doc.views_doc.document_main", kwargs=dict(name=doc.name)))
        self.assertEqual(r.status_code, 200)
        self.assertNotContains(r, "Request publication")

    def _parse_bibtex_response(self, response) -> dict:
        parser = bibtexparser.bparser.BibTexParser(common_strings=True)
        parser.homogenise_fields = False  # do not modify field names (e.g., turns "url" into "link" by default)
        return bibtexparser.loads(response.content.decode(), parser=parser).get_entry_dict()

    @override_settings(RFC_EDITOR_INFO_BASE_URL='https://www.rfc-editor.ietf.org/info/')
    def test_document_bibtex(self):
        rfc = WgRfcFactory.create(
            time=datetime.datetime(2010, 10, 10, tzinfo=ZoneInfo(settings.TIME_ZONE))
        )
        num = rfc.rfc_number
        DocEventFactory.create(
            doc=rfc,
            type="published_rfc",
            time=datetime.datetime(2010, 10, 10, tzinfo=RPC_TZINFO),
        )
        #
        url = urlreverse("ietf.doc.views_doc.document_bibtex", kwargs=dict(name=rfc.name))
        r = self.client.get(url)
        entry = self._parse_bibtex_response(r)["rfc%s" % num]
        self.assertEqual(entry["series"], "Request for Comments")
        self.assertEqual(int(entry["number"]), num)
        self.assertEqual(entry["doi"], "10.17487/RFC%s" % num)
        self.assertEqual(entry["year"], "2010")
        self.assertEqual(entry["month"].lower()[0:3], "oct")
        self.assertEqual(entry["url"], f"https://www.rfc-editor.ietf.org/info/rfc{num}")
        #
        self.assertNotIn("day", entry)
    
        # test for incorrect case - revision for RFC
        rfc = WgRfcFactory(name="rfc0000")
        url = urlreverse(
            "ietf.doc.views_doc.document_bibtex", kwargs=dict(name=rfc.name, rev="00")
        )
        r = self.client.get(url)
        self.assertEqual(r.status_code, 404)
    
        april1 = IndividualRfcFactory.create(
            stream_id="ise",
            std_level_id="inf",
            time=datetime.datetime(1990, 4, 1, tzinfo=ZoneInfo(settings.TIME_ZONE)),
        )
        num = april1.rfc_number
        DocEventFactory.create(
            doc=april1,
            type="published_rfc",
            time=datetime.datetime(1990, 4, 1, tzinfo=RPC_TZINFO),
        )
        #
        url = urlreverse(
            "ietf.doc.views_doc.document_bibtex", kwargs=dict(name=april1.name)
        )
        r = self.client.get(url)
        self.assertEqual(r.get("Content-Type"), "text/plain; charset=utf-8")
        entry = self._parse_bibtex_response(r)["rfc%s" % num]
        self.assertEqual(entry["series"], "Request for Comments")
        self.assertEqual(int(entry["number"]), num)
        self.assertEqual(entry["doi"], "10.17487/RFC%s" % num)
        self.assertEqual(entry["year"], "1990")
        self.assertEqual(entry["month"].lower()[0:3], "apr")
        self.assertEqual(entry["day"], "1")
        self.assertEqual(entry["url"], f"https://www.rfc-editor.ietf.org/info/rfc{num}")
    
        draft = IndividualDraftFactory.create()
        docname = "%s-%s" % (draft.name, draft.rev)
        bibname = docname[6:]  # drop the 'draft-' prefix
        url = urlreverse("ietf.doc.views_doc.document_bibtex", kwargs=dict(name=draft.name))
        r = self.client.get(url)
        entry = self._parse_bibtex_response(r)[bibname]
        self.assertEqual(entry["note"], "Work in Progress")
        self.assertEqual(entry["number"], docname)
        self.assertEqual(entry["year"], str(draft.pub_date().year))
        self.assertEqual(
            entry["month"].lower()[0:3], draft.pub_date().strftime("%b").lower()
        )
        self.assertEqual(entry["day"], str(draft.pub_date().day))
        self.assertEqual(
            entry["url"],
            settings.IDTRACKER_BASE_URL
            + urlreverse(
                "ietf.doc.views_doc.document_main",
                kwargs=dict(name=draft.name, rev=draft.rev),
            ),
        )
        #
        self.assertNotIn("doi", entry)

    def test_document_bibxml(self):
        draft = IndividualDraftFactory.create()
        docname = '%s-%s' % (draft.name, draft.rev)
        for viewname in [ 'ietf.doc.views_doc.document_bibxml', 'ietf.doc.views_doc.document_bibxml_ref' ]:
            url = urlreverse(viewname, kwargs=dict(name=draft.name))
            r = self.client.get(url)
            entry = lxml.etree.fromstring(r.content)
            self.assertEqual(entry.find('./front/title').text, draft.title)
            date = entry.find('./front/date')
            self.assertEqual(date.get('year'),     str(draft.pub_date().year))
            self.assertEqual(date.get('month'),    draft.pub_date().strftime('%B'))
            self.assertEqual(date.get('day'),      str(draft.pub_date().day))
            self.assertEqual(normalize_text(entry.find('./front/abstract/t').text), normalize_text(draft.abstract))
            self.assertEqual(entry.find('./seriesInfo').get('value'), docname)
            self.assertEqual(entry.find('./seriesInfo[@name="DOI"]'), None)

    def test_trailing_hypen_digit_name_bibxml(self):
        draft = WgDraftFactory(name='draft-ietf-mars-test-2')
        docname = '%s-%s' % (draft.name, draft.rev)
        for viewname in [ 'ietf.doc.views_doc.document_bibxml', 'ietf.doc.views_doc.document_bibxml_ref' ]:
            # This will need to be adjusted if settings.URL_REGEXPS is changed
            url = urlreverse(viewname, kwargs=dict(name=draft.name[:-2], rev=draft.name[-1:]+'-'+draft.rev))
            r = self.client.get(url)
            entry = lxml.etree.fromstring(r.content)
            self.assertEqual(entry.find('./front/title').text, draft.title)
            self.assertEqual(entry.find('./seriesInfo').get('value'), docname)

class AddCommentTestCase(TestCase):
    def test_add_comment(self):
        draft = WgDraftFactory(name='draft-ietf-mars-test',group__acronym='mars')
        url = urlreverse('ietf.doc.views_doc.add_comment', kwargs=dict(name=draft.name))
        login_testing_unauthorized(self, "secretary", url)

        # normal get
        r = self.client.get(url)
        self.assertEqual(r.status_code, 200)
        q = PyQuery(unicontent(r))
        self.assertEqual(len(q('form textarea[name=comment]')), 1)

        # request resurrect
        events_before = draft.docevent_set.count()
        mailbox_before = len(outbox)
        
        r = self.client.post(url, dict(comment="This is a test."))
        self.assertEqual(r.status_code, 302)

        self.assertEqual(draft.docevent_set.count(), events_before + 1)
        self.assertEqual("This is a test.", draft.latest_event().desc)
        self.assertEqual("added_comment", draft.latest_event().type)
        self.assertEqual(len(outbox), mailbox_before + 1)
        self.assertIn("Comment added", outbox[-1]['Subject'])
        self.assertIn(draft.name, outbox[-1]['Subject'])
        self.assertIn('draft-ietf-mars-test@', outbox[-1]['To'])

        # Make sure we can also do it as IANA
        self.client.login(username="iana", password="iana+password")

        # normal get
        r = self.client.get(url)
        self.assertEqual(r.status_code, 200)
        q = PyQuery(unicontent(r))
        self.assertEqual(len(q('form textarea[name=comment]')), 1)


class TemplateTagTest(TestCase):
    def test_template_tags(self):
        import doctest
        from ietf.doc.templatetags import ietf_filters
        failures, tests = doctest.testmod(ietf_filters)
        self.assertEqual(failures, 0)

class ReferencesTest(TestCase):

    def test_references(self):
        doc1 = WgDraftFactory(name='draft-ietf-mars-test')
        doc2 = IndividualDraftFactory(name='draft-imaginary-independent-submission')
        RelatedDocument.objects.get_or_create(source=doc1,target=doc2,relationship=DocRelationshipName.objects.get(slug='refnorm'))
        url = urlreverse('ietf.doc.views_doc.document_references', kwargs=dict(name=doc1.name))
        r = self.client.get(url)
        self.assertEqual(r.status_code, 200)
        self.assertContains(r, doc2.name)
        url = urlreverse('ietf.doc.views_doc.document_referenced_by', kwargs=dict(name=doc2.name))
        r = self.client.get(url)
        self.assertEqual(r.status_code, 200)
        self.assertContains(r, doc1.name)

class GenerateDraftAliasesTests(TestCase):
    def setUp(self):
        super().setUp()
        self.doc_aliases_file = NamedTemporaryFile(delete=False, mode="w+")
        self.doc_aliases_file.close()
        self.doc_virtual_file = NamedTemporaryFile(delete=False, mode="w+")
        self.doc_virtual_file.close()
        self.saved_draft_aliases_path = settings.DRAFT_ALIASES_PATH
        self.saved_draft_virtual_path = settings.DRAFT_VIRTUAL_PATH
        settings.DRAFT_ALIASES_PATH = self.doc_aliases_file.name
        settings.DRAFT_VIRTUAL_PATH = self.doc_virtual_file.name

    def tearDown(self):
        settings.DRAFT_ALIASES_PATH = self.saved_draft_aliases_path
        settings.DRAFT_VIRTUAL_PATH = self.saved_draft_virtual_path
        os.unlink(self.doc_aliases_file.name)
        os.unlink(self.doc_virtual_file.name)
        super().tearDown()

    def testManagementCommand(self):
        a_month_ago = (timezone.now() - datetime.timedelta(30)).astimezone(RPC_TZINFO)
        a_month_ago = a_month_ago.replace(hour=0, minute=0, second=0, microsecond=0)
        ad = RoleFactory(
            name_id="ad", group__type_id="area", group__state_id="active"
        ).person
        shepherd = PersonFactory()
        author1 = PersonFactory()
        author2 = PersonFactory()
        author3 = PersonFactory()
        author4 = PersonFactory()
        author5 = PersonFactory()
        author6 = PersonFactory()
        mars = GroupFactory(type_id="wg", acronym="mars")
        marschairman = PersonFactory(user__username="marschairman")
        mars.role_set.create(
            name_id="chair", person=marschairman, email=marschairman.email()
        )
        doc1 = IndividualDraftFactory(
            authors=[author1], shepherd=shepherd.email(), ad=ad
        )
        doc2 = WgDraftFactory(
            name="draft-ietf-mars-test", group__acronym="mars", authors=[author2], ad=ad
        )
        doc3 = WgDraftFactory.create(
            name="draft-ietf-mars-finished",
            group__acronym="mars",
            authors=[author3],
            ad=ad,
            std_level_id="ps",
            states=[("draft", "rfc"), ("draft-iesg", "pub")],
            time=a_month_ago,
        )
        rfc3 = WgRfcFactory()
        DocEventFactory.create(doc=rfc3, type="published_rfc", time=a_month_ago)
        doc3.relateddocument_set.create(
            relationship_id="became_rfc", target=rfc3
        )
        doc4 = WgDraftFactory.create(
            authors=[author4, author5],
            ad=ad,
            std_level_id="ps",
            states=[("draft", "rfc"), ("draft-iesg", "pub")],
            time=datetime.datetime(2010, 10, 10, tzinfo=ZoneInfo(settings.TIME_ZONE)),
        )
        rfc4 = WgRfcFactory()
        DocEventFactory.create(
            doc=rfc4,
            type="published_rfc",
            time=datetime.datetime(2010, 10, 10, tzinfo=RPC_TZINFO),
        )
        doc4.relateddocument_set.create(
            relationship_id="became_rfc", target=rfc4
        )
        doc5 = IndividualDraftFactory(authors=[author6])

        args = []
        kwargs = {}
        out = io.StringIO()
        call_command("generate_draft_aliases", *args, **kwargs, stdout=out, stderr=out)
        self.assertFalse(out.getvalue())

        with open(settings.DRAFT_ALIASES_PATH) as afile:
            acontent = afile.read()
            for x in [
                "xfilter-" + doc1.name,
                "xfilter-" + doc1.name + ".ad",
                "xfilter-" + doc1.name + ".authors",
                "xfilter-" + doc1.name + ".shepherd",
                "xfilter-" + doc1.name + ".all",
                "xfilter-" + doc2.name,
                "xfilter-" + doc2.name + ".ad",
                "xfilter-" + doc2.name + ".authors",
                "xfilter-" + doc2.name + ".chairs",
                "xfilter-" + doc2.name + ".all",
                "xfilter-" + doc3.name,
                "xfilter-" + doc3.name + ".ad",
                "xfilter-" + doc3.name + ".authors",
                "xfilter-" + doc3.name + ".chairs",
                "xfilter-" + doc5.name,
                "xfilter-" + doc5.name + ".authors",
                "xfilter-" + doc5.name + ".all",
            ]:
                self.assertIn(x, acontent)

            for x in [
                "xfilter-" + doc1.name + ".chairs",
                "xfilter-" + doc2.name + ".shepherd",
                "xfilter-" + doc3.name + ".shepherd",
                "xfilter-" + doc4.name,
                "xfilter-" + doc5.name + ".shepherd",
                "xfilter-" + doc5.name + ".ad",
            ]:
                self.assertNotIn(x, acontent)

        with open(settings.DRAFT_VIRTUAL_PATH) as vfile:
            vcontent = vfile.read()
            for x in [
                ad.email_address(),
                shepherd.email_address(),
                marschairman.email_address(),
                author1.email_address(),
                author2.email_address(),
                author3.email_address(),
                author6.email_address(),
            ]:
                self.assertIn(x, vcontent)

            for x in [
                author4.email_address(),
                author5.email_address(),
            ]:
                self.assertNotIn(x, vcontent)

            for x in [
                "xfilter-" + doc1.name,
                "xfilter-" + doc1.name + ".ad",
                "xfilter-" + doc1.name + ".authors",
                "xfilter-" + doc1.name + ".shepherd",
                "xfilter-" + doc1.name + ".all",
                "xfilter-" + doc2.name,
                "xfilter-" + doc2.name + ".ad",
                "xfilter-" + doc2.name + ".authors",
                "xfilter-" + doc2.name + ".chairs",
                "xfilter-" + doc2.name + ".all",
                "xfilter-" + doc3.name,
                "xfilter-" + doc3.name + ".ad",
                "xfilter-" + doc3.name + ".authors",
                "xfilter-" + doc3.name + ".chairs",
                "xfilter-" + doc5.name,
                "xfilter-" + doc5.name + ".authors",
                "xfilter-" + doc5.name + ".all",
            ]:
                self.assertIn(x, vcontent)

            for x in [
                "xfilter-" + doc1.name + ".chairs",
                "xfilter-" + doc2.name + ".shepherd",
                "xfilter-" + doc3.name + ".shepherd",
                "xfilter-" + doc4.name,
                "xfilter-" + doc5.name + ".shepherd",
                "xfilter-" + doc5.name + ".ad",
            ]:
                self.assertNotIn(x, vcontent)

class EmailAliasesTests(TestCase):

    def setUp(self):
        super().setUp()
        WgDraftFactory(name='draft-ietf-mars-test',group__acronym='mars')
        WgDraftFactory(name='draft-ietf-ames-test',group__acronym='ames')
        RoleFactory(group__type_id='review', group__acronym='yangdoctors', name_id='secr')
        self.doc_alias_file = NamedTemporaryFile(delete=False, mode='w+')
        self.doc_alias_file.write("""# Generated by hand at 2015-02-12_16:26:45
virtual.ietf.org anything
draft-ietf-mars-test@ietf.org              xfilter-draft-ietf-mars-test
expand-draft-ietf-mars-test@virtual.ietf.org  mars-author@example.com, mars-collaborator@example.com
draft-ietf-mars-test.authors@ietf.org      xfilter-draft-ietf-mars-test.authors
expand-draft-ietf-mars-test.authors@virtual.ietf.org  mars-author@example.mars, mars-collaborator@example.mars
draft-ietf-mars-test.chairs@ietf.org      xfilter-draft-ietf-mars-test.chairs
expand-draft-ietf-mars-test.chairs@virtual.ietf.org  mars-chair@example.mars
draft-ietf-mars-test.all@ietf.org      xfilter-draft-ietf-mars-test.all
expand-draft-ietf-mars-test.all@virtual.ietf.org  mars-author@example.mars, mars-collaborator@example.mars, mars-chair@example.mars
draft-ietf-ames-test@ietf.org              xfilter-draft-ietf-ames-test
expand-draft-ietf-ames-test@virtual.ietf.org  ames-author@example.com, ames-collaborator@example.com
draft-ietf-ames-test.authors@ietf.org      xfilter-draft-ietf-ames-test.authors
expand-draft-ietf-ames-test.authors@virtual.ietf.org  ames-author@example.ames, ames-collaborator@example.ames
draft-ietf-ames-test.chairs@ietf.org      xfilter-draft-ietf-ames-test.chairs
expand-draft-ietf-ames-test.chairs@virtual.ietf.org  ames-chair@example.ames
draft-ietf-ames-test.all@ietf.org      xfilter-draft-ietf-ames-test.all
expand-draft-ietf-ames-test.all@virtual.ietf.org  ames-author@example.ames, ames-collaborator@example.ames, ames-chair@example.ames

""")
        self.doc_alias_file.close()
        self.saved_draft_virtual_path = settings.DRAFT_VIRTUAL_PATH
        settings.DRAFT_VIRTUAL_PATH = self.doc_alias_file.name

    def tearDown(self):
        settings.DRAFT_VIRTUAL_PATH = self.saved_draft_virtual_path
        os.unlink(self.doc_alias_file.name)
        super().tearDown()

    def testAliases(self):
        PersonFactory(user__username='plain')
        url = urlreverse('ietf.doc.urls.redirect.document_email', kwargs=dict(name="draft-ietf-mars-test"))
        r = self.client.get(url)
        self.assertEqual(r.status_code, 302)

        url = urlreverse('ietf.doc.views_doc.email_aliases', kwargs=dict())
        login_testing_unauthorized(self, "plain", url)
        r = self.client.get(url)
        self.assertEqual(r.status_code, 200)
        self.assertTrue(all([x in unicontent(r) for x in ['mars-test@','mars-test.authors@','mars-test.chairs@']]))
        self.assertTrue(all([x in unicontent(r) for x in ['ames-test@','ames-test.authors@','ames-test.chairs@']]))

    def testExpansions(self):
        url = urlreverse('ietf.doc.views_doc.document_email', kwargs=dict(name="draft-ietf-mars-test"))
        r = self.client.get(url)
        self.assertEqual(r.status_code, 200)
        self.assertContains(r, 'draft-ietf-mars-test.all@ietf.org')
        self.assertContains(r, 'iesg_ballot_saved')

class DocumentMeetingTests(TestCase):

    def setUp(self):
        super().setUp()
        self.group = GroupFactory(type_id='wg',state_id='active')
        self.group_chair = PersonFactory()
        self.group.role_set.create(name_id='chair',person=self.group_chair,email=self.group_chair.email())

        self.other_group = GroupFactory(type_id='wg',state_id='active')
        self.other_chair = PersonFactory()
        self.other_group.role_set.create(name_id='chair',person=self.other_chair,email=self.other_chair.email())

        today = date_today()
        cut_days = settings.MEETING_MATERIALS_DEFAULT_SUBMISSION_CORRECTION_DAYS
        self.past_cutoff = SessionFactory.create(meeting__type_id='ietf',group=self.group,meeting__date=today-datetime.timedelta(days=1+cut_days))
        self.past = SessionFactory.create(meeting__type_id='ietf',group=self.group,meeting__date=today-datetime.timedelta(days=cut_days/2))
        self.inprog = SessionFactory.create(meeting__type_id='ietf',group=self.group,meeting__date=today-datetime.timedelta(days=1))
        self.future = SessionFactory.create(meeting__type_id='ietf',group=self.group,meeting__date=today+datetime.timedelta(days=90))
        self.interim = SessionFactory.create(meeting__type_id='interim',group=self.group,meeting__date=today+datetime.timedelta(days=45))

    def test_view_document_meetings(self):
        doc = IndividualDraftFactory.create()
        doc.sessionpresentation_set.create(session=self.inprog,rev=None)
        doc.sessionpresentation_set.create(session=self.interim,rev=None)

        url = urlreverse('ietf.doc.views_doc.all_presentations', kwargs=dict(name=doc.name))
        response = self.client.get(url)
        self.assertEqual(response.status_code, 200)
        q = PyQuery(response.content)
        self.assertTrue(all([q(id) for id in ['#inprogressmeets','#futuremeets']]))
        self.assertFalse(any([q(id) for id in ['#pastmeets',]]))
        self.assertFalse(q('#addsessionsbutton'))
        self.assertFalse(q("a.btn:contains('Remove document')"))

        doc.sessionpresentation_set.create(session=self.past_cutoff,rev=None)
        doc.sessionpresentation_set.create(session=self.past,rev=None)

        self.client.login(username="secretary", password="secretary+password")
        response = self.client.get(url)
        self.assertEqual(response.status_code, 200)
        q = PyQuery(response.content)
        self.assertTrue(q('#addsessionsbutton'))
        self.assertEqual(1,len(q("#inprogressmeets a.btn-primary:contains('Remove document')")))
        self.assertEqual(1,len(q("#futuremeets a.btn-primary:contains('Remove document')")))
        self.assertEqual(1,len(q("#pastmeets a.btn-primary:contains('Remove document')")))
        self.assertEqual(1,len(q("#pastmeets a.btn-warning:contains('Remove document')")))

        self.client.login(username=self.group_chair.user.username,password='%s+password'%self.group_chair.user.username)
        response = self.client.get(url)
        self.assertEqual(response.status_code, 200)
        q = PyQuery(response.content)
        self.assertTrue(q('#addsessionsbutton'))
        self.assertEqual(1,len(q("#inprogressmeets a.btn-primary:contains('Remove document')")))
        self.assertEqual(1,len(q("#futuremeets a.btn-primary:contains('Remove document')")))
        self.assertEqual(1,len(q("#pastmeets a.btn-primary:contains('Remove document')")))
        self.assertTrue(q('#pastmeets'))
        self.assertFalse(q("#pastmeets a.btn-warning:contains('Remove document')"))

        self.client.login(username=self.other_chair.user.username,password='%s+password'%self.other_chair.user.username)
        response = self.client.get(url)
        self.assertEqual(response.status_code, 200)
        q = PyQuery(response.content)
        self.assertTrue(q('#addsessionsbutton'))
        self.assertTrue(all([q(id) for id in ['#futuremeets','#pastmeets','#inprogressmeets']]))
        self.assertFalse(q("#inprogressmeets a.btn:contains('Remove document')"))
        self.assertFalse(q("#futuremeets a.btn:contains('Remove document')"))
        self.assertFalse(q("#pastmeets a.btn:contains('Remove document')"))

    def test_edit_document_session(self):
        doc = IndividualDraftFactory.create()
        sp = doc.sessionpresentation_set.create(session=self.future,rev=None)

        url = urlreverse('ietf.doc.views_doc.edit_sessionpresentation',kwargs=dict(name='no-such-doc',session_id=sp.session_id))
        response = self.client.get(url)
        self.assertEqual(response.status_code, 404)

        url = urlreverse('ietf.doc.views_doc.edit_sessionpresentation',kwargs=dict(name=doc.name,session_id=0))
        response = self.client.get(url)
        self.assertEqual(response.status_code, 404)

        url = urlreverse('ietf.doc.views_doc.edit_sessionpresentation',kwargs=dict(name=doc.name,session_id=sp.session_id))
        response = self.client.get(url)
        self.assertEqual(response.status_code, 404)

        self.client.login(username=self.other_chair.user.username,password='%s+password'%self.other_chair.user.username)
        response = self.client.get(url)
        self.assertEqual(response.status_code, 404)
        
        self.client.login(username=self.group_chair.user.username,password='%s+password'%self.group_chair.user.username)
        response = self.client.get(url)
        self.assertEqual(response.status_code, 200)
        q = PyQuery(response.content)
        self.assertEqual(2,len(q('select#id_version option')))

        self.assertEqual(1,doc.docevent_set.count())
        response = self.client.post(url,{'version':'00','save':''})
        self.assertEqual(response.status_code, 302)
        self.assertEqual(doc.sessionpresentation_set.get(pk=sp.pk).rev,'00')
        self.assertEqual(2,doc.docevent_set.count())

    def test_edit_document_session_after_proceedings_closed(self):
        doc = IndividualDraftFactory.create()
        sp = doc.sessionpresentation_set.create(session=self.past_cutoff,rev=None)

        url = urlreverse('ietf.doc.views_doc.edit_sessionpresentation',kwargs=dict(name=doc.name,session_id=sp.session_id))
        self.client.login(username=self.group_chair.user.username,password='%s+password'%self.group_chair.user.username)
        response = self.client.get(url)
        self.assertEqual(response.status_code, 404)
        
        self.client.login(username='secretary',password='secretary+password')
        response = self.client.get(url)
        self.assertEqual(response.status_code, 200)
        q=PyQuery(response.content)
        self.assertEqual(1,len(q(".alert-warning:contains('may affect published proceedings')")))

    def test_remove_document_session(self):
        doc = IndividualDraftFactory.create()
        sp = doc.sessionpresentation_set.create(session=self.future,rev=None)

        url = urlreverse('ietf.doc.views_doc.remove_sessionpresentation',kwargs=dict(name='no-such-doc',session_id=sp.session_id))
        response = self.client.get(url)
        self.assertEqual(response.status_code, 404)

        url = urlreverse('ietf.doc.views_doc.remove_sessionpresentation',kwargs=dict(name=doc.name,session_id=0))
        response = self.client.get(url)
        self.assertEqual(response.status_code, 404)

        url = urlreverse('ietf.doc.views_doc.remove_sessionpresentation',kwargs=dict(name=doc.name,session_id=sp.session_id))
        response = self.client.get(url)
        self.assertEqual(response.status_code, 404)

        self.client.login(username=self.other_chair.user.username,password='%s+password'%self.other_chair.user.username)
        response = self.client.get(url)
        self.assertEqual(response.status_code, 404)
        
        self.client.login(username=self.group_chair.user.username,password='%s+password'%self.group_chair.user.username)
        response = self.client.get(url)
        self.assertEqual(response.status_code, 200)

        self.assertEqual(1,doc.docevent_set.count())
        response = self.client.post(url,{'remove_session':''})
        self.assertEqual(response.status_code, 302)
        self.assertFalse(doc.sessionpresentation_set.filter(pk=sp.pk).exists())
        self.assertEqual(2,doc.docevent_set.count())

    def test_remove_document_session_after_proceedings_closed(self):
        doc = IndividualDraftFactory.create()
        sp = doc.sessionpresentation_set.create(session=self.past_cutoff,rev=None)

        url = urlreverse('ietf.doc.views_doc.remove_sessionpresentation',kwargs=dict(name=doc.name,session_id=sp.session_id))
        self.client.login(username=self.group_chair.user.username,password='%s+password'%self.group_chair.user.username)
        response = self.client.get(url)
        self.assertEqual(response.status_code, 404)
        
        self.client.login(username='secretary',password='secretary+password')
        response = self.client.get(url)
        self.assertEqual(response.status_code, 200)
        q=PyQuery(response.content)
        self.assertEqual(1,len(q(".alert-warning:contains('may affect published proceedings')")))

    def test_add_document_session(self):
        doc = IndividualDraftFactory.create()

        url = urlreverse('ietf.doc.views_doc.add_sessionpresentation',kwargs=dict(name=doc.name))
        login_testing_unauthorized(self,self.group_chair.user.username,url)
        response = self.client.get(url)
        self.assertEqual(response.status_code,200)
    
        response = self.client.post(url,{'session':0,'version':'current'})
        self.assertEqual(response.status_code,200)
        q=PyQuery(response.content)
        self.assertTrue(q('.form-select.is-invalid'))

        response = self.client.post(url,{'session':self.future.pk,'version':'bogus version'})
        self.assertEqual(response.status_code,200)
        q=PyQuery(response.content)
        self.assertTrue(q('.form-select.is-invalid'))

        self.assertEqual(1,doc.docevent_set.count())
        response = self.client.post(url,{'session':self.future.pk,'version':'current'})
        self.assertEqual(response.status_code,302)
        self.assertEqual(2,doc.docevent_set.count())

    def test_get_related_meeting(self):
        """Should be able to retrieve related meeting"""
        meeting = MeetingFactory(type_id='ietf')
        session = SessionFactory(meeting=meeting)
        procmat = ProceedingsMaterialFactory(meeting=meeting)
        for doctype in DocTypeName.objects.filter(used=True):
            doc = DocumentFactory(type=doctype)
            self.assertIsNone(doc.get_related_meeting(), 'Doc does not yet have a connection to the meeting')
            # test through a session
            doc.session_set.add(session)
            doc = Document.objects.get(pk=doc.pk)
            if doc.meeting_related():
                self.assertEqual(doc.get_related_meeting(), meeting, f'{doc.type.slug} should be related to meeting')
            else:
                self.assertIsNone(doc.get_related_meeting(), f'{doc.type.slug} should not be related to meeting')
            # test with both session and procmat
            doc.proceedingsmaterial_set.add(procmat)
            doc = Document.objects.get(pk=doc.pk)
            if doc.meeting_related():
                self.assertEqual(doc.get_related_meeting(), meeting, f'{doc.type.slug} should be related to meeting')
            else:
                self.assertIsNone(doc.get_related_meeting(), f'{doc.type.slug} should not be related to meeting')
            # and test with only procmat
            doc.session_set.remove(session)
            doc = Document.objects.get(pk=doc.pk)
            if doc.meeting_related():
                self.assertEqual(doc.get_related_meeting(), meeting, f'{doc.type.slug} should be related to meeting')
            else:
                self.assertIsNone(doc.get_related_meeting(), f'{doc.type.slug} should not be related to meeting')

class ChartTests(ResourceTestCaseMixin, TestCase):
    def test_search_chart_conf(self):
        doc = IndividualDraftFactory()

        conf_url = urlreverse('ietf.doc.views_stats.chart_conf_newrevisiondocevent')

        # No qurey arguments; expect an empty json object
        r = self.client.get(conf_url)
        self.assertValidJSONResponse(r)
        self.assertEqual(unicontent(r), '{}')

        # No match
        r = self.client.get(conf_url + '?activedrafts=on&name=thisisnotadocumentname')
        self.assertValidJSONResponse(r)
        d = r.json()
        self.assertEqual(d['chart']['type'], settings.CHART_TYPE_COLUMN_OPTIONS['chart']['type'])

        r = self.client.get(conf_url + '?activedrafts=on&name=%s'%doc.name[6:12])
        self.assertValidJSONResponse(r)
        d = r.json()
        self.assertEqual(d['chart']['type'], settings.CHART_TYPE_COLUMN_OPTIONS['chart']['type'])
        self.assertEqual(len(d['series'][0]['data']), 0)

    def test_search_chart_data(self):
        doc = IndividualDraftFactory()

        data_url = urlreverse('ietf.doc.views_stats.chart_data_newrevisiondocevent')

        # No qurey arguments; expect an empty json list
        r = self.client.get(data_url)
        self.assertValidJSONResponse(r)
        self.assertEqual(unicontent(r), '[]')

        # No match
        r = self.client.get(data_url + '?activedrafts=on&name=thisisnotadocumentname')
        self.assertValidJSONResponse(r)
        d = r.json()
        self.assertEqual(unicontent(r), '[]')

        r = self.client.get(data_url + '?activedrafts=on&name=%s'%doc.name[6:12])
        self.assertValidJSONResponse(r)
        d = r.json()
        self.assertEqual(len(d), 1)
        self.assertEqual(len(d[0]), 2)

    def test_search_chart(self):
        doc = IndividualDraftFactory()

        chart_url = urlreverse('ietf.doc.views_stats.chart_newrevisiondocevent')
        r = self.client.get(chart_url)
        self.assertEqual(r.status_code, 200)

        r = self.client.get(chart_url + '?activedrafts=on&name=%s'%doc.name[6:12])
        self.assertEqual(r.status_code, 200)
        
    def test_personal_chart(self):
        person = PersonFactory.create()
        IndividualDraftFactory.create(
            authors=[person, ],
        )

        conf_url = urlreverse('ietf.doc.views_stats.chart_conf_person_drafts', kwargs=dict(id=person.id))

        r = self.client.get(conf_url)
        self.assertValidJSONResponse(r)
        d = r.json()
        self.assertEqual(d['chart']['type'], settings.CHART_TYPE_COLUMN_OPTIONS['chart']['type'])
        self.assertEqual("New Internet-Draft revisions over time for %s" % person.name, d['title']['text'])

        data_url = urlreverse('ietf.doc.views_stats.chart_data_person_drafts', kwargs=dict(id=person.id))

        r = self.client.get(data_url)
        self.assertValidJSONResponse(r)
        d = r.json()
        self.assertEqual(len(d), 1)
        self.assertEqual(len(d[0]), 2)
        self.assertEqual(d[0][1], 1) 

        page_url = urlreverse('ietf.person.views.profile', kwargs=dict(email_or_name=person.name))
        r = self.client.get(page_url)
        self.assertEqual(r.status_code, 200)
        

class FieldTests(TestCase):
    def test_searchabledocumentsfield_pre(self):
        # so far, just tests that the format expected by select2 set up
        docs = IndividualDraftFactory.create_batch(3)

        class _TestForm(Form):
            test_field = SearchableDocumentsField()
        
        form = _TestForm(initial=dict(test_field=docs))
        html = str(form)
        q = PyQuery(html)
        json_data = q('.select2-field').attr('data-pre')
        try:
            decoded = json.loads(json_data)
        except json.JSONDecodeError as e:
            self.fail('data-pre contained invalid JSON data: %s' % str(e))
        decoded_ids = [item['id'] for item in decoded]
        self.assertEqual(decoded_ids, [doc.id for doc in docs])
        for doc in docs:
            self.assertEqual(
                dict(id=doc.pk, selected=True, url=doc.get_absolute_url(), text=escape(uppercase_std_abbreviated_name(doc.name))),
                decoded[decoded_ids.index(doc.pk)],
            )

class MaterialsTests(TestCase):
    settings_temp_path_overrides = TestCase.settings_temp_path_overrides + ['AGENDA_PATH']
    def setUp(self):
        super().setUp()

        meeting_number='111'
        meeting_dir = Path(settings.AGENDA_PATH) / meeting_number
        meeting_dir.mkdir()
        agenda_dir = meeting_dir / 'agenda'
        agenda_dir.mkdir()

        group_acronym='bogons'

        # This is too much work - the factory should 
        # * build the DocumentHistory correctly 
        # * maybe do something by default with uploaded_filename
        # and there should be a more usable unit to save bits to disk (handle_file_upload isn't quite right) that tests can leverage
        uploaded_filename_00 = f'agenda-{meeting_number}-{group_acronym}-00.txt'
        uploaded_filename_01 = f'agenda-{meeting_number}-{group_acronym}-01.md'
        f = io.open(os.path.join(agenda_dir, uploaded_filename_00), 'w')
        f.write('This is some unremarkable text')
        f.close()
        f = io.open(os.path.join(agenda_dir, uploaded_filename_01), 'w')
        f.write('This links to [an unusual place](https://unusual.example).')
        f.close()

        self.doc = DocumentFactory(type_id='agenda',rev='00',group__acronym=group_acronym, newrevisiondocevent=None, name=f'agenda-{meeting_number}-{group_acronym}', uploaded_filename=uploaded_filename_00)
        e = NewRevisionDocEventFactory(doc=self.doc,rev='00')
        self.doc.save_with_history([e])
        self.doc.rev = '01'
        self.doc.uploaded_filename = uploaded_filename_01
        e = NewRevisionDocEventFactory(doc=self.doc, rev='01')
        self.doc.save_with_history([e])

        # This is necessary for the view to be able to find the document
        # which hints that the view has an issue : if a materials document is taken out of all SessionPresentations, it is no longer accessible by this view
        SessionPresentationFactory(session__meeting__number=meeting_number, session__group=self.doc.group, document=self.doc)

    def test_markdown_and_text(self):
        url = urlreverse("ietf.doc.views_doc.document_main", kwargs=dict(name=self.doc.name,rev='00'))
        r = self.client.get(url)
        self.assertEqual(r.status_code,200)
        q = PyQuery(r.content)
        self.assertTrue(q('#materials-content pre'))

        url = urlreverse("ietf.doc.views_doc.document_main", kwargs=dict(name=self.doc.name,rev='01'))
        r = self.client.get(url)
        self.assertEqual(r.status_code,200)
        q = PyQuery(r.content)
        self.assertEqual(q('#materials-content .card-body a').attr['href'],'https://unusual.example')

class Idnits2SupportTests(TestCase):
    settings_temp_path_overrides = TestCase.settings_temp_path_overrides + ['DERIVED_DIR']

    def test_obsoleted(self):
        rfc = WgRfcFactory(rfc_number=1001)
        WgRfcFactory(rfc_number=1003,relations=[('obs',rfc)])
        rfc = WgRfcFactory(rfc_number=1005)
        WgRfcFactory(rfc_number=1007,relations=[('obs',rfc)])

        url = urlreverse('ietf.doc.views_doc.idnits2_rfcs_obsoleted')
        r = self.client.get(url)
        self.assertEqual(r.status_code, 404)
        call_command('generate_idnits2_rfcs_obsoleted')
        url = urlreverse('ietf.doc.views_doc.idnits2_rfcs_obsoleted')
        r = self.client.get(url)
        self.assertEqual(r.status_code, 200)
        self.assertEqual(r.content, b'1001 1003\n1005 1007\n')

    def test_rfc_status(self):
        for slug in ('bcp', 'ds', 'exp', 'hist', 'inf', 'std', 'ps', 'unkn'):
            WgRfcFactory(std_level_id=slug)
        url = urlreverse('ietf.doc.views_doc.idnits2_rfc_status')
        r = self.client.get(url)
        self.assertEqual(r.status_code,404)
        call_command('generate_idnits2_rfc_status')
        r = self.client.get(url)
        self.assertEqual(r.status_code,200)
        blob = unicontent(r).replace('\n','')
        self.assertEqual(blob[6312-1],'O')

    def test_idnits2_state(self):
        rfc = WgRfcFactory()
        draft = WgDraftFactory()
        draft.relateddocument_set.create(relationship_id="became_rfc", target=rfc)
        url = urlreverse('ietf.doc.views_doc.idnits2_state', kwargs=dict(name=rfc.name))
        r = self.client.get(url)
        self.assertEqual(r.status_code, 200)
        self.assertContains(r,'rfcnum')

        draft = WgDraftFactory()
        url = urlreverse('ietf.doc.views_doc.idnits2_state', kwargs=dict(name=draft.name))
        r = self.client.get(url)
        self.assertEqual(r.status_code, 200)
        self.assertNotContains(r,'rfcnum')
        self.assertContains(r,'Unknown')

        draft = WgDraftFactory(intended_std_level_id='ps')
        url = urlreverse('ietf.doc.views_doc.idnits2_state', kwargs=dict(name=draft.name))
        r = self.client.get(url)
        self.assertEqual(r.status_code, 200)
        self.assertContains(r,'Proposed')


class RawIdTests(TestCase):

    def __init__(self, *args, **kwargs):
        self.view = "ietf.doc.views_doc.document_raw_id"
        self.mimetypes = {'txt':'text/plain','html':'text/html','xml':'application/xml'}
        super(self.__class__, self).__init__(*args, **kwargs)

    def should_succeed(self, argdict):
        url = urlreverse(self.view, kwargs=argdict)
        r = self.client.get(url, skip_verify=True)  # do not verify HTML, they're faked anyway
        self.assertEqual(r.status_code,200)
        self.assertEqual(r.get('Content-Type'),f"{self.mimetypes[argdict.get('ext','txt')]};charset=utf-8")

    def should_404(self, argdict):
        url = urlreverse(self.view, kwargs=argdict)
        r = self.client.get(url)
        self.assertEqual(r.status_code, 404)

    def test_raw_id(self):
        draft = WgDraftFactory(create_revisions=range(0,2))

        dir = settings.INTERNET_ALL_DRAFTS_ARCHIVE_DIR
        for r in range(0,2):
            rev = f'{r:02d}'
            (Path(dir) / f'{draft.name}-{rev}.txt').touch()
            if r == 1:
                (Path(dir) / f'{draft.name}-{rev}.html').touch()
                (Path(dir) / f'{draft.name}-{rev}.xml').touch()

        self.should_succeed(dict(name=draft.name))
        for ext in ('txt', 'html', 'xml'):
            self.should_succeed(dict(name=draft.name, ext=ext))
            self.should_succeed(dict(name=draft.name, rev='01', ext=ext))
        self.should_404(dict(name=draft.name, ext='pdf'))

        self.should_succeed(dict(name=draft.name, rev='00'))
        self.should_succeed(dict(name=draft.name, rev='00',ext='txt'))
        self.should_404(dict(name=draft.name, rev='00',ext='html'))

    # test_raw_id_rfc intentionally removed
    # an rfc is no longer a pseudo-version of a draft.

    def test_non_draft(self):
        for doc in [CharterFactory(), WgRfcFactory()]:
            self.should_404(dict(name=doc.name))

class PdfizedTests(TestCase):

    def __init__(self, *args, **kwargs):
        self.view = "ietf.doc.views_doc.document_pdfized"
        super(self.__class__, self).__init__(*args, **kwargs)

    def should_succeed(self, argdict):
        url = urlreverse(self.view, kwargs=argdict)
        r = self.client.get(url)
        self.assertEqual(r.status_code,200)
        self.assertEqual(r.get('Content-Type'),'application/pdf')

    def should_404(self, argdict):
        url = urlreverse(self.view, kwargs=argdict)
        r = self.client.get(url)
        self.assertEqual(r.status_code, 404)

    # This takes a _long_ time (32s on a 2022 m1 macbook pro) - is it worth what it covers?
    def test_pdfized(self):
        rfc = WgRfcFactory()
        draft = WgDraftFactory(create_revisions=range(0,2))
        draft.relateddocument_set.create(relationship_id="became_rfc", target=rfc)

        dir = settings.RFC_PATH
        with (Path(dir) / f'{rfc.name}.txt').open('w') as f:
            f.write('text content')
        dir = settings.INTERNET_ALL_DRAFTS_ARCHIVE_DIR
        for r in range(0,2):
            with (Path(dir) / f'{draft.name}-{r:02d}.txt').open('w') as f:
                f.write('text content')

        self.should_succeed(dict(name=rfc.name))
        self.should_succeed(dict(name=draft.name))
        for r in range(0,2):
            self.should_succeed(dict(name=draft.name,rev=f'{r:02d}'))
            for ext in ('pdf','txt','html','anythingatall'):
                self.should_succeed(dict(name=draft.name,rev=f'{r:02d}',ext=ext))
        self.should_404(dict(name=draft.name,rev='02'))

class NotifyValidationTests(TestCase):
    def test_notify_validation(self):
        valid_values = [
            "foo@example.com, bar@example.com",
            "Foo Bar <foobar@example.com>, baz@example.com",
            "foo@example.com, ,bar@example.com,", # We're ignoring extra commas
            "foo@example.com\nbar@example.com", # Yes, we're quietly accepting a newline as a comma
        ]
        bad_nameaddr_values = [
            "@example.com",
            "foo",
            "foo@",
            "foo bar foobar@example.com",
        ]
        duplicate_values = [
            "foo@bar.com, bar@baz.com, foo@bar.com",
            "Foo <foo@bar.com>, foobar <foo@bar.com>",
        ]
        both_duplicate_and_bad_values = [
            "foo@example.com, bar@, Foo <foo@example.com>",
            "Foo <@example.com>, Bar <@example.com>",
        ]
        for v in valid_values:
            self.assertTrue(NotifyForm({"notify": v}).is_valid())
        for v in bad_nameaddr_values:
            f = NotifyForm({"notify": v})
            self.assertFalse(f.is_valid())
            self.assertTrue("Invalid addresses" in f.errors["notify"][0])
            self.assertFalse("Duplicate addresses" in f.errors["notify"][0])
        for v in duplicate_values:
            f = NotifyForm({"notify": v})
            self.assertFalse(f.is_valid())
            self.assertFalse("Invalid addresses" in f.errors["notify"][0])
            self.assertTrue("Duplicate addresses" in f.errors["notify"][0])
        for v in both_duplicate_and_bad_values:
            f = NotifyForm({"notify": v})
            self.assertFalse(f.is_valid())
            self.assertTrue("Invalid addresses" in f.errors["notify"][0])
            self.assertTrue("Duplicate addresses" in f.errors["notify"][0])

class CanRequestConflictReviewTests(TestCase):
    def test_gets_request_conflict_review_action_button(self):
        ise_draft = IndividualDraftFactory(stream_id="ise")
        irtf_draft = RgDraftFactory()

        # This is blunt, trading off precision for time. A more thorough test would ensure
        # that the text is in a button and that the correct link is absent/present as well.

        target_string = "Begin IETF conflict review"

        url = urlreverse("ietf.doc.views_doc.document_main", kwargs=dict(name=irtf_draft.name))
        r = self.client.get(url)
        self.assertNotContains(r, target_string)
        self.client.login(username="secretary", password="secretary+password")
        r = self.client.get(url)
        self.assertContains(r, target_string)
        self.client.logout()
        self.client.login(username="irtf-chair", password="irtf-chair+password")
        r = self.client.get(url)
        self.assertContains(r, target_string)
        self.client.logout()
        self.client.login(username="ise-chair", password="ise-chair+password")
        r = self.client.get(url)
        self.assertNotContains(r, target_string)
        self.client.logout()

        url = urlreverse("ietf.doc.views_doc.document_main", kwargs=dict(name=ise_draft.name))
        r = self.client.get(url)
        self.assertNotContains(r, target_string)
        self.client.login(username="secretary", password="secretary+password")
        r = self.client.get(url)
        self.assertContains(r, target_string)
        self.client.logout()
        self.client.login(username="irtf-chair", password="irtf-chair+password")
        r = self.client.get(url)
        self.assertNotContains(r, target_string)
        self.client.logout()
        self.client.login(username="ise-chair", password="ise-chair+password")
        r = self.client.get(url)
        self.assertContains(r, target_string)

class DocInfoMethodsTests(TestCase):

    def test_became_rfc(self):
        draft = WgDraftFactory()
        rfc = WgRfcFactory()
        draft.relateddocument_set.create(relationship_id="became_rfc",target=rfc)
        self.assertEqual(draft.became_rfc(), rfc)
        self.assertEqual(rfc.came_from_draft(), draft)

        charter = CharterFactory()
        self.assertIsNone(charter.became_rfc())
        self.assertIsNone(charter.came_from_draft())

    def test_revisions(self):
        draft = WgDraftFactory(rev="09",create_revisions=range(0,10))
        self.assertEqual(draft.revisions_by_dochistory(),[f"{i:02d}" for i in range(0,10)])
        self.assertEqual(draft.revisions_by_newrevisionevent(),[f"{i:02d}" for i in range(0,10)])
        rfc = WgRfcFactory()
        self.assertEqual(rfc.revisions_by_newrevisionevent(),[])
        self.assertEqual(rfc.revisions_by_dochistory(),[])

        draft.history_set.filter(rev__lt="08").delete()
        draft.docevent_set.filter(newrevisiondocevent__rev="05").delete()
        self.assertEqual(draft.revisions_by_dochistory(),[f"{i:02d}" for i in range(8,10)])
        self.assertEqual(draft.revisions_by_newrevisionevent(),[f"{i:02d}" for i in [*range(0,5), *range(6,10)]])      

<|MERGE_RESOLUTION|>--- conflicted
+++ resolved
@@ -281,20 +281,6 @@
         self.assertContains(r, "Document Search")
 
     def test_ad_workload(self):
-<<<<<<< HEAD
-        Role.objects.filter(name_id='ad').delete()
-        ad = RoleFactory(name_id='ad',group__type_id='area',group__state_id='active',person__name='Example Areadirector').person
-        doc_type_names = ['bofreq', 'charter', 'conflrev', 'draft', 'statchg']
-        expected = defaultdict(lambda :0)
-        for doc_type_name in doc_type_names:
-            if doc_type_name=='draft':
-                states = State.objects.filter(type='draft-iesg', used=True).exclude(slug="rfc").values_list('slug', flat=True)
-            else:
-                states = State.objects.filter(type=doc_type_name, used=True).values_list('slug', flat=True)
-
-            for state in states:
-                target_num = random.randint(0,2)
-=======
         Role.objects.filter(name_id="ad").delete()
         ad = RoleFactory(
             name_id="ad",
@@ -306,7 +292,6 @@
         for doc_type_slug in AD_WORKLOAD:
             for state in AD_WORKLOAD[doc_type_slug]:
                 target_num = random.randint(0, 2)
->>>>>>> 5cea6203
                 for _ in range(target_num):
                     if (
                         doc_type_slug == "draft"
