import os, datetime, textwrap, json

from django.http import HttpResponseRedirect, HttpResponseNotFound, HttpResponseForbidden, Http404
from django.shortcuts import render_to_response, get_object_or_404, redirect, render
from django.core.urlresolvers import reverse as urlreverse
from django.template import RequestContext
from django import forms
from django.utils.safestring import mark_safe
from django.conf import settings
from django.contrib import messages
from django.contrib.auth.decorators import login_required

import debug                            # pyflakes:ignore

from ietf.doc.models import ( Document, DocAlias, DocHistory, State, DocEvent,
    BallotDocEvent, BallotPositionDocEvent, InitialReviewDocEvent, NewRevisionDocEvent,
    WriteupDocEvent )
from ietf.doc.utils import ( add_state_change_event, close_open_ballots,
    create_ballot_if_not_open, get_chartering_type )
from ietf.doc.utils_charter import ( historic_milestones_for_charter,
<<<<<<< HEAD
    approved_revision, default_review_text, default_action_text,
    generate_ballot_writeup, generate_issue_ballot_mail, next_approved_revision, next_revision,
    derive_new_work_text )
from ietf.doc.mails import email_state_changed, email_charter_internal_review
from ietf.group.models import ChangeStateGroupEvent, MilestoneGroupEvent
=======
    approved_revision, default_review_text, default_action_text, email_state_changed,
    generate_ballot_writeup, generate_issue_ballot_mail, next_revision,
    change_group_state_after_charter_approval, fix_charter_revision_after_approval,
    split_charter_name)
from ietf.group.models import Group, ChangeStateGroupEvent, MilestoneGroupEvent
>>>>>>> 73a41bb7
from ietf.group.utils import save_group_in_history, save_milestone_in_history, can_manage_group_type
from ietf.ietfauth.utils import has_role, role_required
from ietf.name.models import GroupStateName
from ietf.person.models import Person
from ietf.utils.history import find_history_active_at
from ietf.utils.mail import send_mail_preformatted 
from ietf.utils.textupload import get_cleaned_text_file_content
from ietf.group.mails import email_admin_re_charter

class ChangeStateForm(forms.Form):
    charter_state = forms.ModelChoiceField(State.objects.filter(used=True, type="charter"), label="Charter state", empty_label=None, required=False)
    initial_time = forms.IntegerField(initial=0, label="Review time", help_text="(in weeks)", required=False)
    message = forms.CharField(widget=forms.Textarea, help_text="Leave blank to change state without notifying the Secretariat.", required=False, label=mark_safe("Message to the Secretariat"))
    comment = forms.CharField(widget=forms.Textarea, help_text="Optional comment for the charter history.", required=False)
    def __init__(self, *args, **kwargs):
        self.hide = kwargs.pop('hide', None)
        group = kwargs.pop('group')
        super(ChangeStateForm, self).__init__(*args, **kwargs)
        state_field = self.fields["charter_state"]
        if group.type_id == "wg":
            state_field.queryset = state_field.queryset.filter(slug__in=("infrev", "intrev", "extrev", "iesgrev"))
        else:
            state_field.queryset = state_field.queryset.filter(slug__in=("intrev", "extrev", "approved"))
        # hide requested fields
        if self.hide:
            for f in self.hide:
                self.fields[f].widget = forms.HiddenInput()

@login_required
def change_state(request, name, option=None):
    """Change state of charter, notifying parties as necessary and
    logging the change as a comment."""
    charter = get_object_or_404(Document, type="charter", name=name)
    group = charter.group

    if not can_manage_group_type(request.user, group.type_id):
        return HttpResponseForbidden("You don't have permission to access this view")

    chartering_type = get_chartering_type(charter)

    initial_review = charter.latest_event(InitialReviewDocEvent, type="initial_review")
    if charter.get_state_slug() != "infrev" or (initial_review and initial_review.expires < datetime.datetime.now()) or chartering_type == "rechartering":
        initial_review = None

    by = request.user.person

    if request.method == 'POST':
        form = ChangeStateForm(request.POST, group=group)
        if form.is_valid():
            clean = form.cleaned_data
            charter_rev = charter.rev

            if option in ("initcharter", "recharter"):
                if group.type_id == "wg":
                    charter_state = State.objects.get(used=True, type="charter", slug="infrev")
                else:
                    charter_state = clean['charter_state']

                # make sure we have the latest revision set, if we
                # abandoned a charter before, we could have reset the
                # revision to latest approved
                prev_revs = charter.history_set.order_by('-rev')[:1]
                if prev_revs and prev_revs[0].rev > charter_rev:
                    charter_rev = prev_revs[0].rev

                if "-" not in charter_rev:
                    charter_rev = charter_rev + "-00"
            elif option == "abandon":
                oldstate = group.state
                if oldstate.slug in ("proposed", "bof", "unknown"):
                    charter_state = State.objects.get(used=True, type="charter", slug="notrev")
                    #TODO : set an abandoned state and leave some comments here
                    group.state = GroupStateName.objects.get(slug='abandon')
                    group.save()
                    e = ChangeStateGroupEvent(group=group, type="changed_state")
                    e.time = group.time
                    e.by = by
                    e.state_id = group.state.slug
                    e.desc = "Group state changed to %s from %s" % (group.state, oldstate)
                    e.save()

                else:
                    charter_state = State.objects.get(used=True, type="charter", slug="approved")
                    charter_rev = approved_revision(charter.rev)
            else:
                charter_state = clean['charter_state']

            comment = clean['comment'].rstrip()
            message = clean['message']

            if charter_state != charter.get_state():
                events = []
                prev_state = charter.get_state()
                new_state = charter_state
                charter.set_state(new_state)
                charter.rev = charter_rev

                if option != "abandon":
                    e = add_state_change_event(charter, by, prev_state, new_state)
                    if e:
                        events.append(e)
                else:
                    # kill hanging ballots
                    close_open_ballots(charter, by)

                    # Special log for abandoned efforts
                    e = DocEvent(type="changed_document", doc=charter, by=by)
                    e.desc = "IESG has abandoned the chartering effort"
                    e.save()
                    events.append(e)

                if comment:
                    events.append(DocEvent.objects.create(type="added_comment", doc=charter, by=by, desc=comment))

                charter.save_with_history(events)

                if charter_state.slug == 'intrev':
                    email_charter_internal_review(request,charter)

                if message or charter_state.slug == "intrev" or charter_state.slug == "extrev":
                    email_admin_re_charter(request, group, "Charter state changed to %s" % charter_state.name, message,'charter_state_edit_admin_needed')

                # TODO - do we need a seperate set of recipients for state changes to charters vrs other kind of documents
                email_state_changed(request, charter, "State changed to %s." % charter_state, 'doc_state_edited')

                if charter_state.slug == "intrev" and group.type_id == "wg":
                    if request.POST.get("ballot_wo_extern"):
                        create_ballot_if_not_open(charter, by, "r-wo-ext")
                    else:
                        create_ballot_if_not_open(charter, by, "r-extrev")
                    e = default_review_text(group, charter, by)
                    e.save()
                    e = default_action_text(group, charter, by)
                    e.save()
                elif charter_state.slug == "iesgrev":
                    create_ballot_if_not_open(charter, by, "approve")
                elif charter_state.slug == "approved":
                    change_group_state_after_charter_approval(group, by)
                    fix_charter_revision_after_approval(charter, by)

            if charter_state.slug == "infrev" and clean["initial_time"] and clean["initial_time"] != 0:
                e = InitialReviewDocEvent(type="initial_review", by=by, doc=charter)
                e.expires = datetime.datetime.now() + datetime.timedelta(weeks=clean["initial_time"])
                e.desc = "Initial review time expires %s" % e.expires.strftime("%Y-%m-%d")
                e.save()

            return redirect('doc_view', name=charter.name)
    else:
        hide = ['initial_time']
        s = charter.get_state()
        init = dict(charter_state=s.pk if s and option != "recharter" else None)

        if option == "abandon":
            hide = ['initial_time', 'charter_state']

        if group.type_id == "wg":
            if option == "recharter":
                hide = ['initial_time', 'charter_state', 'message']
                init = dict()
            elif option == "initcharter":
                hide = ['charter_state']
                init = dict(initial_time=1, message='%s has initiated chartering of the proposed %s:\n "%s" (%s).' % (by.plain_name(), group.type.name, group.name, group.acronym))
            elif option == "abandon":
                hide = ['initial_time', 'charter_state']
                init = dict(message='%s has abandoned the chartering effort on the %s:\n "%s" (%s).' % (by.plain_name(), group.type.name, group.name, group.acronym))
        form = ChangeStateForm(hide=hide, initial=init, group=group)

    prev_charter_state = None
    charter_hists = DocHistory.objects.filter(doc=charter).exclude(states__type="charter", states__slug=charter.get_state_slug()).order_by("-time")[:1]
    if charter_hists:
        prev_charter_state = charter_hists[0].get_state()

    title = {
        "initcharter": "Initiate chartering of %s %s" % (group.acronym, group.type.name),
        "recharter": "Recharter %s %s" % (group.acronym, group.type.name),
        "abandon": "Abandon effort on %s %s" % (group.acronym, group.type.name),
        }.get(option)
    if not title:
        title = "Change chartering state of %s %s" % (group.acronym, group.type.name)

    def state_pk(slug):
        return State.objects.get(used=True, type="charter", slug=slug).pk

    info_msg = {}
    if group.type_id == "wg":
<<<<<<< HEAD
        info_msg[state_pk("infrev")] = 'The proposed charter for %s "%s" (%s) has been set to Informal IESG review by %s.' % (group.type.name, group.name, group.acronym, login.plain_name())
        info_msg[state_pk("intrev")] = 'The proposed charter for %s "%s" (%s) has been set to Internal review by %s.\nPlease place it on the next IESG telechat if it has not already been placed.' % (group.type.name, group.name, group.acronym, login.plain_name())
        info_msg[state_pk("extrev")] = 'The proposed charter for %s "%s" (%s) has been set to External review by %s.\nPlease send out the external review announcement to the appropriate lists.\n\nSend the announcement to other SDOs: Yes\nAdditional recipients of the announcement: ' % (group.type.name, group.name, group.acronym, login.plain_name())
=======
        info_msg[state_pk("infrev")] = 'The %s "%s" (%s) has been set to Informal IESG review by %s.' % (group.type.name, group.name, group.acronym, by.plain_name())
        info_msg[state_pk("intrev")] = 'The %s "%s" (%s) has been set to Internal review by %s.\nPlease place it on the next IESG telechat and inform the IAB.' % (group.type.name, group.name, group.acronym, by.plain_name())
        info_msg[state_pk("extrev")] = 'The %s "%s" (%s) has been set to External review by %s.\nPlease send out the external review announcement to the appropriate lists.\n\nSend the announcement to other SDOs: Yes\nAdditional recipients of the announcement: ' % (group.type.name, group.name, group.acronym, by.plain_name())
>>>>>>> 73a41bb7

    states_for_ballot_wo_extern = State.objects.none()
    if group.type_id == "wg":
        states_for_ballot_wo_extern = State.objects.filter(used=True, type="charter", slug="intrev").values_list("pk", flat=True)

    return render_to_response('doc/charter/change_state.html',
                              dict(form=form,
                                   doc=group.charter,
                                   option=option,
                                   prev_charter_state=prev_charter_state,
                                   title=title,
                                   initial_review=initial_review,
                                   chartering_type=chartering_type,
                                   info_msg=json.dumps(info_msg),
                                   states_for_ballot_wo_extern=json.dumps(list(states_for_ballot_wo_extern)),
                                   ),
                              context_instance=RequestContext(request))

class ChangeTitleForm(forms.Form):
    charter_title = forms.CharField(widget=forms.TextInput, label="Charter title", help_text="Enter new charter title.", required=True)
    message = forms.CharField(widget=forms.Textarea, help_text="Leave blank to change the title without notifying the Secretariat.", required=False, label=mark_safe("Message to Secretariat"))
    comment = forms.CharField(widget=forms.Textarea, help_text="Optional comment for the charter history.", required=False)
    def __init__(self, *args, **kwargs):
        charter = kwargs.pop('charter')
        super(ChangeTitleForm, self).__init__(*args, **kwargs)
        charter_title_field = self.fields["charter_title"]
        charter_title_field.initial = charter.title;

@login_required
def change_title(request, name, option=None):
    """Change title of charter, notifying parties as necessary and
    logging the title as a comment."""
    charter = get_object_or_404(Document, type="charter", name=name)
    group = charter.group
    if not can_manage_group_type(request.user, group.type_id):
        return HttpResponseForbidden("You don't have permission to access this view")
    by = request.user.person
    if request.method == 'POST':
        form = ChangeTitleForm(request.POST, charter=charter)
        if form.is_valid():
            clean = form.cleaned_data
            charter_rev = charter.rev
            new_title = clean['charter_title']
            comment = clean['comment'].rstrip()
            message = clean['message']
            prev_title = charter.title
            if new_title != prev_title:
                events = []
                charter.title = new_title
                charter.rev = charter_rev

                if not comment:
                    comment = "Changed charter title from '%s' to '%s'." % (prev_title, new_title)
                e = DocEvent(type="added_comment", doc=charter, by=by)
                e.desc = comment
                e.save()
                events.append(e)

                charter.save_with_history(events)

                if message:
                    email_admin_re_charter(request, group, "Charter title changed to %s" % new_title, message,'charter_state_edit_admin_needed')
                email_state_changed(request, charter, "Title changed to %s." % new_title,'doc_state_edited')
            return redirect('doc_view', name=charter.name)
    else:
        form = ChangeTitleForm(charter=charter)
    title = "Change charter title of %s %s" % (group.acronym, group.type.name)
    return render_to_response('doc/charter/change_title.html',
                              dict(form=form,
                                   doc=group.charter,
                                   title=title,
                                   ),
                              context_instance=RequestContext(request))

class AdForm(forms.Form):
    ad = forms.ModelChoiceField(Person.objects.filter(role__name="ad", role__group__state="active", role__group__type="area").order_by('name'),
                                label="Responsible AD", empty_label="(None)", required=True)

    def __init__(self, *args, **kwargs):
        super(self.__class__, self).__init__(*args, **kwargs)

        # if previous AD is now ex-AD, append that person to the list
        ad_pk = self.initial.get('ad')
        choices = self.fields['ad'].choices
        if ad_pk and ad_pk not in [pk for pk, name in choices]:
            self.fields['ad'].choices = list(choices) + [("", "-------"), (ad_pk, Person.objects.get(pk=ad_pk).plain_name())]

@role_required("Area Director", "Secretariat")
def edit_ad(request, name):
    """Change the responsible Area Director for this charter."""

    charter = get_object_or_404(Document, type="charter", name=name)
    by = request.user.person

    if request.method == 'POST':
        form = AdForm(request.POST)
        if form.is_valid():
            new_ad = form.cleaned_data['ad']
            if new_ad != charter.ad:
                events = []
                e = DocEvent(doc=charter, by=by)
                e.desc = "Responsible AD changed to %s" % new_ad.plain_name()
                if charter.ad:
                   e.desc += " from %s" % charter.ad.plain_name()
                e.type = "changed_document"
                e.save()
                events.append(e)

                charter.ad = new_ad
                charter.save_with_history(events)

            return redirect('doc_view', name=charter.name)
    else:
        init = { "ad" : charter.ad_id }
        form = AdForm(initial=init)

    return render_to_response('doc/charter/change_ad.html',
                              {'form':   form,
                               'charter': charter,
                              },
                              context_instance = RequestContext(request))


class UploadForm(forms.Form):
    content = forms.CharField(widget=forms.Textarea, label="Charter text", help_text="Edit the charter text.", required=False)
    txt = forms.FileField(label=".txt format", help_text="Or upload a .txt file.", required=False)

    def clean_content(self):
        return self.cleaned_data["content"].replace("\r", "")

    def clean_txt(self):
        return get_cleaned_text_file_content(self.cleaned_data["txt"])

    def save(self, group, rev):
        filename = os.path.join(settings.CHARTER_PATH, '%s-%s.txt' % (group.charter.canonical_name(), rev))
        with open(filename, 'wb') as destination:
            if self.cleaned_data['txt']:
                destination.write(self.cleaned_data['txt'])
            else:
                destination.write(self.cleaned_data['content'].encode("utf-8"))

@login_required
def submit(request, name, option=None):
    if not name.startswith('charter-'):
        raise Http404

    charter = Document.objects.filter(type="charter", name=name).first()
    if charter:
        group = charter.group
        charter_canonical_name = charter.canonical_name()
        charter_rev = charter.rev
    else:
        top_org, group_acronym = split_charter_name(name)
        group = get_object_or_404(Group, acronym=group_acronym)
        charter_canonical_name = name
        charter_rev = "00-00"

    if not can_manage_group_type(request.user, group.type_id) or not group.features.has_chartering_process:
        return HttpResponseForbidden("You don't have permission to access this view")


    path = os.path.join(settings.CHARTER_PATH, '%s-%s.txt' % (charter_canonical_name, charter_rev))
    not_uploaded_yet = charter_rev.endswith("-00") and not os.path.exists(path)

    if not_uploaded_yet or not charter:
        # this case is special - we recently chartered or rechartered and have no file yet
        next_rev = charter_rev
    else:
        # search history for possible collisions with abandoned efforts
        prev_revs = list(charter.history_set.order_by('-time').values_list('rev', flat=True))
        next_rev = next_revision(charter.rev)
        while next_rev in prev_revs:
            next_rev = next_revision(next_rev)

    if request.method == 'POST':
        form = UploadForm(request.POST, request.FILES)
        if form.is_valid():
            # Also save group history so we can search for it
            save_group_in_history(group)

            if not charter:
                charter = Document.objects.create(
                    name=name,
                    type_id="charter",
                    title=group.name,
                    group=group,
                    abstract=group.name,
                    rev=next_rev,
                )
                DocAlias.objects.create(name=charter.name, document=charter)

                charter.set_state(State.objects.get(used=True, type="charter", slug="notrev"))

                group.charter = charter
                group.save()
            else:
                charter.rev = next_rev

            events = []
            e = NewRevisionDocEvent(doc=charter, by=request.user.person, type="new_revision")
            e.desc = "New version available: <b>%s-%s.txt</b>" % (charter.canonical_name(), charter.rev)
            e.rev = charter.rev
            e.save()
            events.append(e)

            # Save file on disk
            form.save(group, charter.rev)

            if option in ['initcharter','recharter'] and charter.ad == None:
                charter.ad = getattr(group.ad_role(),'person',None)

            charter.save_with_history(events)

            if option:
                return redirect('charter_startstop_process', name=charter.name, option=option)
            else:
                return redirect("doc_view", name=charter.name)
    else:
        init = { "content": "" }

        if not_uploaded_yet and charter:
            # use text from last approved revision
            last_approved = charter.rev.split("-")[0]
            h = charter.history_set.filter(rev=last_approved).order_by("-time", "-id").first()
            if h:
                charter_canonical_name = h.canonical_name()
                charter_rev = h.rev

        filename = os.path.join(settings.CHARTER_PATH, '%s-%s.txt' % (charter_canonical_name, charter_rev))

        try:
            with open(filename, 'r') as f:
                init["content"] = f.read()
        except IOError:
            pass
        form = UploadForm(initial=init)
    return render(request, 'doc/charter/submit.html', {
        'form': form,
        'next_rev': next_rev,
        'group': group,
        'name': name,
    })

class ActionAnnouncementTextForm(forms.Form):
    announcement_text = forms.CharField(widget=forms.Textarea, required=True)

    def clean_announcement_text(self):
        return self.cleaned_data["announcement_text"].replace("\r", "")


class ReviewAnnouncementTextForm(forms.Form):
    announcement_text = forms.CharField(widget=forms.Textarea, required=True)
    new_work_text = forms.CharField(widget=forms.Textarea, required=True)

    def clean_announcement_text(self):
        return self.cleaned_data["announcement_text"].replace("\r", "")


@role_required('Area Director','Secretariat')
def review_announcement_text(request, name):
    """Editing of review announcement text"""
    charter = get_object_or_404(Document, type="charter", name=name)
    group = charter.group

    login = request.user.person

    existing = charter.latest_event(WriteupDocEvent, type="changed_review_announcement")
    existing_new_work = charter.latest_event(WriteupDocEvent, type="changed_new_work_text")

    if not existing:
        (existing, existing_new_work) = default_review_text(group, charter, login)

    if not existing:
        raise Http404

    if not existing_new_work:
        existing_new_work = WriteupDocEvent(doc=charter, by=login)
        existing_new_work.by = login 
        existing_new_work.type = "changed_new_work_text"
        existing_new_work.desc = "%s review text was changed" % group.type.name
        existing_new_work.text = derive_new_work_text(existing.text,group)
        existing_new_work.time = datetime.datetime.now()
        existing_new_work.save()

    new_work_text = existing_new_work.text

    form = ReviewAnnouncementTextForm(initial=dict(announcement_text=existing.text,new_work_text=new_work_text))

    if request.method == 'POST':
        form = ReviewAnnouncementTextForm(request.POST)
        if "save_text" in request.POST and form.is_valid():

            now = datetime.datetime.now()
            (e1, e2) = (None, None)

            t = form.cleaned_data['announcement_text']
            if t != existing.text:
                e1 = WriteupDocEvent(doc=charter, by=login)
                e1.by = login
                e1.type = "changed_review_announcement" 
                e1.desc = "%s review text was changed" % (group.type.name)
                e1.text = t
                e1.time = now
                e1.save()

            t = form.cleaned_data['new_work_text']
            if t != new_work_text:
                e2 = WriteupDocEvent(doc=charter, by=login)
                e2.by = login
                e2.type = "changed_new_work_text" 
                e2.desc = "%s new work message text was changed" % (group.type.name)
                e2.text = t
                e2.time = now
                e2.save()

            if e1 or e2:
                charter.time = now
                charter.save()

            if request.GET.get("next", "") == "approve":
                return redirect('charter_approve', name=charter.canonical_name())

            return redirect('doc_writeup', name=charter.canonical_name())

        if "regenerate_text" in request.POST:
            (e1, e2) = default_review_text(group, charter, login)
            form = ReviewAnnouncementTextForm(initial=dict(announcement_text=e1.text,new_work_text=e2.text))

        if any([x in request.POST for x in ['send_annc_only','send_nw_only','send_both']]) and form.is_valid():
            if any([x in request.POST for x in ['send_annc_only','send_both']]):
                parsed_msg = send_mail_preformatted(request, form.cleaned_data['announcement_text'])
                messages.success(request, "The email To: '%s' with Subject: '%s' has been sent." % (parsed_msg["To"],parsed_msg["Subject"],))
            if any([x in request.POST for x in ['send_nw_only','send_both']]):
                parsed_msg = send_mail_preformatted(request, form.cleaned_data['new_work_text'])
                messages.success(request, "The email To: '%s' with Subject: '%s' has been sent." % (parsed_msg["To"],parsed_msg["Subject"],))
            return redirect('doc_writeup', name=charter.name)

    return render_to_response('doc/charter/review_announcement_text.html',
                              dict(charter=charter,
                                   back_url=urlreverse("doc_writeup", kwargs=dict(name=charter.name)),
                                   announcement_text_form=form,
                                   ),
                              context_instance=RequestContext(request))

@role_required('Area Director','Secretariat')
def action_announcement_text(request, name):
    """Editing of action announcement text"""
    charter = get_object_or_404(Document, type="charter", name=name)
    group = charter.group

    by = request.user.person

    existing = charter.latest_event(WriteupDocEvent, type="changed_action_announcement")
    if not existing:
<<<<<<< HEAD
            existing = default_action_text(group, charter, login)
=======
        if ann == "action":
            existing = default_action_text(group, charter, by)
        elif ann == "review":
            existing = default_review_text(group, charter, by)
>>>>>>> 73a41bb7

    if not existing:
        raise Http404

    form = ActionAnnouncementTextForm(initial=dict(announcement_text=existing.text))

    if request.method == 'POST':
        form = ActionAnnouncementTextForm(request.POST)
        if "save_text" in request.POST and form.is_valid():
            t = form.cleaned_data['announcement_text']
            if t != existing.text:
<<<<<<< HEAD
                e = WriteupDocEvent(doc=charter, by=login)
                e.by = login
                e.type = "changed_action_announcement" 
                e.desc = "%s action text was changed" % group.type.name
=======
                e = WriteupDocEvent(doc=charter, by=by)
                e.by = by
                e.type = "changed_%s_announcement" % ann
                e.desc = "%s %s text was changed" % (group.type.name, ann)
>>>>>>> 73a41bb7
                e.text = t
                e.save()
            elif existing.pk == None:
                existing.save()

            if request.GET.get("next", "") == "approve":
                return redirect('charter_approve', name=charter.canonical_name())

            return redirect('doc_writeup', name=charter.canonical_name())

        if "regenerate_text" in request.POST:
<<<<<<< HEAD
            e = default_action_text(group, charter, login)
            form = ActionAnnouncementTextForm(initial=dict(announcement_text=e.text))
=======
            if ann == "action":
                e = default_action_text(group, charter, by)
                e.save()
            elif ann == "review":
                e = default_review_text(group, charter, by)
                e.save()
            # make sure form has the updated text
            form = AnnouncementTextForm(initial=dict(announcement_text=e.text))
>>>>>>> 73a41bb7

        if "send_text" in request.POST and form.is_valid():
            parsed_msg = send_mail_preformatted(request, form.cleaned_data['announcement_text'])
            messages.success(request, "The email To: '%s' with Subject: '%s' has been sent." % (parsed_msg["To"],parsed_msg["Subject"],))
            return redirect('doc_writeup', name=charter.name)

    return render_to_response('doc/charter/action_announcement_text.html',
                              dict(charter=charter,
                                   back_url=urlreverse("doc_writeup", kwargs=dict(name=charter.name)),
                                   announcement_text_form=form,
                                   ),
                              context_instance=RequestContext(request))

class BallotWriteupForm(forms.Form):
    ballot_writeup = forms.CharField(widget=forms.Textarea, required=True)

    def clean_ballot_writeup(self):
        return self.cleaned_data["ballot_writeup"].replace("\r", "")

@role_required('Area Director','Secretariat')
def ballot_writeupnotes(request, name):
    """Editing of ballot write-up and notes"""
    charter = get_object_or_404(Document, type="charter", name=name)

    ballot = charter.latest_event(BallotDocEvent, type="created_ballot")
    if not ballot:
        raise Http404

    by = request.user.person

    approval = charter.latest_event(WriteupDocEvent, type="changed_action_announcement")

    existing = charter.latest_event(WriteupDocEvent, type="changed_ballot_writeup_text")
    if not existing:
        existing = generate_ballot_writeup(request, charter)

    reissue = charter.latest_event(DocEvent, type="sent_ballot_announcement")

    form = BallotWriteupForm(initial=dict(ballot_writeup=existing.text))

    if request.method == 'POST' and ("save_ballot_writeup" in request.POST or "send_ballot" in request.POST):
        form = BallotWriteupForm(request.POST)
        if form.is_valid():
            t = form.cleaned_data["ballot_writeup"]
            if t != existing.text:
                e = WriteupDocEvent(doc=charter, by=by)
                e.type = "changed_ballot_writeup_text"
                e.desc = "Ballot writeup was changed"
                e.text = t
                e.save()

                existing = e
            elif existing.pk == None:
                existing.save()

            if "send_ballot" in request.POST and approval:
                if has_role(request.user, "Area Director") and not charter.latest_event(BallotPositionDocEvent, type="changed_ballot_position", ad=by, ballot=ballot):
                    # sending the ballot counts as a yes
                    pos = BallotPositionDocEvent(doc=charter, by=by)
                    pos.type = "changed_ballot_position"
                    pos.ad = by
                    pos.pos_id = "yes"
                    pos.desc = "[Ballot Position Update] New position, %s, has been recorded for %s" % (pos.pos.name, pos.ad.plain_name())
                    pos.save()
                    # Consider mailing this position to 'ballot_saved'

                msg = generate_issue_ballot_mail(request, charter, ballot)
                send_mail_preformatted(request, msg)

                e = DocEvent(doc=charter, by=by)
                e.by = by
                e.type = "sent_ballot_announcement"
                e.desc = "Ballot has been sent"
                e.save()

                return render_to_response('doc/charter/ballot_issued.html',
                                          dict(doc=charter,
                                               ),
                                          context_instance=RequestContext(request))

    return render_to_response('doc/charter/ballot_writeupnotes.html',
                              dict(charter=charter,
                                   ballot_issued=bool(charter.latest_event(type="sent_ballot_announcement")),
                                   ballot_writeup_form=form,
                                   reissue=reissue,
                                   approval=approval,
                                   ),
                              context_instance=RequestContext(request))

@role_required("Secretariat")
def approve(request, name):
    """Approve charter, changing state, fixing revision, copying file to final location."""
    charter = get_object_or_404(Document, type="charter", name=name)
    group = charter.group

    by = request.user.person

    e = charter.latest_event(WriteupDocEvent, type="changed_action_announcement")
    if not e:
        announcement = default_action_text(group, charter, by).text
    else:
        announcement = e.text

    if request.method == 'POST':
        new_charter_state = State.objects.get(used=True, type="charter", slug="approved")
        prev_charter_state = charter.get_state()

        charter.set_state(new_charter_state)

        close_open_ballots(charter, by)

        events = []
        # approve
        e = DocEvent(doc=charter, by=by)
        e.type = "iesg_approved"
        e.desc = "IESG has approved the charter"
        e.save()
        events.append(e)

        change_description = e.desc

        group_state_change_event = change_group_state_after_charter_approval(group, by)
        if group_state_change_event:
            change_description += " and group state has been changed to %s" % group.state.name

        e = add_state_change_event(charter, by, prev_charter_state, new_charter_state)
        if e:
            events.append(e)

        fix_charter_revision_after_approval(charter, by)

        charter.save_with_history(events)

        email_admin_re_charter(request, group, "Charter state changed to %s" % new_charter_state.name, change_description,'charter_state_edit_admin_needed')

        # move milestones over
        milestones_to_delete = list(group.groupmilestone_set.filter(state__in=("active", "review")))

        for m in group.groupmilestone_set.filter(state="charter"):
            # see if we got this milestone already (i.e. it was copied
            # verbatim to the charter)
            found = False
            for i, o in enumerate(milestones_to_delete):
                if o.desc == m.desc and o.due == m.due and set(o.docs.all()) == set(m.docs.all()):
                    found = True
                    break

            if found:
                # keep existing, whack charter milestone
                if not o.state_id == "active":
                    save_milestone_in_history(o)
                    o.state_id = "active"
                    o.save()
                    MilestoneGroupEvent.objects.create(
                        group=group, type="changed_milestone", by=by,
                        desc="Changed milestone \"%s\", set state to active from review" % o.desc,
                        milestone=o)

                del milestones_to_delete[i]

                # don't generate a DocEvent for this, it's implicit in the approval event
                save_milestone_in_history(m)
                m.state_id = "deleted"
                m.save()
            else:
                # move charter milestone
                save_milestone_in_history(m)
                m.state_id = "active"
                m.save()

                MilestoneGroupEvent.objects.create(
                    group=group, type="changed_milestone", by=by,
                    desc="Added milestone \"%s\", due %s, from approved charter" % (m.desc, m.due),
                    milestone=m)

        for m in milestones_to_delete:
            save_milestone_in_history(m)
            m.state_id = "deleted"
            m.save()

            MilestoneGroupEvent.objects.create(
                group=group, type="changed_milestone", by=by,
                desc="Deleted milestone \"%s\", not present in approved charter" % m.desc,
                milestone=m)

        # send announcement
        send_mail_preformatted(request, announcement)

        return HttpResponseRedirect(charter.get_absolute_url())

    return render_to_response('doc/charter/approve.html',
                              dict(charter=charter,
                                   announcement=announcement),
                              context_instance=RequestContext(request))

def charter_with_milestones_txt(request, name, rev):
    charter = get_object_or_404(Document, type="charter", docalias__name=name)

    revision_event = charter.latest_event(NewRevisionDocEvent, type="new_revision", rev=rev)
    if not revision_event:
        return HttpResponseNotFound("Revision %s not found in database" % rev)

    # read charter text
    c = find_history_active_at(charter, revision_event.time) or charter
    filename = '%s-%s.txt' % (c.canonical_name(), rev)

    charter_text = ""

    try:
        with open(os.path.join(settings.CHARTER_PATH, filename), 'r') as f:
            charter_text = unicode(f.read(), errors='ignore')
    except IOError:
        charter_text = "Error reading charter text %s" % filename

    milestones = historic_milestones_for_charter(charter, rev)

    # wrap the output nicely
    wrapper = textwrap.TextWrapper(initial_indent="", subsequent_indent=" " * 11, width=80, break_long_words=False)
    for m in milestones:
        m.desc_filled = wrapper.fill(m.desc)

    return render_to_response('doc/charter/charter_with_milestones.txt',
                              dict(charter_text=charter_text,
                                   milestones=milestones),
                              context_instance=RequestContext(request),
                              content_type="text/plain; charset=%s"%settings.DEFAULT_CHARSET)<|MERGE_RESOLUTION|>--- conflicted
+++ resolved
@@ -1,9 +1,8 @@
 import os, datetime, textwrap, json
 
 from django.http import HttpResponseRedirect, HttpResponseNotFound, HttpResponseForbidden, Http404
-from django.shortcuts import render_to_response, get_object_or_404, redirect, render
+from django.shortcuts import get_object_or_404, redirect, render
 from django.core.urlresolvers import reverse as urlreverse
-from django.template import RequestContext
 from django import forms
 from django.utils.safestring import mark_safe
 from django.conf import settings
@@ -18,19 +17,13 @@
 from ietf.doc.utils import ( add_state_change_event, close_open_ballots,
     create_ballot_if_not_open, get_chartering_type )
 from ietf.doc.utils_charter import ( historic_milestones_for_charter,
-<<<<<<< HEAD
     approved_revision, default_review_text, default_action_text,
-    generate_ballot_writeup, generate_issue_ballot_mail, next_approved_revision, next_revision,
-    derive_new_work_text )
-from ietf.doc.mails import email_state_changed, email_charter_internal_review
-from ietf.group.models import ChangeStateGroupEvent, MilestoneGroupEvent
-=======
-    approved_revision, default_review_text, default_action_text, email_state_changed,
     generate_ballot_writeup, generate_issue_ballot_mail, next_revision,
+    derive_new_work_text,
     change_group_state_after_charter_approval, fix_charter_revision_after_approval,
     split_charter_name)
+from ietf.doc.mails import email_state_changed, email_charter_internal_review
 from ietf.group.models import Group, ChangeStateGroupEvent, MilestoneGroupEvent
->>>>>>> 73a41bb7
 from ietf.group.utils import save_group_in_history, save_milestone_in_history, can_manage_group_type
 from ietf.ietfauth.utils import has_role, role_required
 from ietf.name.models import GroupStateName
@@ -161,8 +154,9 @@
                         create_ballot_if_not_open(charter, by, "r-wo-ext")
                     else:
                         create_ballot_if_not_open(charter, by, "r-extrev")
-                    e = default_review_text(group, charter, by)
-                    e.save()
+                    (e1, e2) = default_review_text(group, charter, by)
+                    e1.save()
+                    e2.save()
                     e = default_action_text(group, charter, by)
                     e.save()
                 elif charter_state.slug == "iesgrev":
@@ -216,32 +210,25 @@
 
     info_msg = {}
     if group.type_id == "wg":
-<<<<<<< HEAD
-        info_msg[state_pk("infrev")] = 'The proposed charter for %s "%s" (%s) has been set to Informal IESG review by %s.' % (group.type.name, group.name, group.acronym, login.plain_name())
-        info_msg[state_pk("intrev")] = 'The proposed charter for %s "%s" (%s) has been set to Internal review by %s.\nPlease place it on the next IESG telechat if it has not already been placed.' % (group.type.name, group.name, group.acronym, login.plain_name())
-        info_msg[state_pk("extrev")] = 'The proposed charter for %s "%s" (%s) has been set to External review by %s.\nPlease send out the external review announcement to the appropriate lists.\n\nSend the announcement to other SDOs: Yes\nAdditional recipients of the announcement: ' % (group.type.name, group.name, group.acronym, login.plain_name())
-=======
-        info_msg[state_pk("infrev")] = 'The %s "%s" (%s) has been set to Informal IESG review by %s.' % (group.type.name, group.name, group.acronym, by.plain_name())
-        info_msg[state_pk("intrev")] = 'The %s "%s" (%s) has been set to Internal review by %s.\nPlease place it on the next IESG telechat and inform the IAB.' % (group.type.name, group.name, group.acronym, by.plain_name())
-        info_msg[state_pk("extrev")] = 'The %s "%s" (%s) has been set to External review by %s.\nPlease send out the external review announcement to the appropriate lists.\n\nSend the announcement to other SDOs: Yes\nAdditional recipients of the announcement: ' % (group.type.name, group.name, group.acronym, by.plain_name())
->>>>>>> 73a41bb7
+        info_msg[state_pk("infrev")] = 'The proposed charter for %s "%s" (%s) has been set to Informal IESG review by %s.' % (group.type.name, group.name, group.acronym, by.plain_name())
+        info_msg[state_pk("intrev")] = 'The proposed charter for %s "%s" (%s) has been set to Internal review by %s.\nPlease place it on the next IESG telechat if it has not already been placed.' % (group.type.name, group.name, group.acronym, by.plain_name())
+        info_msg[state_pk("extrev")] = 'The proposed charter for %s "%s" (%s) has been set to External review by %s.\nPlease send out the external review announcement to the appropriate lists.\n\nSend the announcement to other SDOs: Yes\nAdditional recipients of the announcement: ' % (group.type.name, group.name, group.acronym, by.plain_name())
 
     states_for_ballot_wo_extern = State.objects.none()
     if group.type_id == "wg":
         states_for_ballot_wo_extern = State.objects.filter(used=True, type="charter", slug="intrev").values_list("pk", flat=True)
 
-    return render_to_response('doc/charter/change_state.html',
-                              dict(form=form,
-                                   doc=group.charter,
-                                   option=option,
-                                   prev_charter_state=prev_charter_state,
-                                   title=title,
-                                   initial_review=initial_review,
-                                   chartering_type=chartering_type,
-                                   info_msg=json.dumps(info_msg),
-                                   states_for_ballot_wo_extern=json.dumps(list(states_for_ballot_wo_extern)),
-                                   ),
-                              context_instance=RequestContext(request))
+    return render(request, 'doc/charter/change_state.html',
+                  dict(form=form,
+                       doc=group.charter,
+                       option=option,
+                       prev_charter_state=prev_charter_state,
+                       title=title,
+                       initial_review=initial_review,
+                       chartering_type=chartering_type,
+                       info_msg=json.dumps(info_msg),
+                       states_for_ballot_wo_extern=json.dumps(list(states_for_ballot_wo_extern)),
+                  ))
 
 class ChangeTitleForm(forms.Form):
     charter_title = forms.CharField(widget=forms.TextInput, label="Charter title", help_text="Enter new charter title.", required=True)
@@ -292,12 +279,11 @@
     else:
         form = ChangeTitleForm(charter=charter)
     title = "Change charter title of %s %s" % (group.acronym, group.type.name)
-    return render_to_response('doc/charter/change_title.html',
-                              dict(form=form,
-                                   doc=group.charter,
-                                   title=title,
-                                   ),
-                              context_instance=RequestContext(request))
+    return render(request, 'doc/charter/change_title.html',
+                  dict(form=form,
+                       doc=group.charter,
+                       title=title,
+                  ))
 
 class AdForm(forms.Form):
     ad = forms.ModelChoiceField(Person.objects.filter(role__name="ad", role__group__state="active", role__group__type="area").order_by('name'),
@@ -341,11 +327,10 @@
         init = { "ad" : charter.ad_id }
         form = AdForm(initial=init)
 
-    return render_to_response('doc/charter/change_ad.html',
-                              {'form':   form,
-                               'charter': charter,
-                              },
-                              context_instance = RequestContext(request))
+    return render(request, 'doc/charter/change_ad.html', {
+        'form': form,
+        'charter': charter,
+    })
 
 
 class UploadForm(forms.Form):
@@ -489,60 +474,63 @@
     charter = get_object_or_404(Document, type="charter", name=name)
     group = charter.group
 
-    login = request.user.person
+    by = request.user.person
 
     existing = charter.latest_event(WriteupDocEvent, type="changed_review_announcement")
     existing_new_work = charter.latest_event(WriteupDocEvent, type="changed_new_work_text")
 
     if not existing:
-        (existing, existing_new_work) = default_review_text(group, charter, login)
+        (existing, existing_new_work) = default_review_text(group, charter, by)
 
     if not existing:
         raise Http404
 
     if not existing_new_work:
-        existing_new_work = WriteupDocEvent(doc=charter, by=login)
-        existing_new_work.by = login 
+        existing_new_work = WriteupDocEvent(doc=charter)
+        existing_new_work.by = by
         existing_new_work.type = "changed_new_work_text"
         existing_new_work.desc = "%s review text was changed" % group.type.name
         existing_new_work.text = derive_new_work_text(existing.text,group)
         existing_new_work.time = datetime.datetime.now()
-        existing_new_work.save()
-
-    new_work_text = existing_new_work.text
-
-    form = ReviewAnnouncementTextForm(initial=dict(announcement_text=existing.text,new_work_text=new_work_text))
+
+    form = ReviewAnnouncementTextForm(initial=dict(announcement_text=existing.text,new_work_text=existing_new_work.text))
 
     if request.method == 'POST':
         form = ReviewAnnouncementTextForm(request.POST)
         if "save_text" in request.POST and form.is_valid():
 
             now = datetime.datetime.now()
-            (e1, e2) = (None, None)
+            events = []
 
             t = form.cleaned_data['announcement_text']
             if t != existing.text:
-                e1 = WriteupDocEvent(doc=charter, by=login)
-                e1.by = login
-                e1.type = "changed_review_announcement" 
-                e1.desc = "%s review text was changed" % (group.type.name)
-                e1.text = t
-                e1.time = now
-                e1.save()
+                e = WriteupDocEvent(doc=charter)
+                e.by = by
+                e.type = "changed_review_announcement"
+                e.desc = "%s review text was changed" % (group.type.name)
+                e.text = t
+                e.time = now
+                e.save()
+                events.append(e)
+            elif existing.pk is None:
+                existing.save()
+                events.append(existing)
 
             t = form.cleaned_data['new_work_text']
-            if t != new_work_text:
-                e2 = WriteupDocEvent(doc=charter, by=login)
-                e2.by = login
-                e2.type = "changed_new_work_text" 
-                e2.desc = "%s new work message text was changed" % (group.type.name)
-                e2.text = t
-                e2.time = now
-                e2.save()
-
-            if e1 or e2:
-                charter.time = now
-                charter.save()
+            if t != existing_new_work.text:
+                e = WriteupDocEvent(doc=charter)
+                e.by = by
+                e.type = "changed_new_work_text" 
+                e.desc = "%s new work message text was changed" % (group.type.name)
+                e.text = t
+                e.time = now
+                e.save()
+            elif existing_new_work.pk is None:
+                existing_new_work.save()
+                events.append(existing_new_work)
+
+            if events:
+                charter.save_with_history(events)
 
             if request.GET.get("next", "") == "approve":
                 return redirect('charter_approve', name=charter.canonical_name())
@@ -550,24 +538,26 @@
             return redirect('doc_writeup', name=charter.canonical_name())
 
         if "regenerate_text" in request.POST:
-            (e1, e2) = default_review_text(group, charter, login)
-            form = ReviewAnnouncementTextForm(initial=dict(announcement_text=e1.text,new_work_text=e2.text))
-
-        if any([x in request.POST for x in ['send_annc_only','send_nw_only','send_both']]) and form.is_valid():
-            if any([x in request.POST for x in ['send_annc_only','send_both']]):
+            (existing, existing_new_work) = default_review_text(group, charter, by)
+            existing.save()
+            existing_new_work.save()
+            form = ReviewAnnouncementTextForm(initial=dict(announcement_text=existing.text,
+                                                           new_work_text=existing_new_work.text))
+
+        if any(x in request.POST for x in ['send_annc_only','send_nw_only','send_both']) and form.is_valid():
+            if any(x in request.POST for x in ['send_annc_only','send_both']):
                 parsed_msg = send_mail_preformatted(request, form.cleaned_data['announcement_text'])
                 messages.success(request, "The email To: '%s' with Subject: '%s' has been sent." % (parsed_msg["To"],parsed_msg["Subject"],))
-            if any([x in request.POST for x in ['send_nw_only','send_both']]):
+            if any(x in request.POST for x in ['send_nw_only','send_both']):
                 parsed_msg = send_mail_preformatted(request, form.cleaned_data['new_work_text'])
                 messages.success(request, "The email To: '%s' with Subject: '%s' has been sent." % (parsed_msg["To"],parsed_msg["Subject"],))
             return redirect('doc_writeup', name=charter.name)
 
-    return render_to_response('doc/charter/review_announcement_text.html',
-                              dict(charter=charter,
-                                   back_url=urlreverse("doc_writeup", kwargs=dict(name=charter.name)),
-                                   announcement_text_form=form,
-                                   ),
-                              context_instance=RequestContext(request))
+    return render(request, 'doc/charter/review_announcement_text.html',
+                  dict(charter=charter,
+                       back_url=urlreverse("doc_writeup", kwargs=dict(name=charter.name)),
+                       announcement_text_form=form,
+                  ))
 
 @role_required('Area Director','Secretariat')
 def action_announcement_text(request, name):
@@ -579,14 +569,7 @@
 
     existing = charter.latest_event(WriteupDocEvent, type="changed_action_announcement")
     if not existing:
-<<<<<<< HEAD
-            existing = default_action_text(group, charter, login)
-=======
-        if ann == "action":
-            existing = default_action_text(group, charter, by)
-        elif ann == "review":
-            existing = default_review_text(group, charter, by)
->>>>>>> 73a41bb7
+        existing = default_action_text(group, charter, by)
 
     if not existing:
         raise Http404
@@ -598,17 +581,10 @@
         if "save_text" in request.POST and form.is_valid():
             t = form.cleaned_data['announcement_text']
             if t != existing.text:
-<<<<<<< HEAD
-                e = WriteupDocEvent(doc=charter, by=login)
-                e.by = login
+                e = WriteupDocEvent(doc=charter)
+                e.by = by
                 e.type = "changed_action_announcement" 
                 e.desc = "%s action text was changed" % group.type.name
-=======
-                e = WriteupDocEvent(doc=charter, by=by)
-                e.by = by
-                e.type = "changed_%s_announcement" % ann
-                e.desc = "%s %s text was changed" % (group.type.name, ann)
->>>>>>> 73a41bb7
                 e.text = t
                 e.save()
             elif existing.pk == None:
@@ -620,31 +596,20 @@
             return redirect('doc_writeup', name=charter.canonical_name())
 
         if "regenerate_text" in request.POST:
-<<<<<<< HEAD
-            e = default_action_text(group, charter, login)
+            e = default_action_text(group, charter, by)
+            e.save()
             form = ActionAnnouncementTextForm(initial=dict(announcement_text=e.text))
-=======
-            if ann == "action":
-                e = default_action_text(group, charter, by)
-                e.save()
-            elif ann == "review":
-                e = default_review_text(group, charter, by)
-                e.save()
-            # make sure form has the updated text
-            form = AnnouncementTextForm(initial=dict(announcement_text=e.text))
->>>>>>> 73a41bb7
 
         if "send_text" in request.POST and form.is_valid():
             parsed_msg = send_mail_preformatted(request, form.cleaned_data['announcement_text'])
             messages.success(request, "The email To: '%s' with Subject: '%s' has been sent." % (parsed_msg["To"],parsed_msg["Subject"],))
             return redirect('doc_writeup', name=charter.name)
 
-    return render_to_response('doc/charter/action_announcement_text.html',
-                              dict(charter=charter,
-                                   back_url=urlreverse("doc_writeup", kwargs=dict(name=charter.name)),
-                                   announcement_text_form=form,
-                                   ),
-                              context_instance=RequestContext(request))
+    return render(request, 'doc/charter/action_announcement_text.html',
+                  dict(charter=charter,
+                       back_url=urlreverse("doc_writeup", kwargs=dict(name=charter.name)),
+                       announcement_text_form=form,
+                  ))
 
 class BallotWriteupForm(forms.Form):
     ballot_writeup = forms.CharField(widget=forms.Textarea, required=True)
@@ -708,19 +673,17 @@
                 e.desc = "Ballot has been sent"
                 e.save()
 
-                return render_to_response('doc/charter/ballot_issued.html',
-                                          dict(doc=charter,
-                                               ),
-                                          context_instance=RequestContext(request))
-
-    return render_to_response('doc/charter/ballot_writeupnotes.html',
-                              dict(charter=charter,
-                                   ballot_issued=bool(charter.latest_event(type="sent_ballot_announcement")),
-                                   ballot_writeup_form=form,
-                                   reissue=reissue,
-                                   approval=approval,
-                                   ),
-                              context_instance=RequestContext(request))
+                return render(request, 'doc/charter/ballot_issued.html',
+                              dict(doc=charter,
+                              ))
+
+    return render(request, 'doc/charter/ballot_writeupnotes.html',
+                  dict(charter=charter,
+                       ballot_issued=bool(charter.latest_event(type="sent_ballot_announcement")),
+                       ballot_writeup_form=form,
+                       reissue=reissue,
+                       approval=approval,
+                  ))
 
 @role_required("Secretariat")
 def approve(request, name):
@@ -823,10 +786,9 @@
 
         return HttpResponseRedirect(charter.get_absolute_url())
 
-    return render_to_response('doc/charter/approve.html',
-                              dict(charter=charter,
-                                   announcement=announcement),
-                              context_instance=RequestContext(request))
+    return render(request, 'doc/charter/approve.html',
+                  dict(charter=charter,
+                       announcement=announcement))
 
 def charter_with_milestones_txt(request, name, rev):
     charter = get_object_or_404(Document, type="charter", docalias__name=name)
@@ -854,8 +816,7 @@
     for m in milestones:
         m.desc_filled = wrapper.fill(m.desc)
 
-    return render_to_response('doc/charter/charter_with_milestones.txt',
-                              dict(charter_text=charter_text,
-                                   milestones=milestones),
-                              context_instance=RequestContext(request),
-                              content_type="text/plain; charset=%s"%settings.DEFAULT_CHARSET)+    return render(request, 'doc/charter/charter_with_milestones.txt',
+                  dict(charter_text=charter_text,
+                       milestones=milestones),
+                  content_type="text/plain; charset=%s"%settings.DEFAULT_CHARSET)