--- conflicted
+++ resolved
@@ -586,11 +586,7 @@
 
             addrs= gather_address_lists('pubreq_iesg',doc=doc)
             extra = {}
-<<<<<<< HEAD
-            extra['Cc'] = "%s-chairs@ietf.org, iesg-secretary@ietf.org, %s" % (doc.group.acronym,doc.notify)
-=======
             extra['Cc'] = addrs.as_strings().cc
->>>>>>> 9d1ff924
             send_mail(request=request,
                       to = addrs.to,
                       frm = login.formatted_email(),
