--- conflicted
+++ resolved
@@ -308,15 +308,8 @@
                 css = Path(finders.find("ietf/css/document_html_inline.css")).read_text()
                 if html:
                     css += Path(finders.find("ietf/css/document_html_txt.css")).read_text()
-<<<<<<< HEAD
-        draft_that_became_rfc = None
-        became_rfc = next(iter(doc.related_that("became_rfc")), None)
-        if became_rfc:
-            draft_that_became_rfc = became_rfc
-=======
         draft_that_became_rfc = doc.came_from_draft()
 
->>>>>>> 00bcc112
         # submission
         submission = ""
         if group is None:
