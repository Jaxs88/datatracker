--- conflicted
+++ resolved
@@ -34,18 +34,11 @@
             help='A pattern with %s placeholder for group wiki path')
         parser.add_argument('--svn-dir-pattern', dest='svn_dir_pattern',
             default=settings.TRAC_SVN_DIR_PATTERN,
-<<<<<<< HEAD
-            help='A pattern with %s placeholder for group svn path'),
-        make_option('--group-list', '-g', dest='group_list', help='Limit processing to groups with the given acronyms (a comma-separated list)'),
-        make_option('--dummy-run', '-n', default=False, action='store_true', dest='dummy_run', help='Make no changes, just show what would be done'),
-    )
-    
-    secretariat = Group.objects.get(acronym='secretariat')
-=======
             help='A pattern with %s placeholder for group svn path')
         parser.add_argument('--group-list', '-g', dest='group_list', help='Limit processing to groups with the given acronyms (a comma-separated list)')
         parser.add_argument('--dummy-run', '-n', default=False, action='store_true', dest='dummy_run', help='Make no changes, just show what would be done')
->>>>>>> fa47517f
+
+    secretariat = Group.objects.get(acronym='secretariat')
 
     def note(self, msg):
         if self.verbosity > 1:
