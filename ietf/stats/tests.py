--- conflicted
+++ resolved
@@ -124,13 +124,8 @@
 
     def test_meeting_stats(self):
         # create some data for the statistics
-<<<<<<< HEAD
         meeting = MeetingFactory(type_id='ietf', date=date_today(), number="96")
-        MeetingRegistration.objects.create(first_name='John', last_name='Smith', country_code='US', email="john.smith@example.us", meeting=meeting, attended=True)
-=======
-        meeting = MeetingFactory(type_id='ietf', date=datetime.date.today(), number="96")
         MeetingRegistrationFactory(first_name='John', last_name='Smith', country_code='US', email="john.smith@example.us", meeting=meeting, attended=True)
->>>>>>> c5619948
         CountryAlias.objects.get_or_create(alias="US", country=CountryName.objects.get(slug="US"))
         p = MeetingRegistrationFactory(first_name='Jaume', last_name='Guillaume', country_code='FR', email="jaume.guillaume@example.fr", meeting=meeting, attended=False).person
         CountryAlias.objects.get_or_create(alias="FR", country=CountryName.objects.get(slug="FR"))
