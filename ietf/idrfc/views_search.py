# Copyright (C) 2009-2010 Nokia Corporation and/or its subsidiary(-ies).
# All rights reserved. Contact: Pasi Eronen <pasi.eronen@nokia.com>
#
# Redistribution and use in source and binary forms, with or without
# modification, are permitted provided that the following conditions
# are met:
#
#  * Redistributions of source code must retain the above copyright
#    notice, this list of conditions and the following disclaimer.
#
#  * Redistributions in binary form must reproduce the above
#    copyright notice, this list of conditions and the following
#    disclaimer in the documentation and/or other materials provided
#    with the distribution.
#
#  * Neither the name of the Nokia Corporation and/or its
#    subsidiary(-ies) nor the names of its contributors may be used
#    to endorse or promote products derived from this software
#    without specific prior written permission.
#
# THIS SOFTWARE IS PROVIDED BY THE COPYRIGHT HOLDERS AND CONTRIBUTORS
# "AS IS" AND ANY EXPRESS OR IMPLIED WARRANTIES, INCLUDING, BUT NOT
# LIMITED TO, THE IMPLIED WARRANTIES OF MERCHANTABILITY AND FITNESS FOR
# A PARTICULAR PURPOSE ARE DISCLAIMED. IN NO EVENT SHALL THE COPYRIGHT
# OWNER OR CONTRIBUTORS BE LIABLE FOR ANY DIRECT, INDIRECT, INCIDENTAL,
# SPECIAL, EXEMPLARY, OR CONSEQUENTIAL DAMAGES (INCLUDING, BUT NOT
# LIMITED TO, PROCUREMENT OF SUBSTITUTE GOODS OR SERVICES; LOSS OF USE,
# DATA, OR PROFITS; OR BUSINESS INTERRUPTION) HOWEVER CAUSED AND ON ANY
# THEORY OF LIABILITY, WHETHER IN CONTRACT, STRICT LIABILITY, OR TORT
# (INCLUDING NEGLIGENCE OR OTHERWISE) ARISING IN ANY WAY OUT OF THE USE
# OF THIS SOFTWARE, EVEN IF ADVISED OF THE POSSIBILITY OF SUCH DAMAGE.

import re, datetime
from django import forms
from django.shortcuts import render_to_response
from django.db.models import Q
from django.template import RequestContext
from django.views.decorators.cache import cache_page
from ietf.idtracker.models import IDState, IESGLogin, IDSubState, Area, InternetDraft, Rfc, IDInternal, IETFWG
from ietf.idrfc.models import RfcIndex
from ietf.ipr.models import IprDraft
from django.http import Http404, HttpResponse, HttpResponseBadRequest, HttpResponsePermanentRedirect
from ietf.idrfc.idrfc_wrapper import IdWrapper,RfcWrapper,IdRfcWrapper
from ietf.utils import normalize_draftname
from django.conf import settings

from ietf.doc.models import *
from ietf.person.models import *
from ietf.group.models import *

class SearchForm(forms.Form):
    name = forms.CharField(required=False)
    rfcs = forms.BooleanField(required=False,initial=True)
    activeDrafts = forms.BooleanField(required=False,initial=True)
    oldDrafts = forms.BooleanField(required=False,initial=False)
    lucky = forms.BooleanField(required=False,initial=False)

    by = forms.ChoiceField(choices=[(x,x) for x in ('author','group','area','ad','state')], required=False, initial='wg', label='Foobar')
    author = forms.CharField(required=False)
    group = forms.CharField(required=False)
    area = forms.ModelChoiceField(Group.objects.filter(type="area", state="active").order_by('name'), empty_label="any area", required=False)
    ad = forms.ChoiceField(choices=(), required=False)
    state = forms.ModelChoiceField(State.objects.filter(type="draft-iesg"), empty_label="any state", required=False)
    subState = forms.ChoiceField(choices=(), required=False)

    def __init__(self, *args, **kwargs):
        super(SearchForm, self).__init__(*args, **kwargs)
        responsible = Document.objects.values_list('ad', flat=True).distinct()
        active_ads = list(Person.objects.filter(role__name="ad",
                                                role__group__type="area",
                                                role__group__state="active").distinct())
        inactive_ads = list(((Person.objects.filter(pk__in=responsible) | Person.objects.filter(role__name="pre-ad",
                                                                                              role__group__type="area",
                                                                                              role__group__state="active")).distinct())
                            .exclude(pk__in=[x.pk for x in active_ads]))
        extract_last_name = lambda x: x.name_parts()[3]
        active_ads.sort(key=extract_last_name)
        inactive_ads.sort(key=extract_last_name)

        self.fields['ad'].choices = c = [('', 'any AD')] + [(ad.pk, ad.plain_name()) for ad in active_ads] + [('', '------------------')] + [(ad.pk, ad.name) for ad in inactive_ads]
        self.fields['subState'].choices = [('', 'any substate'), ('0', 'no substate')] + [(n.slug, n.name) for n in DocTagName.objects.filter(slug__in=('point', 'ad-f-up', 'need-rev', 'extpty'))]
    def clean_name(self):
        value = self.cleaned_data.get('name','')
        return normalize_draftname(value)
    def clean(self):
        q = self.cleaned_data
        # Reset query['by'] if needed
        if 'by' not in q:
            q['by'] = None            
        else:
            for k in ('author','group','area','ad'):
                if (q['by'] == k) and (k not in q or not q[k]):
                    q['by'] = None
            if (q['by'] == 'state') and (not 'state' in q or not 'subState' in q or not (q['state'] or q['subState'])):
                q['by'] = None
        # Reset other fields
        for k in ('author','group','area','ad'):
            if q['by'] != k:
                self.data[k] = ""
                q[k] = ""
        if q['by'] != 'state':
            self.data['state'] = ""
            self.data['subState'] = ""
            q['state'] = ""
            q['subState'] = ""
        return q

def search_query(query_original, sort_by=None):
    query = dict(query_original.items())
    drafts = query['activeDrafts'] or query['oldDrafts']
    if (not drafts) and (not query['rfcs']):
        return ([], {})

    # Non-ASCII strings don't match anything; this check
    # is currently needed to avoid complaints from MySQL.
    # FIXME: this should be fixed with MySQL if it's still a problem?
    for k in ['name','author','group']:
        try:
            tmp = str(query.get(k, ''))
        except:
            query[k] = '*NOSUCH*'

    # Start by search InternetDrafts
    idresults = []
    rfcresults = []
    MAX = 500

    docs = InternetDraft.objects.all()

    # name
    if query["name"]:
        docs = docs.filter(Q(docalias__name__icontains=query["name"]) |
                           Q(title__icontains=query["name"])).distinct()

    # rfc/active/old check buttons
    allowed_states = []
    if query["rfcs"]:
        allowed_states.append("rfc")
    if query["activeDrafts"]:
        allowed_states.append("active")
    if query["oldDrafts"]:
        allowed_states.extend(['repl', 'expired', 'auth-rm', 'ietf-rm'])

    docs = docs.filter(states__type="draft", states__slug__in=allowed_states)

    # radio choices
    by = query["by"]
    if by == "author":
        # FIXME: this is full name, not last name as hinted in the HTML
        docs = docs.filter(authors__person__name__icontains=query["author"])
    elif by == "group":
        docs = docs.filter(group__acronym=query["group"])
    elif by == "area":
        docs = docs.filter(Q(group__type="wg", group__parent=query["area"]) |
                           Q(group=query["area"])).distinct()
    elif by == "ad":
        docs = docs.filter(ad=query["ad"])
    elif by == "state":
        if query["state"]:
            docs = docs.filter(states=query["state"])
        if query["subState"]:
            docs = docs.filter(tags=query["subState"])

    # evaluate and fill in values with aggregate queries to avoid
    # too many individual queries
    results = list(docs.select_related("states", "ad", "ad__person", "std_level", "intended_std_level", "group", "stream")[:MAX])

    rfc_aliases = dict(DocAlias.objects.filter(name__startswith="rfc", document__in=[r.pk for r in results]).values_list("document_id", "name"))
    # canonical name
    for r in results:
        if r.pk in rfc_aliases:
            # lambda weirdness works around lambda binding in local for loop scope 
            r.canonical_name = (lambda x: lambda: x)(rfc_aliases[r.pk])
        else:
            r.canonical_name = (lambda x: lambda: x)(r.name)

    result_map = dict((r.pk, r) for r in results)

    # events
    event_types = ("published_rfc",
                   "changed_ballot_position",
                   "started_iesg_process",
                   "new_revision")
    for d in rfc_aliases.keys():
        for e in event_types:
            setattr(result_map[d], e, None)

    for e in DocEvent.objects.filter(doc__in=rfc_aliases.keys(), type__in=event_types).order_by('-time'):
        r = result_map[e.doc_id]
        if not getattr(r, e.type):
            # sets e.g. r.published_date = e for use in proxy wrapper
            setattr(r, e.type, e)

    # obsoleted/updated by
    for d in rfc_aliases:
        r = result_map[d]
        r.obsoleted_by_list = []
        r.updated_by_list = []

    xed_by = RelatedDocument.objects.filter(target__name__in=rfc_aliases.values(), relationship__in=("obs", "updates")).select_related('target__document_id')
    rel_rfc_aliases = dict(DocAlias.objects.filter(name__startswith="rfc", document__in=[rel.source_id for rel in xed_by]).values_list('document_id', 'name'))
    for rel in xed_by:
        r = result_map[rel.target.document_id]
        if rel.relationship_id == "obs":
            attr = "obsoleted_by_list"
        else:
            attr = "updated_by_list"

        getattr(r, attr).append(int(rel_rfc_aliases[rel.source_id][3:]))


    # sort
    def sort_key(d):
        res = []

        canonical = d.canonical_name()
        if canonical.startswith('rfc'):
            rfc_num = int(canonical[3:])
        else:
            rfc_num = None

        if rfc_num != None:
            res.append(2)
        elif d.get_state_slug() == "active":
            res.append(1)
        else:
            res.append(3)

        if sort_by == "title":
            res.append(d.title)
        elif sort_by == "date":
            res.append(str(d.revision_date or datetime.date(1990, 1, 1)))
        elif sort_by == "status":
            if rfc_num != None:
                res.append(rfc_num)
            else:
                res.append(d.get_state().order)
        elif sort_by == "ipr":
            res.append(d.name)
        elif sort_by == "ad":
            if rfc_num != None:
                res.append(rfc_num)
            elif d.get_state_slug() == "active":
                if d.get_state("draft-iesg"):
                    res.append(d.get_state("draft-iesg").order)
                else:
                    res.append(0)
        else:
            if rfc_num != None:
                res.append(rfc_num)
            else:
                res.append(canonical)

        return res

    results.sort(key=sort_key)

    meta = {}
    if len(docs) == MAX:
        meta['max'] = MAX
    if query['by']:
        meta['advanced'] = True
<<<<<<< HEAD
    return (results,meta)

if settings.USE_DB_REDESIGN_PROXY_CLASSES:
    from ietf.doc.models import *
    from ietf.person.models import *
    from ietf.group.models import *

    class SearchForm(forms.Form):
        name = forms.CharField(required=False)
        rfcs = forms.BooleanField(required=False,initial=True)
        activeDrafts = forms.BooleanField(required=False,initial=True)
        oldDrafts = forms.BooleanField(required=False,initial=False)
        lucky = forms.BooleanField(required=False,initial=False)

        by = forms.ChoiceField(choices=[(x,x) for x in ('author','group','area','ad','state')], required=False, initial='wg', label='Foobar')
        author = forms.CharField(required=False)
        group = forms.CharField(required=False)
        area = forms.ModelChoiceField(Group.objects.filter(type="area", state="active").order_by('name'), empty_label="any area", required=False)
        ad = forms.ChoiceField(choices=(), required=False)
        state = forms.ModelChoiceField(State.objects.filter(used=True, type="draft-iesg"), empty_label="any state", required=False)
        subState = forms.ChoiceField(choices=(), required=False)

        def __init__(self, *args, **kwargs):
            super(SearchForm, self).__init__(*args, **kwargs)
            responsible = Document.objects.values_list('ad', flat=True).distinct()
            active_ads = list(Person.objects.filter(role__name="ad",
                                                    role__group__type="area",
                                                    role__group__state="active").distinct())
            inactive_ads = list(((Person.objects.filter(pk__in=responsible) | Person.objects.filter(role__name="pre-ad",
                                                                                                  role__group__type="area",
                                                                                                  role__group__state="active")).distinct())
                                .exclude(pk__in=[x.pk for x in active_ads]))
            extract_last_name = lambda x: x.name_parts()[3]
            active_ads.sort(key=extract_last_name)
            inactive_ads.sort(key=extract_last_name)

            self.fields['ad'].choices = c = [('', 'any AD')] + [(ad.pk, ad.plain_name()) for ad in active_ads] + [('', '------------------')] + [(ad.pk, ad.name) for ad in inactive_ads]
            self.fields['subState'].choices = [('', 'any substate'), ('0', 'no substate')] + [(n.slug, n.name) for n in DocTagName.objects.filter(slug__in=('point', 'ad-f-up', 'need-rev', 'extpty'))]
        def clean_name(self):
            value = self.cleaned_data.get('name','')
            return normalize_draftname(value)
        def clean(self):
            q = self.cleaned_data
            # Reset query['by'] if needed
            if 'by' not in q:
                q['by'] = None            
            else:
                for k in ('author','group','area','ad'):
                    if (q['by'] == k) and (k not in q or not q[k]):
                        q['by'] = None
                if (q['by'] == 'state') and (not 'state' in q or not 'subState' in q or not (q['state'] or q['subState'])):
                    q['by'] = None
            # Reset other fields
            for k in ('author','group','area','ad'):
                if q['by'] != k:
                    self.data[k] = ""
                    q[k] = ""
            if q['by'] != 'state':
                self.data['state'] = ""
                self.data['subState'] = ""
                q['state'] = ""
                q['subState'] = ""
            return q

    def search_query(query_original, sort_by=None):
        query = dict(query_original.items())
        drafts = query['activeDrafts'] or query['oldDrafts']
        if (not drafts) and (not query['rfcs']):
            return ([], {})

        # Non-ASCII strings don't match anything; this check
        # is currently needed to avoid complaints from MySQL.
        # FIXME: this should be fixed with MySQL if it's still a problem?
        for k in ['name','author','group']:
            try:
                tmp = str(query.get(k, ''))
            except:
                query[k] = '*NOSUCH*'

        # Start by search InternetDrafts
        idresults = []
        rfcresults = []
        MAX = 500

        docs = InternetDraft.objects.all()

        # name
        if query["name"]:
            docs = docs.filter(Q(docalias__name__icontains=query["name"]) |
                               Q(title__icontains=query["name"])).distinct()

        # rfc/active/old check buttons
        allowed_states = []
        if query["rfcs"]:
            allowed_states.append("rfc")
        if query["activeDrafts"]:
            allowed_states.append("active")
        if query["oldDrafts"]:
            allowed_states.extend(['repl', 'expired', 'auth-rm', 'ietf-rm'])

        docs = docs.filter(states__type="draft", states__slug__in=allowed_states)

        # radio choices
        by = query["by"]
        if by == "author":
            # FIXME: this is full name, not last name as hinted in the HTML
            docs = docs.filter(authors__person__name__icontains=query["author"])
        elif by == "group":
            docs = docs.filter(group__acronym=query["group"])
        elif by == "area":
            docs = docs.filter(Q(group__type="wg", group__parent=query["area"]) |
                               Q(group=query["area"])).distinct()
        elif by == "ad":
            docs = docs.filter(ad=query["ad"])
        elif by == "state":
            if query["state"]:
                docs = docs.filter(states=query["state"])
            if query["subState"]:
                docs = docs.filter(tags=query["subState"])

        # evaluate and fill in values with aggregate queries to avoid
        # too many individual queries
        results = list(docs.select_related("states", "ad", "ad__person", "std_level", "intended_std_level", "group", "stream")[:MAX])

        rfc_aliases = dict(DocAlias.objects.filter(name__startswith="rfc", document__in=[r.pk for r in results]).values_list("document_id", "name"))
        # canonical name
        for r in results:
            if r.pk in rfc_aliases:
                # lambda weirdness works around lambda binding in local for loop scope 
                r.canonical_name = (lambda x: lambda: x)(rfc_aliases[r.pk])
            else:
                r.canonical_name = (lambda x: lambda: x)(r.name)

        result_map = dict((r.pk, r) for r in results)

        # events
        event_types = ("published_rfc",
                       "changed_ballot_position",
                       "started_iesg_process",
                       "new_revision")
        for d in rfc_aliases.keys():
            for e in event_types:
                setattr(result_map[d], e, None)
        
        for e in DocEvent.objects.filter(doc__in=rfc_aliases.keys(), type__in=event_types).order_by('-time'):
            r = result_map[e.doc_id]
            if not getattr(r, e.type):
                # sets e.g. r.published_date = e for use in proxy wrapper
                setattr(r, e.type, e)

        # obsoleted/updated by
        for d in rfc_aliases:
            r = result_map[d]
            r.obsoleted_by_list = []
            r.updated_by_list = []
            
        xed_by = RelatedDocument.objects.filter(target__name__in=rfc_aliases.values(), relationship__in=("obs", "updates")).select_related('target__document_id')
        rel_rfc_aliases = dict(DocAlias.objects.filter(name__startswith="rfc", document__in=[rel.source_id for rel in xed_by]).values_list('document_id', 'name'))
        for rel in xed_by:
            r = result_map[rel.target.document_id]
            if rel.relationship_id == "obs":
                attr = "obsoleted_by_list"
            else:
                attr = "updated_by_list"
                
            getattr(r, attr).append(int(rel_rfc_aliases[rel.source_id][3:]))
=======
>>>>>>> 619b1d87

    # finally wrap in old wrappers

    wrapped_results = []
    for r in results:
        draft = None
        rfc = None
        if not r.name.startswith('rfc'):
            draft = IdWrapper(r)
        if r.name.startswith('rfc') or r.pk in rfc_aliases:
            rfc = RfcWrapper(r)
        wrapped_results.append(IdRfcWrapper(draft, rfc))

    return (wrapped_results, meta)
    

def generate_query_string(request, ignore_list):
    """Recreates the parameter string from the given request, and
       returns it as a string.
       Any parameter names present in ignore_list shall not be put
       in the result string.
    """
    params = []
    for i in request.GET:
        if not i in ignore_list:
            params.append(i + "=" + request.GET[i])
    return "?" + "&".join(params)

def search_results(request):
    if len(request.REQUEST.items()) == 0:
        return search_main(request)
    form = SearchForm(dict(request.REQUEST.items()))
    if not form.is_valid():
        return HttpResponseBadRequest("form not valid?", mimetype="text/plain")

    sort_by = None
    if "sortBy" in request.GET:
        sort_by = request.GET["sortBy"]

    (results,meta) = search_query(form.cleaned_data, sort_by)

    meta['searching'] = True
    meta['by'] = form.cleaned_data['by']
    meta['rqps'] = generate_query_string(request, ['sortBy'])
    # With a later Django we can do this from the template (incude with tag)
    # Pass the headers and their sort key names
    meta['hdrs'] = [{'htitle': 'Document', 'htype':'doc'},
                    {'htitle': 'Title', 'htype':'title'},
                    {'htitle': 'Date', 'htype':'date'},
                    {'htitle': 'Status', 'htype':'status', 'colspan':'2'},
                    {'htitle': 'IPR', 'htype':'ipr'},
                    {'htitle': 'Ad/Shepherd', 'htype':'ad'}]

    # Make sure we know which one is selected (for visibility later)
    if sort_by:
        for hdr in meta['hdrs']:
            if hdr['htype'] == sort_by:
                hdr['selected'] = True

    if 'ajax' in request.REQUEST and request.REQUEST['ajax']:
        return render_to_response('idrfc/search_results.html', {'docs':results, 'meta':meta}, context_instance=RequestContext(request))
    elif form.cleaned_data['lucky'] and len(results)==1:
        doc = results[0]
        if doc.id:
            return HttpResponsePermanentRedirect(doc.id.get_absolute_url())
        else:
            return HttpResponsePermanentRedirect(doc.rfc.get_absolute_url())
    else:
        return render_to_response('idrfc/search_main.html', {'form':form, 'docs':results,'meta':meta}, context_instance=RequestContext(request))
        

def search_main(request):
    form = SearchForm()
    return render_to_response('idrfc/search_main.html', {'form':form}, context_instance=RequestContext(request))

def by_ad(request, name):
    ad_id = None
    ad_name = None
    if settings.USE_DB_REDESIGN_PROXY_CLASSES:
        responsible = Document.objects.values_list('ad', flat=True).distinct()
        for p in Person.objects.filter(Q(role__name__in=("pre-ad", "ad"),
                                         role__group__type="area",
                                         role__group__state="active")
                                       | Q(pk__in=responsible)).distinct():
            if name == p.full_name_as_key():
                ad_id = p.id
                ad_name = p.plain_name()
                break
    else:
        for i in IESGLogin.objects.filter(user_level__in=[1,2]):
            iname = str(i).lower().replace(' ','.')
            if name == iname:
                ad_id = i.id
                ad_name = str(i)
                break
    if not ad_id:
        raise Http404
    form = SearchForm({'by':'ad','ad':ad_id,
                       'rfcs':'on', 'activeDrafts':'on', 'oldDrafts':'on'})
    if not form.is_valid():
        raise ValueError("form did not validate")
    (results,meta) = search_query(form.cleaned_data)
    results.sort(key=lambda obj: obj.view_sort_key_byad())
    return render_to_response('idrfc/by_ad.html', {'form':form, 'docs':results,'meta':meta, 'ad_name':ad_name}, context_instance=RequestContext(request))

def ad_dashboard_group(doc):

    if doc.type.slug=='draft':
        if doc.get_state_slug('draft') == 'rfc':
            return 'RFC'
        elif doc.get_state_slug('draft') == 'active' and doc.get_state_slug('draft-iesg'):
            return '%s Internet-Draft' % doc.get_state('draft-iesg').name
        else:
            return '%s Internet-Draft' % doc.get_state('draft').name
    elif doc.type.slug=='conflrev':
        if doc.get_state_slug('conflrev') in ('appr-reqnopub-sent','appr-noprob-sent'):
            return 'Approved Conflict Review' 
        elif doc.get_state_slug('conflrev') in ('appr-reqnopub-pend','appr-noprob-pend','appr-reqnopub-pr','appr-noprob-pr'):
            return "%s Conflict Review" % State.objects.get(type__slug='draft-iesg',slug='approved')
        else:
          return '%s Conflict Review' % doc.get_state('conflrev')
    elif doc.type.slug=='statchg':
        if doc.get_state_slug('statchg') in ('appr-sent',):
            return 'Approved Status Change' 
        if doc.get_state_slug('statchg') in ('appr-pend','appr-pr'):
            return '%s Status Change' % State.objects.get(type__slug='draft-iesg',slug='approved')
        else:
            return '%s Status Change' % doc.get_state('statchg')
    elif doc.type.slug=='charter':
        if doc.get_state_slug('charter') == 'approved':
            return "Approved Charter"
        else:
            return '%s Charter' % doc.get_state('charter')
    else:
        return "Document"

def ad_dashboard_sort_key(doc):
    
    if doc.type.slug=='draft' and doc.get_state_slug('draft') == 'rfc':
        return "21%04d" % int(doc.rfc_number())
    if doc.type.slug=='statchg' and doc.get_state_slug('statchg') == 'appr-sent':
        return "22%d" % 0 # TODO - get the date of the transition into this state here
    if doc.type.slug=='conflrev' and doc.get_state_slug('conflrev') in ('appr-reqnopub-sent','appr-noprob-sent'):
        return "23%d" % 0 # TODO - get the date of the transition into this state here
    if doc.type.slug=='charter' and doc.get_state_slug('charter') == 'approved':
        return "24%d" % 0 # TODO - get the date of the transition into this state here

    seed = ad_dashboard_group(doc)

    if doc.type.slug=='conflrev' and doc.get_state_slug('conflrev') == 'adrev':
        state = State.objects.get(type__slug='draft-iesg',slug='ad-eval')        
        return "1%d%s" % (state.order,seed)

    if doc.type.slug=='charter':
        if doc.get_state_slug('charter') in ('notrev','infrev'):
            return "100%s" % seed
        elif  doc.get_state_slug('charter') == 'intrev':
            state = State.objects.get(type__slug='draft-iesg',slug='ad-eval')        
            return "1%d%s" % (state.order,seed)
        elif  doc.get_state_slug('charter') == 'extrev':
            state = State.objects.get(type__slug='draft-iesg',slug='lc')        
            return "1%d%s" % (state.order,seed)
        elif  doc.get_state_slug('charter') == 'iesgrev':
            state = State.objects.get(type__slug='draft-iesg',slug='iesg-eva')        
            return "1%d%s" % (state.order,seed)

    if doc.type.slug=='statchg' and  doc.get_state_slug('statchg') == 'adrev':
        state = State.objects.get(type__slug='draft-iesg',slug='ad-eval')        
        return "1%d%s" % (state.order,seed)
    
    if seed.startswith('Needs Shepherd'):
        return "100%s" % seed
    if seed.endswith(' Document'):
        seed = seed[:-9]
    elif seed.endswith(' Internet-Draft'):
        seed = seed[:-15]
    elif seed.endswith(' Conflict Review'):
        seed = seed[:-16]
    elif seed.endswith(' Status Change'):
        seed = seed[:-14]
    state = State.objects.filter(type__slug='draft-iesg',name=seed)
    if state:
        ageseconds = 0
        changetime= doc.latest_event(type='changed_document')
        if changetime:
            ad = (datetime.datetime.now()-doc.latest_event(type='changed_document').time)
            ageseconds = (ad.microseconds + (ad.seconds + ad.days * 24 * 3600) * 10**6) / 10**6
        return "1%d%s%s%010d" % (state[0].order,seed,doc.type.slug,ageseconds)

    return "3%s" % seed
    
def by_ad2(request, name):
    responsible = Document.objects.values_list('ad', flat=True).distinct()
    ad_id = None
    for p in Person.objects.filter(Q(role__name__in=("pre-ad", "ad"),
                                     role__group__type="area",
                                     role__group__state="active")
                                   | Q(pk__in=responsible)).distinct():
        if name == p.full_name_as_key():
            ad_id = p.id
            ad_name = p.plain_name()
            break

    if not ad_id:
        raise Http404

    docqueryset = Document.objects.filter(ad__id=ad_id)
    docs=[]
    for doc in docqueryset:
        doc.ad_dashboard_sort_key = ad_dashboard_sort_key(doc)
        doc.ad_dashboard_group = ad_dashboard_group(doc)
        if doc.get_state_slug() == 'rfc':
            doc.display_date = doc.latest_event(type='published_rfc').time
        else:
            revision = doc.latest_event(type='new_revision')
            if revision:
              doc.display_date = revision.time
        # This might be better handled as something Documents know about themselves
        now = datetime.datetime.now()
        doc.can_expire = (doc.type.slug=='draft' and doc.get_state_slug('draft')=='active' and ( not doc.get_state('draft-iesg') or doc.get_state('draft-iesg').order >= 42) and doc.expires>now)
        if doc.get_state_slug('draft') == 'rfc':
            doc.obsoleted_by = ", ".join([ 'RFC %04d' % int(rel.source.rfc_number()) for alias in doc.docalias_set.all() for rel in alias.relateddocument_set.filter(relationship='obsoletes') ] )
            doc.updated_by = ", ".join([ 'RFC %04d' % int(rel.source.rfc_number())  for alias in doc.docalias_set.all() for rel in alias.relateddocument_set.filter(relationship='updates') ] )
            doc.has_errata = bool(doc.tags.filter(slug="errata"))
        else: 
            s = doc.get_state("draft-rfceditor")
            if s:
                # extract possible extra annotations
                tags = doc.tags.filter(slug__in=("iana", "ref"))
                doc.rfc_editor_state = "*".join([s.name] + [t.slug.upper() for t in tags])
        if doc.type.slug == 'draft':
            doc.iprCount = IprDraft.objects.filter(document=doc, ipr__status__in=[1,3]).count()
            doc.iprUrl = "/ipr/search?option=document_search&id_document_tag=%s" % doc.name
        docs.append(doc)
    docs.sort(key=ad_dashboard_sort_key)
    return render_to_response('idrfc/by_ad2.html',{'docs':docs,'ad_name':ad_name}, context_instance=RequestContext(request))


@cache_page(15*60) # 15 minutes
def all(request):
    if settings.USE_DB_REDESIGN_PROXY_CLASSES:
        active = (dict(filename=n) for n in InternetDraft.objects.filter(states__type="draft", states__slug="active").order_by("name").values_list('name', flat=True))
        rfc1 = (dict(filename=d, rfc_number=int(n[3:])) for d, n in DocAlias.objects.filter(document__states__type="draft", document__states__slug="rfc", name__startswith="rfc").exclude(document__name__startswith="rfc").order_by("document__name").values_list('document__name','name').distinct())
        rfc2 = (dict(rfc_number=r, draft=None) for r in sorted(int(n[3:]) for n in Document.objects.filter(type="draft", name__startswith="rfc").values_list('name', flat=True)))
        dead = InternetDraft.objects.exclude(states__type="draft", states__slug__in=("active", "rfc")).select_related("states").order_by("name")
    else:
        active = InternetDraft.objects.all().filter(status=1).order_by("filename").values('filename')
        rfc1 = InternetDraft.objects.all().filter(status=3).order_by("filename").values('filename','rfc_number')
        rfc_numbers1 = InternetDraft.objects.all().filter(status=3).values_list('rfc_number', flat=True)
        rfc2 = RfcIndex.objects.all().exclude(rfc_number__in=rfc_numbers1).order_by('rfc_number').values('rfc_number','draft')
        dead = InternetDraft.objects.all().exclude(status__in=[1,3]).order_by("filename").select_related('status__status')
    return render_to_response('idrfc/all.html', {'active':active, 'rfc1':rfc1, 'rfc2':rfc2, 'dead':dead}, context_instance=RequestContext(request))

@cache_page(15*60) # 15 minutes
def active(request):
    groups = IETFWG.objects.exclude(group_acronym=1027)
    individual = IETFWG.objects.get(group_acronym=1027)
    return render_to_response("idrfc/active.html", {'groups':groups,'individual':individual}, context_instance=RequestContext(request))

def in_last_call(request):
    
    lcdocs = []

    for p in InternetDraft.objects.all().filter(idinternal__primary_flag=1).filter(idinternal__cur_state__state='In Last Call'):
      if (p.idinternal.rfc_flag):
        lcdocs.append(IdRfcWrapper(None,RfcWrapper(p))) 
      else:
        lcdocs.append(IdRfcWrapper(IdWrapper(p),None))

    return render_to_response("idrfc/in_last_call.html", {'lcdocs':lcdocs}, context_instance=RequestContext(request))<|MERGE_RESOLUTION|>--- conflicted
+++ resolved
@@ -260,175 +260,6 @@
         meta['max'] = MAX
     if query['by']:
         meta['advanced'] = True
-<<<<<<< HEAD
-    return (results,meta)
-
-if settings.USE_DB_REDESIGN_PROXY_CLASSES:
-    from ietf.doc.models import *
-    from ietf.person.models import *
-    from ietf.group.models import *
-
-    class SearchForm(forms.Form):
-        name = forms.CharField(required=False)
-        rfcs = forms.BooleanField(required=False,initial=True)
-        activeDrafts = forms.BooleanField(required=False,initial=True)
-        oldDrafts = forms.BooleanField(required=False,initial=False)
-        lucky = forms.BooleanField(required=False,initial=False)
-
-        by = forms.ChoiceField(choices=[(x,x) for x in ('author','group','area','ad','state')], required=False, initial='wg', label='Foobar')
-        author = forms.CharField(required=False)
-        group = forms.CharField(required=False)
-        area = forms.ModelChoiceField(Group.objects.filter(type="area", state="active").order_by('name'), empty_label="any area", required=False)
-        ad = forms.ChoiceField(choices=(), required=False)
-        state = forms.ModelChoiceField(State.objects.filter(used=True, type="draft-iesg"), empty_label="any state", required=False)
-        subState = forms.ChoiceField(choices=(), required=False)
-
-        def __init__(self, *args, **kwargs):
-            super(SearchForm, self).__init__(*args, **kwargs)
-            responsible = Document.objects.values_list('ad', flat=True).distinct()
-            active_ads = list(Person.objects.filter(role__name="ad",
-                                                    role__group__type="area",
-                                                    role__group__state="active").distinct())
-            inactive_ads = list(((Person.objects.filter(pk__in=responsible) | Person.objects.filter(role__name="pre-ad",
-                                                                                                  role__group__type="area",
-                                                                                                  role__group__state="active")).distinct())
-                                .exclude(pk__in=[x.pk for x in active_ads]))
-            extract_last_name = lambda x: x.name_parts()[3]
-            active_ads.sort(key=extract_last_name)
-            inactive_ads.sort(key=extract_last_name)
-
-            self.fields['ad'].choices = c = [('', 'any AD')] + [(ad.pk, ad.plain_name()) for ad in active_ads] + [('', '------------------')] + [(ad.pk, ad.name) for ad in inactive_ads]
-            self.fields['subState'].choices = [('', 'any substate'), ('0', 'no substate')] + [(n.slug, n.name) for n in DocTagName.objects.filter(slug__in=('point', 'ad-f-up', 'need-rev', 'extpty'))]
-        def clean_name(self):
-            value = self.cleaned_data.get('name','')
-            return normalize_draftname(value)
-        def clean(self):
-            q = self.cleaned_data
-            # Reset query['by'] if needed
-            if 'by' not in q:
-                q['by'] = None            
-            else:
-                for k in ('author','group','area','ad'):
-                    if (q['by'] == k) and (k not in q or not q[k]):
-                        q['by'] = None
-                if (q['by'] == 'state') and (not 'state' in q or not 'subState' in q or not (q['state'] or q['subState'])):
-                    q['by'] = None
-            # Reset other fields
-            for k in ('author','group','area','ad'):
-                if q['by'] != k:
-                    self.data[k] = ""
-                    q[k] = ""
-            if q['by'] != 'state':
-                self.data['state'] = ""
-                self.data['subState'] = ""
-                q['state'] = ""
-                q['subState'] = ""
-            return q
-
-    def search_query(query_original, sort_by=None):
-        query = dict(query_original.items())
-        drafts = query['activeDrafts'] or query['oldDrafts']
-        if (not drafts) and (not query['rfcs']):
-            return ([], {})
-
-        # Non-ASCII strings don't match anything; this check
-        # is currently needed to avoid complaints from MySQL.
-        # FIXME: this should be fixed with MySQL if it's still a problem?
-        for k in ['name','author','group']:
-            try:
-                tmp = str(query.get(k, ''))
-            except:
-                query[k] = '*NOSUCH*'
-
-        # Start by search InternetDrafts
-        idresults = []
-        rfcresults = []
-        MAX = 500
-
-        docs = InternetDraft.objects.all()
-
-        # name
-        if query["name"]:
-            docs = docs.filter(Q(docalias__name__icontains=query["name"]) |
-                               Q(title__icontains=query["name"])).distinct()
-
-        # rfc/active/old check buttons
-        allowed_states = []
-        if query["rfcs"]:
-            allowed_states.append("rfc")
-        if query["activeDrafts"]:
-            allowed_states.append("active")
-        if query["oldDrafts"]:
-            allowed_states.extend(['repl', 'expired', 'auth-rm', 'ietf-rm'])
-
-        docs = docs.filter(states__type="draft", states__slug__in=allowed_states)
-
-        # radio choices
-        by = query["by"]
-        if by == "author":
-            # FIXME: this is full name, not last name as hinted in the HTML
-            docs = docs.filter(authors__person__name__icontains=query["author"])
-        elif by == "group":
-            docs = docs.filter(group__acronym=query["group"])
-        elif by == "area":
-            docs = docs.filter(Q(group__type="wg", group__parent=query["area"]) |
-                               Q(group=query["area"])).distinct()
-        elif by == "ad":
-            docs = docs.filter(ad=query["ad"])
-        elif by == "state":
-            if query["state"]:
-                docs = docs.filter(states=query["state"])
-            if query["subState"]:
-                docs = docs.filter(tags=query["subState"])
-
-        # evaluate and fill in values with aggregate queries to avoid
-        # too many individual queries
-        results = list(docs.select_related("states", "ad", "ad__person", "std_level", "intended_std_level", "group", "stream")[:MAX])
-
-        rfc_aliases = dict(DocAlias.objects.filter(name__startswith="rfc", document__in=[r.pk for r in results]).values_list("document_id", "name"))
-        # canonical name
-        for r in results:
-            if r.pk in rfc_aliases:
-                # lambda weirdness works around lambda binding in local for loop scope 
-                r.canonical_name = (lambda x: lambda: x)(rfc_aliases[r.pk])
-            else:
-                r.canonical_name = (lambda x: lambda: x)(r.name)
-
-        result_map = dict((r.pk, r) for r in results)
-
-        # events
-        event_types = ("published_rfc",
-                       "changed_ballot_position",
-                       "started_iesg_process",
-                       "new_revision")
-        for d in rfc_aliases.keys():
-            for e in event_types:
-                setattr(result_map[d], e, None)
-        
-        for e in DocEvent.objects.filter(doc__in=rfc_aliases.keys(), type__in=event_types).order_by('-time'):
-            r = result_map[e.doc_id]
-            if not getattr(r, e.type):
-                # sets e.g. r.published_date = e for use in proxy wrapper
-                setattr(r, e.type, e)
-
-        # obsoleted/updated by
-        for d in rfc_aliases:
-            r = result_map[d]
-            r.obsoleted_by_list = []
-            r.updated_by_list = []
-            
-        xed_by = RelatedDocument.objects.filter(target__name__in=rfc_aliases.values(), relationship__in=("obs", "updates")).select_related('target__document_id')
-        rel_rfc_aliases = dict(DocAlias.objects.filter(name__startswith="rfc", document__in=[rel.source_id for rel in xed_by]).values_list('document_id', 'name'))
-        for rel in xed_by:
-            r = result_map[rel.target.document_id]
-            if rel.relationship_id == "obs":
-                attr = "obsoleted_by_list"
-            else:
-                attr = "updated_by_list"
-                
-            getattr(r, attr).append(int(rel_rfc_aliases[rel.source_id][3:]))
-=======
->>>>>>> 619b1d87
 
     # finally wrap in old wrappers
 
