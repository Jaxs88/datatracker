--- conflicted
+++ resolved
@@ -4,19 +4,13 @@
 {% block title %}Sessions- New{% endblock %}
 
 {% block extrahead %}{{ block.super }}
-<<<<<<< HEAD
     <script src="{% static 'secr/js/utils.js' %}"></script>
     <script src="{% static 'secr/js/sessions.js' %}"></script>
     {{ form.media }}
-=======
-  <script type="text/javascript" src="{% static 'secr/js/utils.js' %}"></script>
-  <script type="text/javascript" src="{% static 'secr/js/sessions.js' %}"></script>
-  {{ form.media }}
   <style>
       .hidden {display: none !important;}
       div.form-group {display: inline;}
   </style>
->>>>>>> 8fd6f332
 {% endblock %}
 
 {% block breadcrumbs %}{{ block.super }}
