{% extends "proceedings/proceedings_template.html" %}

{% block content %}

{% include "includes/proceeding_title.html" %}

<h3>Agenda of IETF {{ meeting.number }}</h2>
{{ meeting.date|date:"F d,Y" }}<br />
(<a href="agenda.txt">Plain Text Agenda</a>)<br />
<p>*** Click on an acronym of the group to get a charter page ***<br />
*** Click on a name of the group to get a meeting agenda ***</p>

<table id="agenda">
{% for ss in scheduledsessions %}
    {% ifchanged  %}
      <tr class="meeting-date">
         <td colspan="6">
           <h2 class="ietf-divider">{{ ss.timeslot.time|date:"l"|upper }}, {{ ss.timeslot.time|date:"F j, Y" }}</h2>
         </td>
      </tr>
   {% endifchanged %}
   {% ifchanged %}
      <tr class="time-title">
         <td colspan="1">
           <b>{{ss.timeslot.time|date:"Hi"}}-{{ss.timeslot.end_time|date:"Hi"}}</b>
         </td>
         <td colspan="5">
<<<<<<< HEAD
           <b>{{slot.name}}</b>
           {% if slot.type.name != 'Session' %}
             {% if slot.show_location %} - {{slot.get_location}}{% endif %}
=======
           <b>{{ss.timeslot.name}}</b>
           {% if ss.timeslot.type.name != 'Session' %}
             {% if ss.timeslot.show_location %} - {{ss.timeslot.get_location|escape}}{% endif %}
>>>>>>> 35a94362
           {% endif %}
         </td>
      </tr>
   {% endifchanged %}
<<<<<<< HEAD
    {% if slot.type.name = 'Session' %} {% if slot.session.group %}
     <tr id="{{meeting.number}}-{{slot.time|date:"D-Hi"|lower}}-{{slot.session.group.parent.acronym|upper}}-{{slot.session.group.acronym|lower}}" class="grouprow">
       <td style="width:200px">{% if slot.show_location %}{{slot.get_location}}{% endif %}</td>
       <td style="width:50px">{{slot.session.group.parent.acronym|upper}}</td>
=======
    {% if ss.timeslot.type.name = 'Session' %} {% if ss.session.group %}
     <tr id="{{meeting.number}}-{{ss.timeslot.time|date:"D-Hi"|lower}}-{{ss.session.group.parent.acronym|upper}}-{{ss.session.group.acronym|lower}}" class="grouprow">
       <td style="width:200px">{% if ss.timeslot.show_location %}{{ss.timeslot.get_location|escape}}{% endif %}</td>
       <td style="width:50px">{{ss.session.group.parent.acronym|upper}}</td>
>>>>>>> 35a94362
       <td style="width:100px">
           {% if ss.session.group.charter %}<a href="http://datatracker.ietf.org{{ss.session.group.charter.get_absolute_url}}">{{ss.session.group.acronym}}</a>
           {% else %}{{ss.session.group.acronym}}{% endif %}</td>
       <td>
           {% if ss.session.agenda %}<a href="http://datatracker.ietf.org/meeting/{{ meeting.number }}/agenda/{{ ss.session.group.acronym }}/">{{ss.session.group.name}}</a>
           {% else %}{{ss.session.group.name}}{% endif %}
           {% if ss.session.group.state.name = "BOF" %} BOF {% endif %}
           {% if ss.session.agenda_note %}
           <br/><span class="note">{{ss.session.agenda_note}}</span>{% endif %}</td>
     </tr>

   {% endif %} {% endif %}
   {% if ss.timeslot.type.name = 'Plenary' %}
     <tr class="grouprow">
<<<<<<< HEAD
       <td style="width:200px">{% if slot.show_location %}{{slot.get_location}}{% endif %}</td>
=======
       <td style="width:200px">{% if ss.timeslot.show_location %}{{ss.timeslot.get_location|escape}}{% endif %}</td>
>>>>>>> 35a94362
       <td></td>
       <td></td>
       <td>{% if ss.session.agenda %}<a href="http://datatracker.ietf.org{{ ss.session.agenda.get_absolute_url }}">Agenda</a>
           {% else %}{{ss.session.group.name}}{% endif %}
       </td>
     </tr>
   {% endif %}

{% endfor %}
</table>

{% endblock %}<|MERGE_RESOLUTION|>--- conflicted
+++ resolved
@@ -25,30 +25,17 @@
            <b>{{ss.timeslot.time|date:"Hi"}}-{{ss.timeslot.end_time|date:"Hi"}}</b>
          </td>
          <td colspan="5">
-<<<<<<< HEAD
-           <b>{{slot.name}}</b>
-           {% if slot.type.name != 'Session' %}
-             {% if slot.show_location %} - {{slot.get_location}}{% endif %}
-=======
            <b>{{ss.timeslot.name}}</b>
            {% if ss.timeslot.type.name != 'Session' %}
-             {% if ss.timeslot.show_location %} - {{ss.timeslot.get_location|escape}}{% endif %}
->>>>>>> 35a94362
+             {% if ss.timeslot.show_location %} - {{ss.timeslot.get_location}}{% endif %}
            {% endif %}
          </td>
       </tr>
    {% endifchanged %}
-<<<<<<< HEAD
-    {% if slot.type.name = 'Session' %} {% if slot.session.group %}
-     <tr id="{{meeting.number}}-{{slot.time|date:"D-Hi"|lower}}-{{slot.session.group.parent.acronym|upper}}-{{slot.session.group.acronym|lower}}" class="grouprow">
-       <td style="width:200px">{% if slot.show_location %}{{slot.get_location}}{% endif %}</td>
-       <td style="width:50px">{{slot.session.group.parent.acronym|upper}}</td>
-=======
     {% if ss.timeslot.type.name = 'Session' %} {% if ss.session.group %}
      <tr id="{{meeting.number}}-{{ss.timeslot.time|date:"D-Hi"|lower}}-{{ss.session.group.parent.acronym|upper}}-{{ss.session.group.acronym|lower}}" class="grouprow">
-       <td style="width:200px">{% if ss.timeslot.show_location %}{{ss.timeslot.get_location|escape}}{% endif %}</td>
+       <td style="width:200px">{% if ss.timeslot.show_location %}{{ss.timeslot.get_location}}{% endif %}</td>
        <td style="width:50px">{{ss.session.group.parent.acronym|upper}}</td>
->>>>>>> 35a94362
        <td style="width:100px">
            {% if ss.session.group.charter %}<a href="http://datatracker.ietf.org{{ss.session.group.charter.get_absolute_url}}">{{ss.session.group.acronym}}</a>
            {% else %}{{ss.session.group.acronym}}{% endif %}</td>
@@ -63,11 +50,7 @@
    {% endif %} {% endif %}
    {% if ss.timeslot.type.name = 'Plenary' %}
      <tr class="grouprow">
-<<<<<<< HEAD
-       <td style="width:200px">{% if slot.show_location %}{{slot.get_location}}{% endif %}</td>
-=======
-       <td style="width:200px">{% if ss.timeslot.show_location %}{{ss.timeslot.get_location|escape}}{% endif %}</td>
->>>>>>> 35a94362
+       <td style="width:200px">{% if ss.timeslot.show_location %}{{ss.timeslot.get_location}}{% endif %}</td>
        <td></td>
        <td></td>
        <td>{% if ss.session.agenda %}<a href="http://datatracker.ietf.org{{ ss.session.agenda.get_absolute_url }}">Agenda</a>
