--- conflicted
+++ resolved
@@ -48,19 +48,11 @@
     
     if user == None or has_role(user,'Secretariat'):
         return all_groups
-<<<<<<< HEAD
-    else:
-        person = user.person
-
-    if has_role(user,'Secretariat'):
-        return all_groups
-=======
     
     try:
-        person = user.get_profile()
+        person = user.person
     except ObjectDoesNotExist:
         return list()
->>>>>>> d119b33a
 
     for group in all_groups:
         if group.role_set.filter(person=person,name__in=('chair','secr')):
