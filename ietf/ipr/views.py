--- conflicted
+++ resolved
@@ -354,16 +354,10 @@
         reply_to = get_reply_to()
         addrs = gather_address_lists('ipr_disclosure_followup',ipr=ipr).as_strings(compact=False)
         initial = { 
-<<<<<<< HEAD
             'to': addrs.to,
             'cc': addrs.cc,
             'frm': settings.IPR_EMAIL_FROM,
-            'subject': 'Regarding {}'.format(ipr.title),
-=======
-            'to': ipr.submitter_email,
-            'frm': settings.IPR_EMAIL_TO,
             'subject': u'Regarding {}'.format(ipr.title),
->>>>>>> 73a41bb7
             'reply_to': reply_to,
         }
         form = MessageModelForm(initial=initial)
