import datetime
import json
from urlparse import urlsplit

from django.core.urlresolvers import reverse as urlreverse

from ietf.group.models import Group
from ietf.meeting.models import Schedule, TimeSlot, Session, ScheduledSession, Meeting, Constraint
from ietf.meeting.test_data import make_meeting_test_data
<<<<<<< HEAD
from ietf.person.models import Person
from ietf.utils.test_utils import TestCase
=======
from ietf.utils.mail import outbox
>>>>>>> 2ff79003


class ApiTests(TestCase):
    def test_dajaxice_core_js(self):
        # this is vital for Dajaxice to work and we have hacked it
        # slightly to avoid copying static files around, so make sure
        # we can fetch it
        r = self.client.get("/dajaxice/dajaxice.core.js")
        self.assertEqual(r.status_code, 200)

    def test_update_agenda(self):
        meeting = make_meeting_test_data()
<<<<<<< HEAD
        session = Session.objects.filter(meeting=meeting, group__acronym="mars").first()
        mars_scheduled = ScheduledSession.objects.get(session=session)
        #mars_slot = mars_scheduled.timeslot ## never used

        ames_scheduled = ScheduledSession.objects.get(session__meeting=meeting, session__group__acronym="ames")
        #ames_slot = ames_scheduled.timeslot ## never used
=======
        schedule = Schedule.objects.get(meeting__number=42,name="test-agenda")
        mars_session = Session.objects.filter(meeting=meeting, group__acronym="mars").first()
        ames_session = Session.objects.filter(meeting=meeting, group__acronym="ames").first()
    
        mars_scheduled = ScheduledSession.objects.get(session=mars_session)
        mars_slot = mars_scheduled.timeslot

        ames_scheduled = ScheduledSession.objects.get(session=ames_session)
        ames_slot = ames_scheduled.timeslot
>>>>>>> 2ff79003

        def do_unschedule(scheduledsession):
            url = urlreverse("ietf.meeting.ajax.scheduledsession_json", 
                             kwargs=dict(num=scheduledsession.session.meeting.number, 
                                         name=scheduledsession.schedule.name,
                                         scheduledsession_id=scheduledsession.pk,))
            return self.client.delete(url)

        def do_schedule(schedule,session,timeslot):
            url = urlreverse("ietf.meeting.ajax.scheduledsessions_json",
                              kwargs=dict(num=session.meeting.number,
                                          name=schedule.name,))
            post_data = '{ "session_id": "%s", "timeslot_id": "%s" }'%(session.pk,timeslot.pk)
            return self.client.post(url,post_data,content_type='application/x-www-form-urlencoded')

        def do_extend(schedule,scheduledsession):
            session = scheduledsession.session
            url = urlreverse("ietf.meeting.ajax.scheduledsessions_json",
                              kwargs=dict(num=session.meeting.number,
                                          name=schedule.name,))
            post_data = '{ "session_id": "%s", "timeslot_id": "%s", "extendedfrom_id": "%s" }'%(session.pk,scheduledsession.timeslot.slot_to_the_right.pk,scheduledsession.timeslot.pk)
            return self.client.post(url,post_data,content_type='application/x-www-form-urlencoded')

        # not logged in
        # faulty delete 
        r = do_unschedule(mars_scheduled)
        self.assertEqual(r.status_code, 403)
        self.assertEqual(ScheduledSession.objects.get(pk=mars_scheduled.pk).session, mars_session)
        # faulty post
        r = do_schedule(schedule,ames_session,mars_slot)
        self.assertEqual(r.status_code, 403)

        # logged in as non-owner
        # faulty delete
        self.client.login(remote_user="ad")
        r = do_unschedule(mars_scheduled)
        self.assertEqual(r.status_code, 403)
        self.assertTrue("error" in json.loads(r.content))
        # faulty post
        r = do_schedule(schedule,ames_session,mars_slot)
        self.assertEqual(r.status_code, 403)

<<<<<<< HEAD
        # Until the next agenda merge, the access permissions on the function under
        # test only allow the secretariat to make changes.
        # Tweaking the test data here instead of in make_meeting_test_data to simplify
        # returning to the intended test scenario after that merge
        test_schedule = mars_scheduled.schedule
        test_schedule.owner=Person.objects.get(user__username='secretary')
        test_schedule.save()

        # move to ames
        self.client.login(remote_user="secretary")
        r = do_post(to=ames_scheduled)
=======
        # Put ames in the same timeslot as mars
        self.client.login(remote_user="plain")
        r = do_unschedule(ames_scheduled)
>>>>>>> 2ff79003
        self.assertEqual(r.status_code, 200)
        self.assertTrue("error" not in json.loads(r.content))

        r = do_schedule(schedule,ames_session,mars_slot)
        self.assertEqual(r.status_code, 201)

<<<<<<< HEAD
        # unschedule
        self.client.login(remote_user="secretary")
        r = do_post(to=None)
=======
        # Move the two timeslots close enough together for extension to work
        ames_slot_qs=TimeSlot.objects.filter(id=ames_slot.id)
        ames_slot_qs.update(time=mars_slot.time+mars_slot.duration+datetime.timedelta(minutes=10))
        
        # Extend the mars session
        r = do_extend(schedule,mars_scheduled)
        self.assertEqual(r.status_code, 201)
        self.assertTrue("error" not in json.loads(r.content))
        self.assertEqual(mars_session.scheduledsession_set.count(),2)

        # Unschedule mars 
        r = do_unschedule(mars_scheduled)
>>>>>>> 2ff79003
        self.assertEqual(r.status_code, 200)
        self.assertTrue("error" not in json.loads(r.content))
        # Make sure it got both the original and extended session
        self.assertEqual(mars_session.scheduledsession_set.count(),0)

        self.assertEqual(ScheduledSession.objects.get(session=ames_session).timeslot, mars_slot)


    def test_constraints_json(self):
        meeting = make_meeting_test_data()
        session = Session.objects.filter(meeting=meeting, group__acronym="mars").select_related("group").first()
        c_ames = Constraint.objects.create(meeting=meeting, source=session.group,
                                           target=Group.objects.get(acronym="ames"),
                                           name_id="conflict")

        c_person = Constraint.objects.create(meeting=meeting, source=session.group,
                                             person=Person.objects.get(user__username="ad"),
                                             name_id="bethere")

        r = self.client.get(urlreverse("ietf.meeting.ajax.session_constraints", kwargs=dict(num=meeting.number, sessionid=session.pk)))
        self.assertEqual(r.status_code, 200)
        constraints = json.loads(r.content)
        self.assertEqual(set([c_ames.pk, c_person.pk]), set(c["constraint_id"] for c in constraints))

    def test_meeting_json(self):
        meeting = make_meeting_test_data()

        r = self.client.get(urlreverse("ietf.meeting.ajax.meeting_json", kwargs=dict(num=meeting.number)))
        self.assertEqual(r.status_code, 200)
        info = json.loads(r.content)
        self.assertEqual(info["name"], meeting.number)

    def test_get_room_json(self):
        meeting = make_meeting_test_data()
        room = meeting.room_set.first()

        r = self.client.get(urlreverse("ietf.meeting.ajax.timeslot_roomurl", kwargs=dict(num=meeting.number, roomid=room.pk)))
        self.assertEqual(r.status_code, 200)
        info = json.loads(r.content)
        self.assertEqual(info["name"], room.name)

    def test_create_new_room(self):
        meeting = make_meeting_test_data()
        timeslots_before = meeting.timeslot_set.count()
        url = urlreverse("ietf.meeting.ajax.timeslot_roomsurl", kwargs=dict(num=meeting.number))

        post_data = { "name": "new room", "capacity": "50" , "resources": []}

        # unauthorized post
        r = self.client.post(url, post_data)
        self.assertEqual(r.status_code, 302)
        self.assertTrue(not meeting.room_set.filter(name="new room"))

        # create room
        self.client.login(remote_user="secretary")
        r = self.client.post(url, post_data)
        self.assertEqual(r.status_code, 302)
        self.assertTrue(meeting.room_set.filter(name="new room"))

        timeslots_after = meeting.timeslot_set.count()
        self.assertEqual((timeslots_after - timeslots_before), (meeting.room_set.count() - 1) * timeslots_before)

    def test_delete_room(self):
        meeting = make_meeting_test_data()
        room = meeting.room_set.first()
        timeslots_before = list(room.timeslot_set.values_list("pk", flat=True))

        url = urlreverse("ietf.meeting.ajax.timeslot_roomurl", kwargs=dict(num=meeting.number, roomid=room.pk))

        # unauthorized delete
        r = self.client.delete(url)
        self.assertEqual(r.status_code, 302)
        self.assertTrue(meeting.room_set.filter(pk=room.pk))

        # delete
        self.client.login(remote_user="secretary")
        r = self.client.delete(url)
        self.assertTrue(not meeting.room_set.filter(pk=room.pk))
        self.assertTrue(not TimeSlot.objects.filter(pk__in=timeslots_before))

    # This really belongs in group tests
    def test_group_json(self):
        make_meeting_test_data()
        group = Group.objects.get(acronym="mars")

        url = urlreverse("ietf.group.ajax.group_json", kwargs=dict(acronym=group.acronym))
        r = self.client.get(url)
        self.assertEqual(r.status_code, 200)
        info = json.loads(r.content)
        self.assertEqual(info["name"], group.name)

    # This really belongs in person tests
    def test_person_json(self):
        make_meeting_test_data()
        person = Person.objects.get(user__username="ad")

        url = urlreverse("ietf.person.ajax.person_json", kwargs=dict(personid=person.pk))
        r = self.client.get(url)
        self.assertEqual(r.status_code, 200)
        info = json.loads(r.content)
        self.assertEqual(info["name"], person.name)

    def test_sessions_json(self):
        meeting = make_meeting_test_data()
 
        url = urlreverse("ietf.meeting.ajax.sessions_json",kwargs=dict(num=meeting.number))
        r = self.client.get(url)
        self.assertEqual(r.status_code, 200)
        info = json.loads(r.content)
        self.assertEqual(set([x['short_name'] for x in info]),set(['mars','ames']))

        schedule = meeting.agenda
        url = urlreverse("ietf.meeting.ajax.scheduledsessions_json",kwargs=dict(num=meeting.number,name=schedule.name))
        r = self.client.get(url)
        self.assertEqual(r.status_code, 200)
        info = json.loads(r.content)
        self.assertEqual(len(info),2)


    def test_slot_json(self):
        meeting = make_meeting_test_data()
        slot = meeting.timeslot_set.all()[0]

        url = urlreverse("ietf.meeting.ajax.timeslot_sloturl",
                         kwargs=dict(num=meeting.number, slotid=slot.pk))
        r = self.client.get(url)
        self.assertEqual(r.status_code, 200)
        info = json.loads(r.content)
        self.assertEqual(info["timeslot_id"], slot.pk)

    def test_create_new_slot(self):
        meeting = make_meeting_test_data()

        slot_time = datetime.date.today()

        url = urlreverse("ietf.meeting.ajax.timeslot_slotsurl",
                         kwargs=dict(num=meeting.number))
        post_data = {
            'type' : 'plenary',
            'time' : slot_time.strftime("%Y-%m-%d"),
            'duration': '08:00:00',
        }

        # unauthorized post
        prior_slotcount = meeting.timeslot_set.count()
        self.client.login(remote_user="ad")
        r = self.client.post(url, post_data)
        self.assertEqual(r.status_code, 403)
        self.assertEqual(meeting.timeslot_set.count(),prior_slotcount)

        # create slot
        self.client.login(remote_user="secretary")
        r = self.client.post(url, post_data)
        self.assertEqual(r.status_code, 302)
        self.assertTrue(meeting.timeslot_set.filter(time=slot_time))
        self.assertEqual(meeting.timeslot_set.count(),prior_slotcount+1)

    def test_delete_slot(self):
        meeting = make_meeting_test_data()
        slot = meeting.timeslot_set.all()[0]

        url = urlreverse("ietf.meeting.ajax.timeslot_sloturl",
                         kwargs=dict(num=meeting.number, slotid=slot.pk))

        # unauthorized delete
        self.client.login(remote_user="ad")
        r = self.client.delete(url)
        self.assertEqual(r.status_code, 403)

        # delete
        self.client.login(remote_user="secretary")
        self.client.delete(url)
        self.assertTrue(not meeting.timeslot_set.filter(pk=slot.pk))

    def test_schedule_json(self):
        meeting = make_meeting_test_data()

        url = urlreverse("ietf.meeting.ajax.agenda_infourl",
                         kwargs=dict(num=meeting.number, name=meeting.agenda.name))

        r = self.client.get(url)
        info = json.loads(r.content)
        self.assertEqual(info["schedule_id"], meeting.agenda.pk)

    def test_create_new_schedule(self):
        meeting = make_meeting_test_data()

        url = urlreverse("ietf.meeting.ajax.agenda_infosurl",
                         kwargs=dict(num=meeting.number))
        post_data = {
            'name': 'new-agenda',
        }

        # unauthorized post
        self.client.login(remote_user="plain")
        r = self.client.post(url, post_data)
        self.assertEqual(r.status_code, 403)
        self.assertTrue(not meeting.schedule_set.filter(name='new-agenda'))

        # create new agenda
        self.client.login(remote_user="secretary")
        r = self.client.post(url, post_data)
        self.assertEqual(r.status_code, 302)
        self.assertTrue(meeting.schedule_set.filter(name='new-agenda'))

    def test_update_schedule(self):
        meeting = make_meeting_test_data()

        self.assertTrue(meeting.agenda.visible)

        url = urlreverse("ietf.meeting.ajax.agenda_infourl",
                         kwargs=dict(num=meeting.number,
                                     name=meeting.agenda.name))

        post_data = {
            'visible': 'false',
            'name': 'new-test-name',
        }

        # unauthorized posts
        self.client.logout()
        r = self.client.post(url, post_data)
        self.assertEqual(r.status_code, 403)
        self.client.login(remote_user="ad")
        r = self.client.post(url, post_data)
        self.assertEqual(r.status_code, 403)

        # change agenda
        self.client.login(remote_user="secretary")
        r = self.client.post(url, post_data)
        self.assertEqual(r.status_code, 302)
        changed_schedule = Schedule.objects.get(pk=meeting.agenda.pk)
        self.assertTrue(not changed_schedule.visible)
        self.assertEqual(changed_schedule.name, "new-test-name")

    def test_delete_schedule(self):
        meeting = make_meeting_test_data()

        url = urlreverse("ietf.meeting.ajax.agenda_infourl",
                         kwargs=dict(num=meeting.number,
                                     name=meeting.agenda.name))
        # unauthorized delete
        self.client.login(remote_user="plain")
        r = self.client.delete(url)
        self.assertEqual(r.status_code, 403)

        # delete
        self.client.login(remote_user="secretary")
        r = self.client.delete(url)
        self.assertEqual(r.status_code, 200)
        self.assertTrue(not Schedule.objects.filter(pk=meeting.agenda.pk))

    def test_set_meeting_agenda(self):
        meeting = make_meeting_test_data()
        schedule = meeting.agenda

        url = urlreverse("ietf.meeting.ajax.meeting_json",
                         kwargs=dict(num=meeting.number))
        post_data = {
            "agenda": "",
            }
        # unauthorized post
        self.client.login(remote_user="ad")
        r = self.client.post(url, post_data)
        self.assertEqual(r.status_code, 403)

        # clear
        self.client.login(remote_user="secretary")
        r = self.client.post(url, post_data)
        self.assertEqual(r.status_code, 200)
        self.assertTrue(not Meeting.objects.get(pk=meeting.pk).agenda)

        # set agenda - first fail with non-public
        post_data = {
            "agenda": schedule.name,
            }
        schedule.public = False
        schedule.save()

        r = self.client.post(url, post_data)
        self.assertTrue(r.status_code != 200)
        self.assertTrue(not Meeting.objects.get(pk=meeting.pk).agenda)

        # then go through with public
        schedule.public = True
        schedule.save()

        prior_length= len(outbox)
        r = self.client.post(url, post_data)
        self.assertEqual(r.status_code, 200)
        self.assertEqual(Meeting.objects.get(pk=meeting.pk).agenda, schedule)
        self.assertEqual(len(outbox),prior_length+2)

        # Post it again, and make sure mail isn't resent

        prior_length= len(outbox)
        r = self.client.post(url, post_data)
        self.assertEqual(r.status_code, 200)
        self.assertEqual(Meeting.objects.get(pk=meeting.pk).agenda, schedule)
        self.assertEqual(len(outbox),prior_length)

    def test_read_only(self):
        meeting = make_meeting_test_data()

        data = {
            'argv': json.dumps({
                "meeting_num": meeting.number,
                "schedule_id": meeting.agenda.pk,
            })}

        # Secretariat
        self.client.login(remote_user="secretary")
        r = self.client.post('/dajaxice/ietf.meeting.readonly/', data)
        self.assertEqual(r.status_code, 200)

        info = json.loads(r.content)
        self.assertEqual(info['secretariat'], True)
        self.assertEqual(urlsplit(info['owner_href'])[2], "/person/%s.json" % meeting.agenda.owner_id)
        self.assertEqual(info['read_only'], True)
        self.assertEqual(info['write_perm'], True)

        # owner
        self.client.login(remote_user=meeting.agenda.owner.user.username)
        r = self.client.post('/dajaxice/ietf.meeting.readonly/', data)
        self.assertEqual(r.status_code, 200)

        info = json.loads(r.content)
        self.assertEqual(info['secretariat'], False)
        self.assertEqual(info['read_only'], False)
        self.assertEqual(info['write_perm'], False)

    def test_update_timeslot_pinned(self):
        meeting = make_meeting_test_data()
        scheduled = ScheduledSession.objects.filter(
            session__meeting=meeting, session__group__acronym="mars").first()

        url = '/dajaxice/ietf.meeting.update_timeslot_pinned/'

        post_data = {
            'argv': json.dumps({
                "schedule_id": meeting.agenda.pk,
                "scheduledsession_id": scheduled.pk,
                "pinned": True,
            })}

        # unauthorized post
        r = self.client.post(url, post_data)
        self.assertEqual(r.status_code, 200)
        self.assertTrue("error" in json.loads(r.content))
        self.assertTrue(not ScheduledSession.objects.get(pk=scheduled.pk).pinned)

        # set pinned
        meeting.agenda.owner = Person.objects.get(user__username="secretary")
        meeting.agenda.save()
        self.client.login(remote_user="secretary")
        r = self.client.post(url, post_data)
        self.assertEqual(r.status_code, 200)
        self.assertTrue(ScheduledSession.objects.get(pk=scheduled.pk).pinned)

class UnusedButExposedApiTests(TestCase):

    def test_manipulate_timeslot_via_dajaxice(self):
        meeting = make_meeting_test_data()
        slot_time = datetime.date.today()

        url = '/dajaxice/ietf.meeting.update_timeslot_purpose/'

        create_post_data = {
            'argv' : json.dumps({  
                "meeting_num" : meeting.number,
                "timeslot_id" : 0,
                "purpose"     : "plenary",
                "room_id"     : meeting.room_set.first().id,
                "time"        : slot_time.strftime("%Y-%m-%d %H:%M:%S"),
                "duration"    : 3600
        })}

        prior_timeslot_count = meeting.timeslot_set.count()
        # Create as nobody should fail
        r = self.client.post(url, create_post_data)
        self.assertEqual(r.status_code, 200)
        info = json.loads(r.content)
        self.assertTrue('error' in info and info['error']=='no permission')
        self.assertEqual(meeting.timeslot_set.count(),prior_timeslot_count)

        # Successful create
        self.client.login(remote_user="secretary")
        r = self.client.post(url, create_post_data)
        self.assertEqual(r.status_code, 200)
        info = json.loads(r.content)
        self.assertFalse('error' in info)
        self.assertTrue('roomtype' in info)
        self.assertEqual(info['roomtype'],'plenary')
        self.assertEqual(meeting.timeslot_set.count(),prior_timeslot_count+1)

        modify_post_data = {
            'argv' : json.dumps({  
                "meeting_num" : meeting.number,
                "timeslot_id" : meeting.timeslot_set.get(time=slot_time).id,
                "purpose"     : "session"
        })}

        # Fail as non-secretariat
        self.client.login(remote_user="plain")
        r = self.client.post(url, modify_post_data)
        self.assertEqual(r.status_code, 200)
        info = json.loads(r.content)
        self.assertTrue('error' in info and info['error']=='no permission')
        self.assertEqual(meeting.timeslot_set.get(time=slot_time).type.name,'Plenary')

        # Successful change of purpose
        self.client.login(remote_user="secretary")
        r = self.client.post(url, modify_post_data)
        self.assertEqual(r.status_code, 200)
        self.assertEqual(meeting.timeslot_set.get(time=slot_time).type.name,'Session')<|MERGE_RESOLUTION|>--- conflicted
+++ resolved
@@ -7,12 +7,9 @@
 from ietf.group.models import Group
 from ietf.meeting.models import Schedule, TimeSlot, Session, ScheduledSession, Meeting, Constraint
 from ietf.meeting.test_data import make_meeting_test_data
-<<<<<<< HEAD
 from ietf.person.models import Person
 from ietf.utils.test_utils import TestCase
-=======
 from ietf.utils.mail import outbox
->>>>>>> 2ff79003
 
 
 class ApiTests(TestCase):
@@ -25,24 +22,15 @@
 
     def test_update_agenda(self):
         meeting = make_meeting_test_data()
-<<<<<<< HEAD
-        session = Session.objects.filter(meeting=meeting, group__acronym="mars").first()
-        mars_scheduled = ScheduledSession.objects.get(session=session)
-        #mars_slot = mars_scheduled.timeslot ## never used
-
-        ames_scheduled = ScheduledSession.objects.get(session__meeting=meeting, session__group__acronym="ames")
-        #ames_slot = ames_scheduled.timeslot ## never used
-=======
         schedule = Schedule.objects.get(meeting__number=42,name="test-agenda")
         mars_session = Session.objects.filter(meeting=meeting, group__acronym="mars").first()
         ames_session = Session.objects.filter(meeting=meeting, group__acronym="ames").first()
     
         mars_scheduled = ScheduledSession.objects.get(session=mars_session)
-        mars_slot = mars_scheduled.timeslot
+        mars_slot = mars_scheduled.timeslot 
 
         ames_scheduled = ScheduledSession.objects.get(session=ames_session)
-        ames_slot = ames_scheduled.timeslot
->>>>>>> 2ff79003
+        ames_slot = ames_scheduled.timeslot 
 
         def do_unschedule(scheduledsession):
             url = urlreverse("ietf.meeting.ajax.scheduledsession_json", 
@@ -85,34 +73,15 @@
         r = do_schedule(schedule,ames_session,mars_slot)
         self.assertEqual(r.status_code, 403)
 
-<<<<<<< HEAD
-        # Until the next agenda merge, the access permissions on the function under
-        # test only allow the secretariat to make changes.
-        # Tweaking the test data here instead of in make_meeting_test_data to simplify
-        # returning to the intended test scenario after that merge
-        test_schedule = mars_scheduled.schedule
-        test_schedule.owner=Person.objects.get(user__username='secretary')
-        test_schedule.save()
-
-        # move to ames
-        self.client.login(remote_user="secretary")
-        r = do_post(to=ames_scheduled)
-=======
         # Put ames in the same timeslot as mars
         self.client.login(remote_user="plain")
         r = do_unschedule(ames_scheduled)
->>>>>>> 2ff79003
         self.assertEqual(r.status_code, 200)
         self.assertTrue("error" not in json.loads(r.content))
 
         r = do_schedule(schedule,ames_session,mars_slot)
         self.assertEqual(r.status_code, 201)
 
-<<<<<<< HEAD
-        # unschedule
-        self.client.login(remote_user="secretary")
-        r = do_post(to=None)
-=======
         # Move the two timeslots close enough together for extension to work
         ames_slot_qs=TimeSlot.objects.filter(id=ames_slot.id)
         ames_slot_qs.update(time=mars_slot.time+mars_slot.duration+datetime.timedelta(minutes=10))
@@ -125,7 +94,6 @@
 
         # Unschedule mars 
         r = do_unschedule(mars_scheduled)
->>>>>>> 2ff79003
         self.assertEqual(r.status_code, 200)
         self.assertTrue("error" not in json.loads(r.content))
         # Make sure it got both the original and extended session
@@ -413,14 +381,7 @@
         schedule.public = True
         schedule.save()
 
-        prior_length= len(outbox)
-        r = self.client.post(url, post_data)
-        self.assertEqual(r.status_code, 200)
-        self.assertEqual(Meeting.objects.get(pk=meeting.pk).agenda, schedule)
-        self.assertEqual(len(outbox),prior_length+2)
-
-        # Post it again, and make sure mail isn't resent
-
+        # Setting a meeting as official no longer sends mail immediately
         prior_length= len(outbox)
         r = self.client.post(url, post_data)
         self.assertEqual(r.status_code, 200)
