--- conflicted
+++ resolved
@@ -84,11 +84,7 @@
             dates.sort()
             last_date = dates[0]
             for date in dates[1:]:
-<<<<<<< HEAD
                 if date - last_date != datetime.timedelta(days=1):
-=======
-                if last_date + datetime.timedelta(days=1) != date:
->>>>>>> 7ee2a169
                     raise forms.ValidationError('For Multi-Day meetings, days must be consecutive')
                 last_date = date
         return self.cleaned_data
