--- conflicted
+++ resolved
@@ -19,13 +19,8 @@
 
 from ietf.dbtemplate.models import DBTemplate
 from ietf.meeting.models import (Session, SchedulingEvent, TimeSlot,
-<<<<<<< HEAD
-    Constraint, SchedTimeSessAssignment, SessionPresentation)
+    Constraint, SchedTimeSessAssignment, SessionPresentation, Attended)
 from ietf.doc.models import Document, State, NewRevisionDocEvent
-=======
-    Constraint, SchedTimeSessAssignment, SessionPresentation, Attended)
-from ietf.doc.models import Document, DocAlias, State, NewRevisionDocEvent
->>>>>>> 5cea6203
 from ietf.doc.models import DocEvent
 from ietf.group.models import Group
 from ietf.group.utils import can_manage_materials
