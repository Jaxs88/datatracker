import json
import os
import shutil
import datetime
import urlparse
import random

import debug           # pyflakes:ignore

from django.core.urlresolvers import reverse as urlreverse
from django.conf import settings
from django.contrib.auth.models import User

from pyquery import PyQuery

from ietf.doc.models import Document
from ietf.group.models import Group
from ietf.meeting.helpers import can_approve_interim_request, can_view_interim_request
from ietf.meeting.helpers import send_interim_approval_request
from ietf.meeting.helpers import send_interim_cancellation_notice
from ietf.meeting.helpers import send_interim_minutes_reminder
from ietf.meeting.models import Session, TimeSlot, Meeting
from ietf.meeting.test_data import make_meeting_test_data, make_interim_meeting
from ietf.name.models import SessionStatusName
from ietf.utils.test_utils import TestCase, login_testing_unauthorized, unicontent
from ietf.utils.mail import outbox
from ietf.utils.text import xslugify

from ietf.person.factories import PersonFactory
from ietf.group.factories import GroupFactory
from ietf.meeting.factories import ( SessionFactory, SessionPresentationFactory, ScheduleFactory,
    MeetingFactory, FloorPlanFactory )
from ietf.doc.factories import DocumentFactory

class MeetingTests(TestCase):
    def setUp(self):
        self.materials_dir = os.path.abspath(settings.TEST_MATERIALS_DIR)
        if not os.path.exists(self.materials_dir):
            os.mkdir(self.materials_dir)
        self.saved_agenda_path = settings.AGENDA_PATH
        settings.AGENDA_PATH = self.materials_dir

    def tearDown(self):
        settings.AGENDA_PATH = self.saved_agenda_path
        shutil.rmtree(self.materials_dir)

    def write_materials_file(self, meeting, doc, content):
        path = os.path.join(self.materials_dir, "%s/%s/%s" % (meeting.number, doc.type_id, doc.external_url))

        dirname = os.path.dirname(path)
        if not os.path.exists(dirname):
            os.makedirs(dirname)

        with open(path, "w") as f:
            f.write(content)

    def write_materials_files(self, meeting, session):

        draft = Document.objects.filter(type="draft", group=session.group).first()

        self.write_materials_file(meeting, session.materials.get(type="agenda"),
                                  "1. WG status (15 minutes)\n\n2. Status of %s\n\n" % draft.name)

        self.write_materials_file(meeting, session.materials.get(type="minutes"),
                                  "1. More work items underway\n\n2. The draft will be finished before next meeting\n\n")

        self.write_materials_file(meeting, session.materials.filter(type="slides").exclude(states__type__slug='slides',states__slug='deleted').first(),
                                  "This is a slideshow")
        

    def test_agenda(self):
        meeting = make_meeting_test_data()
        session = Session.objects.filter(meeting=meeting, group__acronym="mars").first()
        slot = TimeSlot.objects.get(sessionassignments__session=session,sessionassignments__schedule=meeting.agenda)

        self.write_materials_files(meeting, session)

        time_interval = "%s-%s" % (slot.time.strftime("%H:%M").lstrip("0"), (slot.time + slot.duration).strftime("%H:%M").lstrip("0"))

        # plain
        r = self.client.get(urlreverse("ietf.meeting.views.agenda", kwargs=dict(num=meeting.number)))
        self.assertEqual(r.status_code, 200)
        q = PyQuery(r.content)
        agenda_content = q("#content").html()
        self.assertTrue(session.group.acronym in agenda_content)
        self.assertTrue(session.group.name in agenda_content)
        self.assertTrue(session.group.parent.acronym.upper() in agenda_content)
        self.assertTrue(slot.location.name in agenda_content)
        self.assertTrue(time_interval in agenda_content)

        # Make sure there's a frame for the agenda and it points to the right place
        self.assertTrue(any([session.materials.get(type='agenda').href() in x.attrib["data-src"] for x in q('tr div.modal-body  div.frame')])) 

        # Make sure undeleted slides are present and deleted slides are not
        self.assertTrue(any([session.materials.filter(type='slides').exclude(states__type__slug='slides',states__slug='deleted').first().title in x.text for x in q('tr div.modal-body ul a')]))
        self.assertFalse(any([session.materials.filter(type='slides',states__type__slug='slides',states__slug='deleted').first().title in x.text for x in q('tr div.modal-body ul a')]))

        # text
        # the rest of the results don't have as nicely formatted times
        time_interval = time_interval.replace(":", "")

        r = self.client.get(urlreverse("ietf.meeting.views.agenda", kwargs=dict(num=meeting.number, ext=".txt")))
        self.assertEqual(r.status_code, 200)
        agenda_content = r.content
        self.assertTrue(session.group.acronym in agenda_content)
        self.assertTrue(session.group.name in agenda_content)
        self.assertTrue(session.group.parent.acronym.upper() in agenda_content)
        self.assertTrue(slot.location.name in agenda_content)

        self.assertTrue(time_interval in agenda_content)

        r = self.client.get(urlreverse("ietf.meeting.views.agenda", kwargs=dict(num=meeting.number,name=meeting.unofficial_schedule.name,owner=meeting.unofficial_schedule.owner.email())))
        self.assertEqual(r.status_code, 200)
        self.assertTrue('not the official schedule' in unicontent(r))

        # CSV
        r = self.client.get(urlreverse("ietf.meeting.views.agenda", kwargs=dict(num=meeting.number, ext=".csv")))
        self.assertEqual(r.status_code, 200)
        agenda_content = r.content
        self.assertTrue(session.group.acronym in agenda_content)
        self.assertTrue(session.group.name in agenda_content)
        self.assertTrue(session.group.parent.acronym.upper() in agenda_content)
        self.assertTrue(slot.location.name in agenda_content)

        self.assertTrue(session.materials.get(type='agenda').external_url in unicontent(r))
        self.assertTrue(session.materials.filter(type='slides').exclude(states__type__slug='slides',states__slug='deleted').first().external_url in unicontent(r))
        self.assertFalse(session.materials.filter(type='slides',states__type__slug='slides',states__slug='deleted').first().external_url in unicontent(r))

        # iCal
        r = self.client.get(urlreverse("ietf.meeting.views.ical_agenda", kwargs=dict(num=meeting.number))
                            + "?" + session.group.parent.acronym.upper())
        self.assertEqual(r.status_code, 200)
        agenda_content = r.content
        self.assertTrue(session.group.acronym in agenda_content)
        self.assertTrue(session.group.name in agenda_content)
        self.assertTrue(slot.location.name in agenda_content)
        self.assertTrue("BEGIN:VTIMEZONE" in agenda_content)
        self.assertTrue("END:VTIMEZONE" in agenda_content)        

        self.assertTrue(session.agenda().get_absolute_url() in unicontent(r))
        self.assertTrue(session.materials.filter(type='slides').exclude(states__type__slug='slides',states__slug='deleted').first().get_absolute_url() in unicontent(r))
        # TODO - the ics view uses .all on a queryset in a view so it's showing the deleted slides.
        #self.assertFalse(session.materials.filter(type='slides',states__type__slug='slides',states__slug='deleted').first().get_absolute_url() in unicontent(r))

        # week view
        r = self.client.get(urlreverse("ietf.meeting.views.week_view", kwargs=dict(num=meeting.number)))
        self.assertEqual(r.status_code, 200)
        agenda_content = r.content
        self.assertTrue(session.group.acronym in agenda_content)
        self.assertTrue(slot.location.name in agenda_content)

    def test_agenda_by_room(self):
        meeting = make_meeting_test_data()
        url = urlreverse("ietf.meeting.views.agenda_by_room",kwargs=dict(num=meeting.number))
        login_testing_unauthorized(self,"secretary",url)
        r = self.client.get(url)
        self.assertTrue(all([x in unicontent(r) for x in ['mars','IESG Breakfast','Test Room','Breakfast Room']]))

        url = urlreverse("ietf.meeting.views.agenda_by_room",kwargs=dict(num=meeting.number,name=meeting.unofficial_schedule.name,owner=meeting.unofficial_schedule.owner.email()))
        r = self.client.get(url)
        self.assertTrue(all([x in unicontent(r) for x in ['mars','Test Room',]]))
        self.assertFalse('IESG Breakfast' in unicontent(r))

    def test_agenda_by_type(self):
        meeting = make_meeting_test_data()

        url = urlreverse("ietf.meeting.views.agenda_by_type",kwargs=dict(num=meeting.number))
        login_testing_unauthorized(self,"secretary",url)
        r = self.client.get(url)
        self.assertTrue(all([x in unicontent(r) for x in ['mars','IESG Breakfast','Test Room','Breakfast Room']]))

        url = urlreverse("ietf.meeting.views.agenda_by_type",kwargs=dict(num=meeting.number,name=meeting.unofficial_schedule.name,owner=meeting.unofficial_schedule.owner.email()))
        r = self.client.get(url)
        self.assertTrue(all([x in unicontent(r) for x in ['mars','Test Room',]]))
        self.assertFalse('IESG Breakfast' in unicontent(r))

        url = urlreverse("ietf.meeting.views.agenda_by_type",kwargs=dict(num=meeting.number,type='session'))
        r = self.client.get(url)
        self.assertTrue(all([x in unicontent(r) for x in ['mars','Test Room']]))
        self.assertFalse(any([x in unicontent(r) for x in ['IESG Breakfast','Breakfast Room']]))

        url = urlreverse("ietf.meeting.views.agenda_by_type",kwargs=dict(num=meeting.number,type='lead'))
        r = self.client.get(url)
        self.assertFalse(any([x in unicontent(r) for x in ['mars','Test Room']]))
        self.assertTrue(all([x in unicontent(r) for x in ['IESG Breakfast','Breakfast Room']]))

        url = urlreverse("ietf.meeting.views.agenda_by_type",kwargs=dict(num=meeting.number,type='lead',name=meeting.unofficial_schedule.name,owner=meeting.unofficial_schedule.owner.email()))
        r = self.client.get(url)
        self.assertFalse(any([x in unicontent(r) for x in ['IESG Breakfast','Breakfast Room']]))

    def test_agenda_room_view(self):
        meeting = make_meeting_test_data()
        url = urlreverse("ietf.meeting.views.room_view",kwargs=dict(num=meeting.number))
        login_testing_unauthorized(self,"secretary",url)
        r = self.client.get(url)
        self.assertEqual(r.status_code,200)
        self.assertTrue(all([x in unicontent(r) for x in ['mars','IESG Breakfast','Test Room','Breakfast Room']]))
        url = urlreverse("ietf.meeting.views.room_view",kwargs=dict(num=meeting.number,name=meeting.unofficial_schedule.name,owner=meeting.unofficial_schedule.owner.email()))
        r = self.client.get(url)
        self.assertEqual(r.status_code,200)
        self.assertTrue(all([x in unicontent(r) for x in ['mars','Test Room','Breakfast Room']]))
        self.assertFalse('IESG Breakfast' in unicontent(r))


    def test_agenda_week_view(self):
        meeting = make_meeting_test_data()
        url = urlreverse("ietf.meeting.views.week_view",kwargs=dict(num=meeting.number)) + "#farfut"
        r = self.client.get(url)
        self.assertEqual(r.status_code,200)
        self.assertTrue(all([x in unicontent(r) for x in ['var IETF', 'setAgendaColor', 'draw_calendar', ]]))

    def test_materials(self):
        meeting = make_meeting_test_data()
        session = Session.objects.filter(meeting=meeting, group__acronym="mars").first()

        self.write_materials_files(meeting, session)
        
        # session agenda
        r = self.client.get(urlreverse("ietf.meeting.views.session_agenda",
                                       kwargs=dict(num=meeting.number, session=session.group.acronym)))
        self.assertEqual(r.status_code, 200)
        self.assertTrue("1. WG status" in unicontent(r))

        # early materials page
        r = self.client.get(urlreverse("ietf.meeting.views.current_materials"))
        self.assertEqual(r.status_code, 302)
        self.assertTrue(meeting.number in r["Location"])

        # test with explicit meeting number in url
        r = self.client.get(urlreverse("ietf.meeting.views.materials", kwargs=dict(num=meeting.number)))
        self.assertEqual(r.status_code, 200)
        q = PyQuery(r.content)
        row = q('#content td div:contains("%s")' % str(session.group.acronym)).closest("tr")
        self.assertTrue(row.find('a:contains("Agenda")'))
        self.assertTrue(row.find('a:contains("Minutes")'))
        self.assertTrue(row.find('a:contains("Slideshow")'))
        self.assertFalse(row.find("a:contains(\"Bad Slideshow\")"))

        #test with no meeting number in url
        r = self.client.get(urlreverse("ietf.meeting.views.materials", kwargs=dict()))
        self.assertEqual(r.status_code, 200)
        q = PyQuery(r.content)
        row = q('#content td div:contains("%s")' % str(session.group.acronym)).closest("tr")
        self.assertTrue(row.find('a:contains("Agenda")'))
        self.assertTrue(row.find('a:contains("Minutes")'))
        self.assertTrue(row.find('a:contains("Slideshow")'))
        self.assertFalse(row.find("a:contains(\"Bad Slideshow\")"))

        # FIXME: missing tests of .pdf/.tar generation (some code can
        # probably be lifted from similar tests in iesg/tests.py)

    def test_proceedings(self):
        meeting = make_meeting_test_data()
        session = Session.objects.filter(meeting=meeting, group__acronym="mars").first()

        self.write_materials_files(meeting, session)

        url = urlreverse("ietf.meeting.views.proceedings", kwargs=dict(num=meeting.number))
        login_testing_unauthorized(self,"secretary",url)
        r = self.client.get(url)
        self.assertEqual(r.status_code, 200)

    def test_feed(self):
        meeting = make_meeting_test_data()
        session = Session.objects.filter(meeting=meeting, group__acronym="mars").first()

        r = self.client.get("/feed/wg-proceedings/")
        self.assertEqual(r.status_code, 200)
        self.assertTrue("agenda" in unicontent(r))
        self.assertTrue(session.group.acronym in unicontent(r))

class EditTests(TestCase):
    def setUp(self):
        # make sure we have the colors of the area
        from ietf.group.colors import fg_group_colors, bg_group_colors
        area_upper = "FARFUT"
        fg_group_colors[area_upper] = "#333"
        bg_group_colors[area_upper] = "#aaa"

    def test_edit_agenda(self):
        meeting = make_meeting_test_data()

        self.client.login(username="secretary", password="secretary+password")
        r = self.client.get(urlreverse("ietf.meeting.views.edit_agenda", kwargs=dict(num=meeting.number)))
        self.assertEqual(r.status_code, 200)
        self.assertTrue("load_assignments" in unicontent(r))

    def test_save_agenda_as_and_read_permissions(self):
        meeting = make_meeting_test_data()

        # try to get non-existing agenda
        url = urlreverse("ietf.meeting.views.edit_agenda", kwargs=dict(num=meeting.number,
                                                                       owner=meeting.agenda.owner_email(),
                                                                       name="foo"))
        r = self.client.get(url)
        self.assertEqual(r.status_code, 404)

        # save as new name (requires valid existing agenda)
        url = urlreverse("ietf.meeting.views.edit_agenda", kwargs=dict(num=meeting.number,
                                                                       owner=meeting.agenda.owner_email(),
                                                                       name=meeting.agenda.name))
        self.client.login(username="ad", password="ad+password")
        r = self.client.post(url, {
            'savename': "foo",
            'saveas': "saveas",
            })
        self.assertEqual(r.status_code, 302)
        # Verify that we actually got redirected to a new place.
        self.assertNotEqual(urlparse.urlparse(r.url).path, url)

        # get
        schedule = meeting.get_schedule_by_name("foo")
        url = urlreverse("ietf.meeting.views.edit_agenda", kwargs=dict(num=meeting.number,
                                                                       owner=schedule.owner_email(),
                                                                       name="foo"))
        r = self.client.get(url)
        self.assertEqual(r.status_code, 200)

        schedule.visible = True
        schedule.public = False
        schedule.save()

        # get as anonymous doesn't work
        self.client.logout()
        r = self.client.get(url)
        self.assertEqual(r.status_code, 403)

        # public, now anonymous works
        schedule.public = True
        schedule.save()
        r = self.client.get(url)
        self.assertEqual(r.status_code, 200)

        # Secretariat can always see it
        schedule.visible = False
        schedule.public = False
        schedule.save()
        self.client.login(username="secretary", password="secretary+password")
        r = self.client.get(url)
        self.assertEqual(r.status_code, 200)

    def test_save_agenda_broken_names(self):
        meeting = make_meeting_test_data()

        # save as new name (requires valid existing agenda)
        url = urlreverse("ietf.meeting.views.edit_agenda", kwargs=dict(num=meeting.number,
                                                                       owner=meeting.agenda.owner_email(),
                                                                       name=meeting.agenda.name))
        self.client.login(username="ad", password="ad+password")
        r = self.client.post(url, {
            'savename': "/no/this/should/not/work/it/is/too/long",
            'saveas': "saveas",
            })
        self.assertEqual(r.status_code, 302)
        self.assertEqual(urlparse.urlparse(r.url).path, url)
        # TODO: Verify that an error message was in fact returned.

        r = self.client.post(url, {
            'savename': "/invalid/chars/",
            'saveas': "saveas",
            })
        # TODO: Verify that an error message was in fact returned.
        self.assertEqual(r.status_code, 302)
        self.assertEqual(urlparse.urlparse(r.url).path, url)

        # Non-ASCII alphanumeric characters
        r = self.client.post(url, {
            'savename': u"f\u00E9ling",
            'saveas': "saveas",
            })
        # TODO: Verify that an error message was in fact returned.
        self.assertEqual(r.status_code, 302)
        self.assertEqual(urlparse.urlparse(r.url).path, url)
        

    def test_edit_timeslots(self):
        meeting = make_meeting_test_data()

        self.client.login(username="secretary", password="secretary+password")
        r = self.client.get(urlreverse("ietf.meeting.views.edit_timeslots", kwargs=dict(num=meeting.number)))
        self.assertEqual(r.status_code, 200)
        self.assertTrue(meeting.room_set.all().first().name in unicontent(r))

    def test_slot_to_the_right(self):
        meeting = make_meeting_test_data()
        session = Session.objects.filter(meeting=meeting, group__acronym="mars").first()
        mars_scheduled = session.timeslotassignments.get(schedule__name='test-agenda')
        mars_slot = TimeSlot.objects.get(sessionassignments__session=session,sessionassignments__schedule__name='test-agenda')
        mars_ends = mars_slot.time + mars_slot.duration

        session = Session.objects.filter(meeting=meeting, group__acronym="ames").first()
        ames_slot_qs = TimeSlot.objects.filter(sessionassignments__session=session,sessionassignments__schedule__name='test-agenda')

        ames_slot_qs.update(time=mars_ends + datetime.timedelta(seconds=11 * 60))
        self.assertTrue(not mars_slot.slot_to_the_right)
        self.assertTrue(not mars_scheduled.slot_to_the_right)

        ames_slot_qs.update(time=mars_ends + datetime.timedelta(seconds=10 * 60))
        self.assertTrue(mars_slot.slot_to_the_right)
        self.assertTrue(mars_scheduled.slot_to_the_right)

class SessionDetailsTests(TestCase):

    def test_session_details(self):

        group = GroupFactory.create(type_id='wg',state_id='active')
        session = SessionFactory.create(meeting__type_id='ietf',group=group, meeting__date=datetime.date.today()+datetime.timedelta(days=90))
        SessionPresentationFactory.create(session=session,document__type_id='draft',rev=None)
        SessionPresentationFactory.create(session=session,document__type_id='minutes')
        SessionPresentationFactory.create(session=session,document__type_id='slides')
        SessionPresentationFactory.create(session=session,document__type_id='agenda')

        url = urlreverse('ietf.meeting.views.session_details', kwargs=dict(num=session.meeting.number, acronym=group.acronym))
        r = self.client.get(url)
        self.assertTrue(all([x in unicontent(r) for x in ('slides','agenda','minutes','draft')]))
        self.assertFalse('deleted' in unicontent(r))
        
    def test_add_session_drafts(self):
        group = GroupFactory.create(type_id='wg',state_id='active')
        group_chair = PersonFactory.create()
        group.role_set.create(name_id='chair',person = group_chair, email = group_chair.email())
        session = SessionFactory.create(meeting__type_id='ietf',group=group, meeting__date=datetime.date.today()+datetime.timedelta(days=90))
        SessionPresentationFactory.create(session=session,document__type_id='draft',rev=None)
        old_draft = session.sessionpresentation_set.filter(document__type='draft').first().document
        new_draft = DocumentFactory(type_id='draft')

        url = urlreverse('ietf.meeting.views.add_session_drafts', kwargs=dict(num=session.meeting.number, session_id=session.pk))

        r = self.client.get(url)
        self.assertEqual(r.status_code, 404)

        self.client.login(username="plain",password="plain+password")
        r = self.client.get(url)
        self.assertEqual(r.status_code, 404)

        self.client.login(username=group_chair.user.username, password='%s+password'%group_chair.user.username)
        r = self.client.get(url)
        self.assertEqual(r.status_code, 200)
        self.assertTrue(old_draft.name in unicontent(r))

        r = self.client.post(url,dict(drafts=[new_draft.name,old_draft.name]))
        self.assertTrue(r.status_code, 200)
        q=PyQuery(r.content)
        self.assertTrue(q('form .alert-danger:contains("Already linked:")'))

        self.assertEqual(1,session.sessionpresentation_set.count())
        r = self.client.post(url,dict(drafts=[new_draft.name,]))
        self.assertTrue(r.status_code, 302)
        self.assertEqual(2,session.sessionpresentation_set.count())

        session.meeting.date -= datetime.timedelta(days=180)
        session.meeting.save()
        r = self.client.get(url)
        self.assertEqual(r.status_code,404)
        self.client.login(username='secretary',password='secretary+password')
        r = self.client.get(url)
        self.assertEqual(r.status_code,200)
        q = PyQuery(r.content)
        self.assertEqual(1,len(q(".alert-warning:contains('may affect published proceedings')")))

class EditScheduleListTests(TestCase):
    def setUp(self):
        self.mtg = MeetingFactory(type_id='ietf')
        ScheduleFactory(meeting=self.mtg,name='Empty-Schedule')

    def test_list_agendas(self):
        url = urlreverse('ietf.meeting.views.list_agendas',kwargs={'num':self.mtg.number})
        login_testing_unauthorized(self,"secretary",url)
        r = self.client.get(url)
        self.assertTrue(r.status_code, 200)

    def test_delete_schedule(self):
        url = urlreverse('ietf.meeting.views.delete_schedule',
                         kwargs={'num':self.mtg.number,
                                 'owner':self.mtg.agenda.owner.email_address(),
                                 'name':self.mtg.agenda.name,
                         })
        login_testing_unauthorized(self,"secretary",url)
        r = self.client.get(url)
        self.assertTrue(r.status_code, 403)
        r = self.client.post(url,{'save':1})
        self.assertTrue(r.status_code, 403)
        self.assertEqual(self.mtg.schedule_set.count(),2)
        self.mtg.agenda=None
        self.mtg.save()
        r = self.client.get(url)
        self.assertTrue(r.status_code, 200)
        r = self.client.post(url,{'save':1})
        self.assertTrue(r.status_code, 302)
        self.assertEqual(self.mtg.schedule_set.count(),1)

    def test_make_schedule_official(self):
        schedule = self.mtg.schedule_set.exclude(id=self.mtg.agenda.id).first()
        url = urlreverse('ietf.meeting.views.make_schedule_official',
                         kwargs={'num':self.mtg.number,
                                 'owner':schedule.owner.email_address(),
                                 'name':schedule.name,
                         })
        login_testing_unauthorized(self,"secretary",url)
        r = self.client.get(url)
        self.assertTrue(r.status_code, 200)
        r = self.client.post(url,{'save':1})
        self.assertTrue(r.status_code, 302)
        mtg = Meeting.objects.get(number=self.mtg.number)
        self.assertEqual(mtg.agenda,schedule)

# -------------------------------------------------
# Interim Meeting Tests
# -------------------------------------------------

class InterimTests(TestCase):
    def setUp(self):
        self.materials_dir = os.path.abspath(settings.TEST_MATERIALS_DIR)
        if not os.path.exists(self.materials_dir):
            os.mkdir(self.materials_dir)
        self.saved_agenda_path = settings.AGENDA_PATH
        settings.AGENDA_PATH = self.materials_dir

    def tearDown(self):
        settings.AGENDA_PATH = self.saved_agenda_path
        shutil.rmtree(self.materials_dir)

    def check_interim_tabs(self, url):
        '''Helper function to check interim meeting list tabs'''
        # no logged in -  no tabs
        r = self.client.get(url)
        q = PyQuery(r.content)
        self.assertEqual(len(q("ul.nav-tabs")), 0)
        # plain user -  no tabs
        username = "plain"
        self.client.login(username=username, password=username + "+password")
        r = self.client.get(url)
        q = PyQuery(r.content)
        self.assertEqual(len(q("ul.nav-tabs")), 0)
        self.client.logout()
        # privileged user
        username = "ad"
        self.client.login(username=username, password=username + "+password")
        r = self.client.get(url)
        q = PyQuery(r.content)
        self.assertEqual(len(q("a:contains('Pending')")), 1)
        self.assertEqual(len(q("a:contains('Announce')")), 0)
        self.client.logout()
        # secretariat
        username = "secretary"
        self.client.login(username=username, password=username + "+password")
        r = self.client.get(url)
        q = PyQuery(r.content)
        self.assertEqual(len(q("a:contains('Pending')")), 1)
        self.assertEqual(len(q("a:contains('Announce')")), 1)
        self.client.logout()

    def test_interim_announce(self):
        make_meeting_test_data()
        url = urlreverse("ietf.meeting.views.interim_announce")
        meeting = Meeting.objects.filter(type='interim', session__group__acronym='mars').first()
        session = meeting.session_set.first()
        session.status = SessionStatusName.objects.get(slug='scheda')
        session.save()
        login_testing_unauthorized(self, "secretary", url)
        r = self.client.get(url)
        self.assertEqual(r.status_code, 200)
        self.assertTrue(meeting.number in r.content)

    def test_interim_send_announcement(self):
        make_meeting_test_data()
        meeting = Meeting.objects.filter(type='interim', session__status='apprw', session__group__acronym='mars').first()
        url = urlreverse("ietf.meeting.views.interim_send_announcement", kwargs={'number': meeting.number})
        login_testing_unauthorized(self, "secretary", url)
        r = self.client.get(url)
        self.assertEqual(r.status_code, 200)
        initial = r.context['form'].initial
        # send announcement
        len_before = len(outbox)
        r = self.client.post(url, initial)
        self.assertRedirects(r, urlreverse('ietf.meeting.views.interim_announce'))
        self.assertEqual(len(outbox), len_before + 1)
        self.assertTrue('WG Virtual Meeting' in outbox[-1]['Subject'])

    def test_interim_approve_by_ad(self):
        make_meeting_test_data()
        meeting = Meeting.objects.filter(type='interim', session__status='apprw', session__group__acronym='mars').first()
        url = urlreverse('ietf.meeting.views.interim_request_details', kwargs={'number': meeting.number})
        length_before = len(outbox)
        login_testing_unauthorized(self, "ad", url)
        r = self.client.post(url, {'approve': 'approve'})
        self.assertRedirects(r, urlreverse('ietf.meeting.views.interim_pending'))
        for session in meeting.session_set.all():
            self.assertEqual(session.status.slug, 'scheda')
        self.assertEqual(len(outbox), length_before + 1)
        self.assertTrue('Approved' in outbox[-1]['Subject'])

    def test_interim_approve_by_secretariat(self):
        make_meeting_test_data()
        meeting = Meeting.objects.filter(type='interim', session__status='apprw', session__group__acronym='mars').first()
        url = urlreverse('ietf.meeting.views.interim_request_details', kwargs={'number': meeting.number})
        login_testing_unauthorized(self, "secretary", url)
        r = self.client.post(url, {'approve': 'approve'})
        self.assertRedirects(r, urlreverse('ietf.meeting.views.interim_send_announcement', kwargs={'number': meeting.number}))
        for session in meeting.session_set.all():
            self.assertEqual(session.status.slug, 'scheda')

    def test_upcoming(self):
        make_meeting_test_data()
        url = urlreverse("ietf.meeting.views.upcoming")
        r = self.client.get(url)
        self.assertEqual(r.status_code, 200)
        today = datetime.date.today()
        mars_interim = Meeting.objects.filter(date__gt=today, type='interim', session__group__acronym='mars', session__status='sched').first()
        ames_interim = Meeting.objects.filter(date__gt=today, type='interim', session__group__acronym='ames', session__status='canceled').first()
        self.assertTrue(mars_interim.number in r.content)
        self.assertTrue(ames_interim.number in r.content)
        self.assertTrue('IETF - 42' in r.content)
        # cancelled session
        q = PyQuery(r.content)
        self.assertTrue('CANCELLED' in q('[id*="-ames"]').text())
        self.check_interim_tabs(url)

    def test_upcoming_ical(self):
        make_meeting_test_data()
        url = urlreverse("ietf.meeting.views.upcoming_ical")
        r = self.client.get(url)
        self.assertEqual(r.status_code, 200)
        self.assertEqual(r.get('Content-Type'), "text/calendar")
        self.assertEqual(r.content.count('UID'), 5)
        # check filtered output
        url = url + '?filters=mars'
        r = self.client.get(url)
        self.assertEqual(r.status_code, 200)
        self.assertEqual(r.get('Content-Type'), "text/calendar")
        # print r.content
        self.assertEqual(r.content.count('UID'), 2)


    def test_interim_request_permissions(self):
        '''Ensure only authorized users see link to request interim meeting'''
        make_meeting_test_data()

        # test unauthorized not logged in
        upcoming_url = urlreverse("ietf.meeting.views.upcoming")
        request_url = urlreverse("ietf.meeting.views.interim_request")
        r = self.client.get(upcoming_url)
        self.assertNotContains(r,'Request new interim meeting')

        # test unauthorized user
        login_testing_unauthorized(self,"plain",request_url)
        r = self.client.get(upcoming_url)
        self.assertNotContains(r,'Request new interim meeting')
        r = self.client.get(request_url)
        self.assertEqual(r.status_code, 403) 
        self.client.logout()

        # test authorized
        for username in ('secretary','ad','marschairman','irtf-chair','irgchairman'):
            self.client.login(username=username, password= username + "+password")
            r = self.client.get(upcoming_url)
            self.assertContains(r,'Request new interim meeting')
            r = self.client.get(request_url)
            self.assertEqual(r.status_code, 200)
            self.client.logout()

    def test_interim_request_options(self):
        make_meeting_test_data()

        # secretariat can request for any group
        self.client.login(username="secretary", password="secretary+password")
        r = self.client.get("/meeting/interim/request/")
        self.assertEqual(r.status_code, 200)
        q = PyQuery(r.content)
        self.assertEqual(Group.objects.filter(type__in=('wg', 'rg'), state__in=('active', 'proposed')).count(),
            len(q("#id_group option")) - 1)  # -1 for options placeholder


    def test_interim_request_single(self):
        make_meeting_test_data()
        group = Group.objects.get(acronym='mars')
        date = datetime.date.today() + datetime.timedelta(days=30)
        time = datetime.datetime.now().time().replace(microsecond=0,second=0)
        dt = datetime.datetime.combine(date, time)
        duration = datetime.timedelta(hours=3)
        remote_instructions = 'Use webex'
        agenda = 'Intro. Slides. Discuss.'
        agenda_note = 'On second level'
        self.client.login(username="secretary", password="secretary+password")
        data = {'group':group.pk,
                'meeting_type':'single',
                'city':'',
                'country':'',
                'time_zone':'UTC',
                'session_set-0-date':date.strftime("%Y-%m-%d"),
                'session_set-0-time':time.strftime('%H:%M'),
                'session_set-0-requested_duration':'03:00:00',
                'session_set-0-remote_instructions':remote_instructions,
                'session_set-0-agenda':agenda,
                'session_set-0-agenda_note':agenda_note,
                'session_set-TOTAL_FORMS':1,
                'session_set-INITIAL_FORMS':0,
                'session_set-MIN_NUM_FORMS':0,
                'session_set-MAX_NUM_FORMS':1000}

        r = self.client.post(urlreverse("ietf.meeting.views.interim_request"),data)
        
        self.assertRedirects(r,urlreverse('ietf.meeting.views.upcoming'))
        meeting = Meeting.objects.order_by('id').last()
        self.assertEqual(meeting.type_id,'interim')
        self.assertEqual(meeting.date,date)
        self.assertEqual(meeting.number,'interim-%s-%s-%s' % (date.year,group.acronym,'01'))
        self.assertEqual(meeting.city,'')
        self.assertEqual(meeting.country,'')
        self.assertEqual(meeting.time_zone,'UTC')
        session = meeting.session_set.first()
        self.assertEqual(session.remote_instructions,remote_instructions)
        self.assertEqual(session.agenda_note,agenda_note)
        timeslot = session.official_timeslotassignment().timeslot
        self.assertEqual(timeslot.time,dt)
        self.assertEqual(timeslot.duration,duration)
        # ensure agenda document was created
        self.assertEqual(session.materials.count(),1)
        doc = session.materials.first()
        path = os.path.join(doc.get_file_path(),doc.filename_with_rev())
        self.assertTrue(os.path.exists(path))

    def test_interim_request_single_in_person(self):
        make_meeting_test_data()
        group = Group.objects.get(acronym='mars')
        date = datetime.date.today() + datetime.timedelta(days=30)
        time = datetime.datetime.now().time().replace(microsecond=0,second=0)
        dt = datetime.datetime.combine(date, time)
        duration = datetime.timedelta(hours=3)
        city = 'San Francisco'
        country = 'US'
        time_zone = 'US/Pacific'
        remote_instructions = 'Use webex'
        agenda = 'Intro. Slides. Discuss.'
        agenda_note = 'On second level'
        self.client.login(username="secretary", password="secretary+password")
        data = {'group':group.pk,
                'meeting_type':'single',
                'city':city,
                'country':country,
                'time_zone':time_zone,
                'session_set-0-date':date.strftime("%Y-%m-%d"),
                'session_set-0-time':time.strftime('%H:%M'),
                'session_set-0-requested_duration':'03:00:00',
                'session_set-0-remote_instructions':remote_instructions,
                'session_set-0-agenda':agenda,
                'session_set-0-agenda_note':agenda_note,
                'session_set-TOTAL_FORMS':1,
                'session_set-INITIAL_FORMS':0}

        r = self.client.post(urlreverse("ietf.meeting.views.interim_request"),data)
        
        self.assertRedirects(r,urlreverse('ietf.meeting.views.upcoming'))
        meeting = Meeting.objects.order_by('id').last()
        self.assertEqual(meeting.type_id,'interim')
        self.assertEqual(meeting.date,date)
        self.assertEqual(meeting.number,'interim-%s-%s-%s' % (date.year,group.acronym,'01'))
        self.assertEqual(meeting.city,city)
        self.assertEqual(meeting.country,country)
        self.assertEqual(meeting.time_zone,time_zone)
        session = meeting.session_set.first()
        self.assertEqual(session.remote_instructions,remote_instructions)
        self.assertEqual(session.agenda_note,agenda_note)
        timeslot = session.official_timeslotassignment().timeslot
        self.assertEqual(timeslot.time,dt)
        self.assertEqual(timeslot.duration,duration)

    def test_interim_request_multi_day(self):
        make_meeting_test_data()
        date = datetime.date.today() + datetime.timedelta(days=30)
        date2 = date + datetime.timedelta(days=1)
        time = datetime.datetime.now().time().replace(microsecond=0,second=0)
        dt = datetime.datetime.combine(date, time)
        dt2 = datetime.datetime.combine(date2, time)
        duration = datetime.timedelta(hours=3)
        group = Group.objects.get(acronym='mars')
        city = 'San Francisco'
        country = 'US'
        time_zone = 'US/Pacific'
        remote_instructions = 'Use webex'
        agenda = 'Intro. Slides. Discuss.'
        agenda_note = 'On second level'
        self.client.login(username="secretary", password="secretary+password")
        data = {'group':group.pk,
                'meeting_type':'multi-day',
                'city':city,
                'country':country,
                'time_zone':time_zone,
                'session_set-0-date':date.strftime("%Y-%m-%d"),
                'session_set-0-time':time.strftime('%H:%M'),
                'session_set-0-requested_duration':'03:00:00',
                'session_set-0-remote_instructions':remote_instructions,
                'session_set-0-agenda':agenda,
                'session_set-0-agenda_note':agenda_note,
                'session_set-1-date':date2.strftime("%Y-%m-%d"),
                'session_set-1-time':time.strftime('%H:%M'),
                'session_set-1-requested_duration':'03:00:00',
                'session_set-1-remote_instructions':remote_instructions,
                'session_set-1-agenda':agenda,
                'session_set-1-agenda_note':agenda_note,
                'session_set-TOTAL_FORMS':2,
                'session_set-INITIAL_FORMS':0}

        r = self.client.post(urlreverse("ietf.meeting.views.interim_request"),data)
        
        self.assertRedirects(r,urlreverse('ietf.meeting.views.upcoming'))
        meeting = Meeting.objects.order_by('id').last()
        self.assertEqual(meeting.type_id,'interim')
        self.assertEqual(meeting.date,date)
        self.assertEqual(meeting.number,'interim-%s-%s-%s' % (date.year,group.acronym,'01'))
        self.assertEqual(meeting.city,city)
        self.assertEqual(meeting.country,country)
        self.assertEqual(meeting.time_zone,time_zone)
        self.assertEqual(meeting.session_set.count(),2)
        # first sesstion
        session = meeting.session_set.all()[0]
        self.assertEqual(session.remote_instructions,remote_instructions)
        timeslot = session.official_timeslotassignment().timeslot
        self.assertEqual(timeslot.time,dt)
        self.assertEqual(timeslot.duration,duration)
        self.assertEqual(session.agenda_note,agenda_note)
        # second sesstion
        session = meeting.session_set.all()[1]
        self.assertEqual(session.remote_instructions,remote_instructions)
        timeslot = session.official_timeslotassignment().timeslot
        self.assertEqual(timeslot.time,dt2)
        self.assertEqual(timeslot.duration,duration)
        self.assertEqual(session.agenda_note,agenda_note)

    def test_interim_request_series(self):
        make_meeting_test_data()
        meeting_count_before = Meeting.objects.filter(type='interim').count()
        date = datetime.date.today() + datetime.timedelta(days=30)
        date2 = date + datetime.timedelta(days=1)
        time = datetime.datetime.now().time().replace(microsecond=0,second=0)
        dt = datetime.datetime.combine(date, time)
        dt2 = datetime.datetime.combine(date2, time)
        duration = datetime.timedelta(hours=3)
        group = Group.objects.get(acronym='mars')
        city = ''
        country = ''
        time_zone = 'US/Pacific'
        remote_instructions = 'Use webex'
        agenda = 'Intro. Slides. Discuss.'
        agenda_note = 'On second level'
        self.client.login(username="secretary", password="secretary+password")
        r = self.client.get(urlreverse("ietf.meeting.views.interim_request"))
        self.assertEqual(r.status_code, 200)

        data = {'group':group.pk,
                'meeting_type':'series',
                'city':city,
                'country':country,
                'time_zone':time_zone,
                'session_set-0-date':date.strftime("%Y-%m-%d"),
                'session_set-0-time':time.strftime('%H:%M'),
                'session_set-0-requested_duration':'03:00:00',
                'session_set-0-remote_instructions':remote_instructions,
                'session_set-0-agenda':agenda,
                'session_set-0-agenda_note':agenda_note,
                'session_set-1-date':date2.strftime("%Y-%m-%d"),
                'session_set-1-time':time.strftime('%H:%M'),
                'session_set-1-requested_duration':'03:00:00',
                'session_set-1-remote_instructions':remote_instructions,
                'session_set-1-agenda':agenda,
                'session_set-1-agenda_note':agenda_note,
                'session_set-TOTAL_FORMS':2,
                'session_set-INITIAL_FORMS':0}

        r = self.client.post(urlreverse("ietf.meeting.views.interim_request"),data)
        
        self.assertRedirects(r,urlreverse('ietf.meeting.views.upcoming'))
        meeting_count_after = Meeting.objects.filter(type='interim').count()
        self.assertEqual(meeting_count_after,meeting_count_before + 2)
        meetings = Meeting.objects.order_by('-id')[:2]
        # first meeting
        meeting = meetings[1]
        self.assertEqual(meeting.type_id,'interim')
        self.assertEqual(meeting.date,date)
        self.assertEqual(meeting.number,'interim-%s-%s-%s' % (date.year,group.acronym,'01'))
        self.assertEqual(meeting.city,city)
        self.assertEqual(meeting.country,country)
        self.assertEqual(meeting.time_zone,time_zone)
        self.assertEqual(meeting.session_set.count(),1)
        session = meeting.session_set.first()
        self.assertEqual(session.remote_instructions,remote_instructions)
        timeslot = session.official_timeslotassignment().timeslot
        self.assertEqual(timeslot.time,dt)
        self.assertEqual(timeslot.duration,duration)
        self.assertEqual(session.agenda_note,agenda_note)
        # second meeting
        meeting = meetings[0]
        self.assertEqual(meeting.type_id,'interim')
        self.assertEqual(meeting.date,date2)
        self.assertEqual(meeting.number,'interim-%s-%s-%s' % (date.year,group.acronym,'02'))
        self.assertEqual(meeting.city,city)
        self.assertEqual(meeting.country,country)
        self.assertEqual(meeting.time_zone,time_zone)
        self.assertEqual(meeting.session_set.count(),1)
        session = meeting.session_set.first()
        self.assertEqual(session.remote_instructions,remote_instructions)
        timeslot = session.official_timeslotassignment().timeslot
        self.assertEqual(timeslot.time,dt2)
        self.assertEqual(timeslot.duration,duration)
        self.assertEqual(session.agenda_note,agenda_note)


    def test_interim_pending(self):
        make_meeting_test_data()
        url = urlreverse('ietf.meeting.views.interim_pending')
        count = Meeting.objects.filter(type='interim',session__status='apprw').distinct().count()

        # unpriviledged user
        login_testing_unauthorized(self,"plain",url)
        r = self.client.get(url)
        self.assertEqual(r.status_code, 403) 
        
        # secretariat
        login_testing_unauthorized(self,"secretary",url)
        r = self.client.get(url)
        self.assertEqual(r.status_code, 200)
        q = PyQuery(r.content)
        self.assertEqual(len(q("#pending-interim-meetings-table tr"))-1, count)
        self.client.logout()


    def test_can_approve_interim_request(self):
        make_meeting_test_data()
        # unprivileged user
        user = User.objects.get(username='plain')
        group = Group.objects.get(acronym='mars')
        meeting = Meeting.objects.filter(type='interim',session__status='apprw',session__group=group).first()
        self.assertFalse(can_approve_interim_request(meeting=meeting,user=user))
        # Secretariat
        user = User.objects.get(username='secretary')
        self.assertTrue(can_approve_interim_request(meeting=meeting,user=user))
        # related AD
        user = User.objects.get(username='ad')
        self.assertTrue(can_approve_interim_request(meeting=meeting,user=user))
        # other AD
        user = User.objects.get(username='ops-ad')
        self.assertFalse(can_approve_interim_request(meeting=meeting,user=user))
        # WG Chair
        user = User.objects.get(username='marschairman')
        self.assertFalse(can_approve_interim_request(meeting=meeting,user=user))

    def test_can_view_interim_request(self):
        make_meeting_test_data()
        # unprivileged user
        user = User.objects.get(username='plain')
        group = Group.objects.get(acronym='mars')
        meeting = Meeting.objects.filter(type='interim',session__status='apprw',session__group=group).first()
        self.assertFalse(can_view_interim_request(meeting=meeting,user=user))
        # Secretariat
        user = User.objects.get(username='secretary')
        self.assertTrue(can_view_interim_request(meeting=meeting,user=user))
        # related AD
        user = User.objects.get(username='ad')
        self.assertTrue(can_view_interim_request(meeting=meeting,user=user))
        # other AD
        user = User.objects.get(username='ops-ad')
        self.assertTrue(can_view_interim_request(meeting=meeting,user=user))
        # WG Chair
        user = User.objects.get(username='marschairman')
        self.assertTrue(can_view_interim_request(meeting=meeting,user=user))
        # Other WG Chair
        user = User.objects.get(username='ameschairman')
        self.assertFalse(can_view_interim_request(meeting=meeting,user=user))

    def test_interim_request_details(self):
        make_meeting_test_data()
        meeting = Meeting.objects.filter(type='interim',session__status='apprw',session__group__acronym='mars').first()
        url = urlreverse('ietf.meeting.views.interim_request_details',kwargs={'number':meeting.number})
        login_testing_unauthorized(self,"secretary",url)
        r = self.client.get(url)
        self.assertEqual(r.status_code, 200)

    def test_interim_request_disapprove(self):
        make_meeting_test_data()
        meeting = Meeting.objects.filter(type='interim',session__status='apprw',session__group__acronym='mars').first()
        url = urlreverse('ietf.meeting.views.interim_request_details',kwargs={'number':meeting.number})
        login_testing_unauthorized(self,"secretary",url)
        r = self.client.post(url,{'disapprove':'Disapprove'})
        self.assertRedirects(r, urlreverse('ietf.meeting.views.interim_pending'))
        for session in meeting.session_set.all():
            self.assertEqual(session.status_id,'disappr')

    def test_interim_request_cancel(self):
        make_meeting_test_data()
        meeting = Meeting.objects.filter(type='interim', session__status='apprw', session__group__acronym='mars').first()
        url = urlreverse('ietf.meeting.views.interim_request_details', kwargs={'number': meeting.number})
        # ensure no cancel button for unauthorized user
        self.client.login(username="ameschairman", password="ameschairman+password")
        r = self.client.get(url)
        self.assertEqual(r.status_code, 200)
        q = PyQuery(r.content)
        self.assertEqual(len(q("a.btn:contains('Cancel')")), 0)
        # ensure cancel button for authorized user
        self.client.login(username="marschairman", password="marschairman+password")
        r = self.client.get(url)
        self.assertEqual(r.status_code, 200)
        q = PyQuery(r.content)
        self.assertEqual(len(q("a.btn:contains('Cancel')")), 1)
        # ensure fail unauthorized
        url = urlreverse('ietf.meeting.views.interim_request_cancel', kwargs={'number': meeting.number})
        comments = 'Bob cannot make it'
        self.client.login(username="ameschairman", password="ameschairman+password")
        r = self.client.post(url, {'comments': comments})
        self.assertEqual(r.status_code, 403)
        # test cancelling before announcement
        self.client.login(username="marschairman", password="marschairman+password")
        length_before = len(outbox)
        r = self.client.post(url, {'comments': comments})
        self.assertRedirects(r, urlreverse('ietf.meeting.views.upcoming'))
        for session in meeting.session_set.all():
            self.assertEqual(session.status_id, 'canceledpa')
            self.assertEqual(session.agenda_note, comments)
        self.assertEqual(len(outbox), length_before)     # no email notice
        # test cancelling after announcement
        meeting = Meeting.objects.filter(type='interim', session__status='sched', session__group__acronym='mars').first()
        url = urlreverse('ietf.meeting.views.interim_request_cancel', kwargs={'number': meeting.number})
        r = self.client.post(url, {'comments': comments})
        self.assertRedirects(r, urlreverse('ietf.meeting.views.upcoming'))
        for session in meeting.session_set.all():
            self.assertEqual(session.status_id, 'canceled')
            self.assertEqual(session.agenda_note, comments)
        self.assertEqual(len(outbox), length_before + 1)
        self.assertTrue('Interim Meeting Cancelled' in outbox[-1]['Subject'])

    def test_interim_request_edit(self):
        make_meeting_test_data()
        meeting = Meeting.objects.filter(type='interim', session__status='apprw', session__group__acronym='mars').first()
        group = meeting.session_set.first().group
        url = urlreverse('ietf.meeting.views.interim_request_edit', kwargs={'number': meeting.number})
        # test unauthorized access
        self.client.login(username="ameschairman", password="ameschairman+password")
        r = self.client.get(url)
        self.assertEqual(r.status_code, 403)
        # test authorized use
        login_testing_unauthorized(self, "secretary", url)
        r = self.client.get(url)
        self.assertEqual(r.status_code, 200)
        # post changes
        length_before = len(outbox)
        form_initial = r.context['form'].initial
        formset_initial =  r.context['formset'].forms[0].initial
        new_time = formset_initial['time'] + datetime.timedelta(hours=1)
        data = {'group':group.pk,
                'meeting_type':'single',
                'session_set-0-id':meeting.session_set.first().id,
                'session_set-0-date':formset_initial['date'].strftime('%Y-%m-%d'),
                'session_set-0-time':new_time.strftime('%H:%M'),
                'session_set-0-requested_duration':formset_initial['requested_duration'],
                'session_set-0-remote_instructions':formset_initial['remote_instructions'],
                #'session_set-0-agenda':formset_initial['agenda'],
                'session_set-0-agenda_note':formset_initial['agenda_note'],
                'session_set-TOTAL_FORMS':1,
                'session_set-INITIAL_FORMS':1}
        data.update(form_initial)
        r = self.client.post(url, data)
        self.assertRedirects(r, urlreverse('ietf.meeting.views.interim_request_details', kwargs={'number': meeting.number}))
        self.assertEqual(len(outbox),length_before+1)
        self.assertTrue('CHANGED' in outbox[-1]['Subject'])
        session = meeting.session_set.first()
        timeslot = session.official_timeslotassignment().timeslot
        self.assertEqual(timeslot.time,new_time)
        
        
    def test_interim_request_details_permissions(self):
        make_meeting_test_data()
        meeting = Meeting.objects.filter(type='interim',session__status='apprw',session__group__acronym='mars').first()
        url = urlreverse('ietf.meeting.views.interim_request_details',kwargs={'number':meeting.number})

        # unprivileged user
        login_testing_unauthorized(self,"plain",url)
        r = self.client.get(url)
        self.assertEqual(r.status_code, 403)

    def test_send_interim_approval_request(self):
        make_meeting_test_data()
        meeting = Meeting.objects.filter(type='interim',session__status='apprw',session__group__acronym='mars').first()
        length_before = len(outbox)
        send_interim_approval_request(meetings=[meeting])
        self.assertEqual(len(outbox),length_before+1)
        self.assertTrue('New Interim Meeting Request' in outbox[-1]['Subject'])

    def test_send_interim_cancellation_notice(self):
        make_meeting_test_data()
        meeting = Meeting.objects.filter(type='interim',session__status='sched',session__group__acronym='mars').first()
        length_before = len(outbox)
        send_interim_cancellation_notice(meeting=meeting)
        self.assertEqual(len(outbox),length_before+1)
        self.assertTrue('Interim Meeting Cancelled' in outbox[-1]['Subject'])

    def test_send_interim_minutes_reminder(self):
        make_meeting_test_data()
        group = Group.objects.get(acronym='mars')
        date = datetime.datetime.today() - datetime.timedelta(days=10)
        meeting = make_interim_meeting(group=group, date=date, status='sched')
        length_before = len(outbox)
        send_interim_minutes_reminder(meeting=meeting)
        self.assertEqual(len(outbox),length_before+1)
        self.assertTrue('Action Required: Minutes' in outbox[-1]['Subject'])


class AjaxTests(TestCase):
    def test_ajax_get_utc(self):
        # test bad queries
        url = urlreverse('ietf.meeting.views.ajax_get_utc') + "?date=2016-1-1&time=badtime&timezone=UTC"
        r = self.client.get(url)
        self.assertEqual(r.status_code, 200)
        data = json.loads(r.content)
        self.assertEqual(data["error"], True)
        url = urlreverse('ietf.meeting.views.ajax_get_utc') + "?date=2016-1-1&time=25:99&timezone=UTC"
        r = self.client.get(url)
        self.assertEqual(r.status_code, 200)
        data = json.loads(r.content)
        self.assertEqual(data["error"], True)
        # test good query
        url = urlreverse('ietf.meeting.views.ajax_get_utc') + "?date=2016-1-1&time=12:00&timezone=US/Pacific"
        r = self.client.get(url)
        self.assertEqual(r.status_code, 200)
        data = json.loads(r.content)
        self.assertTrue('timezone' in data)
        self.assertTrue('time' in data)
        self.assertTrue('utc' in data)
        self.assertTrue('error' not in data)
        self.assertEqual(data['utc'], '20:00')

class FloorPlanTests(TestCase):
    def setUp(self):
        pass

    def tearDown(self):
        pass

    def test_floor_plan_page(self):
        make_meeting_test_data()
        meeting = Meeting.objects.filter(type_id='ietf').order_by('id').last()
        floorplan = FloorPlanFactory.create(meeting=meeting)

        url = urlreverse('ietf.meeting.views.floor_plan')
        r = self.client.get(url)
        self.assertEqual(r.status_code, 200)

        url = urlreverse('ietf.meeting.views.floor_plan', kwargs={'floor': xslugify(floorplan.name)} )
        r = self.client.get(url)
        self.assertEqual(r.status_code, 200)
        
<<<<<<< HEAD
class IphoneAppJsonTests(TestCase):
    def setUp(self):
        pass

    def tearDown(self):
        pass

    def test_iphone_app_json(self):
        make_meeting_test_data()
        meeting = Meeting.objects.filter(type_id='ietf').order_by('id').last()
        floorplan = FloorPlanFactory.create(meeting=meeting)
        for room in meeting.room_set.all():
            room.floorplan = floorplan
            room.x1 = random.randint(0,100)
            room.y1 = random.randint(0,100)
            room.x2 = random.randint(0,100)
            room.y2 = random.randint(0,100)
            room.save()
        url = urlreverse('ietf.meeting.views.json_agenda',kwargs={'num':meeting.number})
        r = self.client.get(url)
        self.assertEqual(r.status_code,200)
=======
class FinalizeProceedingsTests(TestCase):
    def test_finalize_proceedings(self):
        make_meeting_test_data()
        meeting = Meeting.objects.filter(type_id='ietf').order_by('id').last()
        meeting.session_set.filter(group__acronym='mars').first().sessionpresentation_set.create(document=Document.objects.filter(type='draft').first(),rev=None)

        url = urlreverse('ietf.meeting.views.finalize_proceedings',kwargs={'num':meeting.number})
        login_testing_unauthorized(self,"secretary",url)
        r = self.client.get(url)
        self.assertEqual(r.status_code, 200)

        self.assertEqual(meeting.proceedings_final,False)
        self.assertEqual(meeting.session_set.filter(group__acronym="mars").first().sessionpresentation_set.filter(document__type="draft").first().rev,None)
        r = self.client.post(url,{'finalize':1})
        self.assertEqual(r.status_code, 302)
        meeting = Meeting.objects.get(pk=meeting.pk)
        self.assertEqual(meeting.proceedings_final,True)
        self.assertEqual(meeting.session_set.filter(group__acronym="mars").first().sessionpresentation_set.filter(document__type="draft").first().rev,'00')
 
>>>>>>> 162845dc
<|MERGE_RESOLUTION|>--- conflicted
+++ resolved
@@ -1146,8 +1146,7 @@
         url = urlreverse('ietf.meeting.views.floor_plan', kwargs={'floor': xslugify(floorplan.name)} )
         r = self.client.get(url)
         self.assertEqual(r.status_code, 200)
-        
-<<<<<<< HEAD
+
 class IphoneAppJsonTests(TestCase):
     def setUp(self):
         pass
@@ -1169,7 +1168,7 @@
         url = urlreverse('ietf.meeting.views.json_agenda',kwargs={'num':meeting.number})
         r = self.client.get(url)
         self.assertEqual(r.status_code,200)
-=======
+
 class FinalizeProceedingsTests(TestCase):
     def test_finalize_proceedings(self):
         make_meeting_test_data()
@@ -1188,5 +1187,4 @@
         meeting = Meeting.objects.get(pk=meeting.pk)
         self.assertEqual(meeting.proceedings_final,True)
         self.assertEqual(meeting.session_set.filter(group__acronym="mars").first().sessionpresentation_set.filter(document__type="draft").first().rev,'00')
- 
->>>>>>> 162845dc
+ 