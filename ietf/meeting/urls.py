--- conflicted
+++ resolved
@@ -63,12 +63,7 @@
 ]
 
 urlpatterns = [
-<<<<<<< HEAD
-=======
-    # TODO - views.material should take num instead of meeting_num so it can move into one of the above lists
     url(r'^ajax/get-utc/$', views.ajax_get_utc),
-    url(r'^(?P<meeting_num>\d+)/materials(?:.html)?/?$', views.materials),
->>>>>>> ead00565
     url(r'^requests.html$', RedirectView.as_view(url='/meeting/requests', permanent=True)),
     url(r'^(?P<num>\d+)/requests.html$', RedirectView.as_view(url='/meeting/%(num)s/requests', permanent=True)),
     url(r'^(?P<num>[A-Za-z0-9._+-]+)/', include(safe_for_all_meeting_types)),
