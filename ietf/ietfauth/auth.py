--- conflicted
+++ resolved
@@ -39,12 +39,9 @@
 
 from ietf.utils import log
 
-<<<<<<< HEAD
-=======
 AUTOMATIC_GROUPS = ["Area_Director", "Secretariat", "IETF_Chair",
                     "IAB_Chair", "IRTF_Chair", ]
 
->>>>>>> de72df1d
 class IetfUserBackend(RemoteUserBackend):
 
     def find_groups(username):
@@ -62,11 +59,8 @@
         Session_Chair          chairing a non-WG session in IETF meeting
         Ex_Area_Director       past AD
         """
-<<<<<<< HEAD
-=======
         # Any group name added by this method should be added to the 
         # AUTOMATIC_GROUPS list
->>>>>>> de72df1d
         groups = []
         try:
             login = IESGLogin.objects.get(login_name=username)
@@ -74,25 +68,14 @@
                 groups.append("Area_Director")
             elif login.user_level == 0:
                 groups.append("Secretariat")
-<<<<<<< HEAD
             if login.person:
                 for role in login.person.role_set.all():
-=======
-            try:
-                person = login.person
-                for role in person.role_set.all():
->>>>>>> de72df1d
                     if role.id == Role.IETF_CHAIR:
                         groups.append("IETF_Chair")
                     elif role.id == Role.IAB_CHAIR:
                         groups.append("IAB_Chair")
                     elif role.id == Role.IRTF_CHAIR:
                         groups.append("IRTF_Chair")
-<<<<<<< HEAD
-=======
-            except PersonOrOrgInfo.DoesNotExist:
-                pass
->>>>>>> de72df1d
         except IESGLogin.DoesNotExist:
             pass
         #
@@ -116,18 +99,12 @@
             profile = IetfUserProfile(user=user)
             profile.save()
 
-<<<<<<< HEAD
-        # Update group memberships
-        group_names = IetfUserBackend.find_groups(user.username)
-        groups = []
-=======
         # Remove any automatic groups, the proper ones will be retrieved by 
         # find_groups
         groups = [group for group in user.groups.exclude(name__in=AUTOMATIC_GROUPS)]
 
         # Update group memberships
         group_names = IetfUserBackend.find_groups(user.username)
->>>>>>> de72df1d
         for group_name in group_names:
             # Create groups as needed
             group,created = Group.objects.get_or_create(name=group_name)
@@ -135,8 +112,4 @@
                 log("IetfUserBackend created Group '%s'" % (group_name,))
             groups.append(group)
         user.groups = groups
-<<<<<<< HEAD
-        return user
-=======
-        return user
->>>>>>> de72df1d
+        return user