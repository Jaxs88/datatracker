--- conflicted
+++ resolved
@@ -154,14 +154,11 @@
     'ietf.redirects',
     'ietf.idrfc',
     'ietf.wginfo',
-<<<<<<< HEAD
     'ietf.submit',
     'ietf.ietfworkflows',
     'ietf.wgchairs',
     'ietf.wgcharter',
-=======
     'ietf.community',
->>>>>>> 3ad9d484
 )
 
 INTERNAL_IPS = (
@@ -234,7 +231,6 @@
 LIAISON_ATTACH_PATH = '/a/www/ietf-datatracker/documents/LIAISON/'
 LIAISON_ATTACH_URL = '/documents/LIAISON/'
 
-<<<<<<< HEAD
 # ID Submission Tool settings
 IDSUBMIT_FROM_EMAIL = 'IETF I-D Submission Tool <idsubmission@ietf.org>'
 IDSUBMIT_TO_EMAIL = 'internet-drafts@ietf.org'
@@ -273,11 +269,6 @@
 DAYS_TO_EXPIRE_REGISTRATION_LINK = 3
 HTPASSWD_COMMAND = "/usr/bin/htpasswd2"
 HTPASSWD_FILE = "/www/htpasswd"
-=======
-# Registration configuration
-DAYS_TO_EXPIRE_REGISTRATION_LINK = 3
-DAYS_TO_EXPIRE_RECOVER_LINK = 3
->>>>>>> 3ad9d484
 
 # DB redesign
 USE_DB_REDESIGN_PROXY_CLASSES = True
