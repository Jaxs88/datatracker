# Copyright The IETF Trust 2012-2020, All Rights Reserved
# -*- coding: utf-8 -*-


import datetime
import io
import random
import shutil

from pyquery import PyQuery
from urllib.parse import urlparse
from itertools import combinations

from django.db import IntegrityError
from django.db.models import Max
from django.conf import settings
from django.core.files import File
from django.contrib.auth.models import User
from django.urls import reverse
from django.utils import timezone
from django.utils.encoding import force_str

import debug                            # pyflakes:ignore

from ietf.dbtemplate.factories import DBTemplateFactory
from ietf.dbtemplate.models import DBTemplate
from ietf.doc.factories import DocEventFactory, WgDocumentAuthorFactory, \
                               NewRevisionDocEventFactory, DocumentAuthorFactory
from ietf.group.factories import GroupFactory, GroupHistoryFactory, RoleFactory, RoleHistoryFactory
from ietf.group.models import Group, Role
from ietf.meeting.factories import MeetingFactory, AttendedFactory
from ietf.message.models import Message
from ietf.nomcom.test_data import nomcom_test_data, generate_cert, check_comments, \
                                  COMMUNITY_USER, CHAIR_USER, \
                                  MEMBER_USER, SECRETARIAT_USER, EMAIL_DOMAIN, NOMCOM_YEAR
from ietf.nomcom.models import NomineePosition, Position, Nominee, \
                               NomineePositionStateName, Feedback, FeedbackTypeName, \
                               Nomination, FeedbackLastSeen, TopicFeedbackLastSeen, ReminderDates
from ietf.nomcom.management.commands.send_reminders import Command, is_time_to_send
from ietf.nomcom.factories import NomComFactory, FeedbackFactory, TopicFactory, \
                                  nomcom_kwargs_for_year, provide_private_key_to_test_client, \
                                  key
from ietf.nomcom.utils import get_nomcom_by_year, make_nomineeposition, \
                              get_hash_nominee_position, is_eligible, list_eligible, \
                              get_eligibility_date, suggest_affiliation, \
                              decorate_volunteers_with_qualifications
from ietf.person.factories import PersonFactory, EmailFactory
from ietf.person.models import Email, Person
from ietf.stats.models import MeetingRegistration
from ietf.stats.factories import MeetingRegistrationFactory
from ietf.utils.mail import outbox, empty_outbox, get_payload_text
from ietf.utils.test_utils import login_testing_unauthorized, TestCase, unicontent
from ietf.utils.timezone import datetime_today, datetime_from_date, DEADLINE_TZINFO


client_test_cert_files = None

def get_cert_files():
    global client_test_cert_files
    if not client_test_cert_files:
        client_test_cert_files = generate_cert()
    return client_test_cert_files

def setup_test_public_keys_dir(obj):
    obj.saved_nomcom_public_keys_dir = settings.NOMCOM_PUBLIC_KEYS_DIR
    obj.nomcom_public_keys_dir = obj.tempdir('nomcom-public-keys')
    settings.NOMCOM_PUBLIC_KEYS_DIR = obj.nomcom_public_keys_dir

def teardown_test_public_keys_dir(obj):
    settings.NOMCOM_PUBLIC_KEYS_DIR = obj.saved_nomcom_public_keys_dir
    shutil.rmtree(obj.nomcom_public_keys_dir)

class NomcomViewsTest(TestCase):
    """Tests to create a new nomcom"""

    def check_url_status(self, url, status):
        response = self.client.get(url)
        self.assertEqual(response.status_code, status)
        return response

    def setUp(self):
        super().setUp()
        setup_test_public_keys_dir(self)
        nomcom_test_data()
        self.cert_file, self.privatekey_file = get_cert_files()
        self.year = NOMCOM_YEAR
        self.email_from = settings.NOMCOM_FROM_EMAIL.format(year=self.year)
        self.assertIn(self.year, self.email_from)

        # private urls
        self.private_index_url = reverse('ietf.nomcom.views.private_index', kwargs={'year': self.year})
        self.private_merge_person_url = reverse('ietf.nomcom.views.private_merge_person', kwargs={'year': self.year})
        self.private_merge_nominee_url = reverse('ietf.nomcom.views.private_merge_nominee', kwargs={'year': self.year})
        self.edit_members_url = reverse('ietf.nomcom.views.edit_members', kwargs={'year': self.year})
        self.edit_nomcom_url = reverse('ietf.nomcom.views.edit_nomcom', kwargs={'year': self.year})
        self.private_nominate_url = reverse('ietf.nomcom.views.private_nominate', kwargs={'year': self.year})
        self.private_nominate_newperson_url = reverse('ietf.nomcom.views.private_nominate_newperson', kwargs={'year': self.year})
        self.add_questionnaire_url = reverse('ietf.nomcom.views.private_questionnaire', kwargs={'year': self.year})
        self.private_feedback_url = reverse('ietf.nomcom.views.private_feedback', kwargs={'year': self.year})
        self.positions_url = reverse('ietf.nomcom.views.list_positions', kwargs={'year': self.year})        
        self.edit_position_url = reverse('ietf.nomcom.views.edit_position', kwargs={'year': self.year})

        # public urls
        self.index_url = reverse('ietf.nomcom.views.year_index', kwargs={'year': self.year})
        self.history_url = reverse('ietf.nomcom.views.history')
        self.requirements_url = reverse('ietf.nomcom.views.requirements', kwargs={'year': self.year})
        self.questionnaires_url = reverse('ietf.nomcom.views.questionnaires', kwargs={'year': self.year})
        self.public_feedback_url = reverse('ietf.nomcom.views.public_feedback', kwargs={'year': self.year})
        self.public_nominate_url = reverse('ietf.nomcom.views.public_nominate', kwargs={'year': self.year})
        self.public_nominate_newperson_url = reverse('ietf.nomcom.views.public_nominate_newperson', kwargs={'year': self.year})

    def tearDown(self):
        teardown_test_public_keys_dir(self)
        super().tearDown()

    def access_member_url(self, url):
        login_testing_unauthorized(self, COMMUNITY_USER, url)
        login_testing_unauthorized(self, CHAIR_USER, url)
        self.check_url_status(url, 200)
        self.client.logout()
        login_testing_unauthorized(self, MEMBER_USER, url)
        return self.check_url_status(url, 200)

    def access_chair_url(self, url):
        login_testing_unauthorized(self, COMMUNITY_USER, url)
        login_testing_unauthorized(self, MEMBER_USER, url)
        login_testing_unauthorized(self, CHAIR_USER, url)
        return self.check_url_status(url, 200)

    def access_secretariat_url(self, url):
        login_testing_unauthorized(self, COMMUNITY_USER, url)
        login_testing_unauthorized(self, CHAIR_USER, url)
        login_testing_unauthorized(self, SECRETARIAT_USER, url)
        return self.check_url_status(url, 200)

    def test_private_index_view(self):
        """Verify private home view"""
        self.access_member_url(self.private_index_url)

        # Verify that nominee table has links to person and feedback pages
        nom_pos = self.create_nominee('accepted', COMMUNITY_USER, 'APP')
        person_url = reverse('ietf.person.views.profile', 
                             kwargs={'email_or_name': nom_pos.nominee.name()})
        feedback_url = reverse('ietf.nomcom.views.view_feedback_nominee', 
                               kwargs={'year': self.year, 'nominee_id': nom_pos.nominee.pk})

        # With a single nominee, the first row will have our data.
        # Require that the row have at least one link to the person URL
        # and one to the feedback URL.
        response = self.client.get(self.private_index_url)
        q = PyQuery(response.content)
        row_q = q('#nominee-position-table tbody tr').eq(0)
        self.assertTrue(row_q('a[href="%s"]' % (person_url)), 
                        'Nominee table does not link to nominee profile page')
        self.assertTrue(row_q('a[href="%s#comment"]' % (feedback_url)), 
                        'Nominee table does not link to nominee feedback page')
        self.client.logout()

    def create_nominee(self, base_state, username, pos_name):
        cnominee = Nominee.objects.get(email__person__user__username=username)
        position = Position.objects.get(name=pos_name)
        return NomineePosition.objects.create(position=position,
                                              nominee=cnominee,
                                              state=NomineePositionStateName.objects.get(slug=base_state))

    def create_nominees_for_states(self, base_state):
        nom_pos = self.create_nominee(base_state, COMMUNITY_USER, 'APP')
        self.create_nominee(base_state, COMMUNITY_USER, 'INT')
        self.create_nominee(base_state, COMMUNITY_USER, 'OAM')
        return nom_pos

    def test_private_index_post_accept(self):
        nom_pos = self.create_nominees_for_states('pending')
        login_testing_unauthorized(self, CHAIR_USER, self.private_index_url)
        test_data = {"action": "set_as_accepted",
                     "selected": [nom_pos.pk]}
        r = self.client.post(self.private_index_url, test_data)
        self.assertEqual(r.status_code, 200)
        q = PyQuery(r.content)
        self.assertTrue(q('.alert-success'))
        self.assertEqual(NomineePosition.objects.filter(state='accepted').count (), 1)
        self.client.logout()

    def test_private_index_post_decline(self):
        nom_pos = self.create_nominees_for_states('pending')
        login_testing_unauthorized(self, CHAIR_USER, self.private_index_url)
        test_data = {"action": "set_as_declined",
                     "selected": [nom_pos.pk]}
        r = self.client.post(self.private_index_url, test_data)
        self.assertEqual(r.status_code, 200)
        q = PyQuery(r.content)
        self.assertTrue(q('.alert-success'))
        self.assertEqual(NomineePosition.objects.filter(state='declined').count (), 1)
        self.client.logout()

    def test_private_index_post_pending(self):
        nom_pos = self.create_nominees_for_states('declined')
        login_testing_unauthorized(self, CHAIR_USER, self.private_index_url)
        test_data = {"action": "set_as_pending",
                     "selected": [nom_pos.pk]}
        r = self.client.post(self.private_index_url, test_data)
        self.assertEqual(r.status_code, 200)
        q = PyQuery(r.content)
        self.assertTrue(q('.alert-success'))
        self.assertEqual(NomineePosition.objects.filter(state='pending').count (), 1)
        self.client.logout()


    def test_private_merge_view(self):
        """Verify private nominee merge view"""

        nominees = ['nominee0@example.com',
                    'nominee1@example.com',
                    'nominee2@example.com',
                    'nominee3@example.com']

        # do nominations
        login_testing_unauthorized(self, COMMUNITY_USER, self.public_nominate_url)
        self.nominate_view(public=True,
                           nominee_email=nominees[0],
                           position='IAOC')
        self.nominate_view(public=True,
                           nominee_email=nominees[0],
                           position='IAOC')
        self.nominate_view(public=True,
                           nominee_email=nominees[0],
                           position='IAB')
        self.nominate_view(public=True,
                           nominee_email=nominees[0],
                           position='TSV')
        self.nominate_view(public=True,
                           nominee_email=nominees[1],
                           position='IAOC')
        self.nominate_view(public=True,
                           nominee_email=nominees[1],
                           position='IAOC')
        self.nominate_view(public=True,
                           nominee_email=nominees[2],
                           position='IAB')
        self.nominate_view(public=True,
                           nominee_email=nominees[2],
                           position='IAB')
        self.nominate_view(public=True,
                           nominee_email=nominees[3],
                           position='TSV')
        self.nominate_view(public=True,
                           nominee_email=nominees[3],
                           position='TSV')
        # Check nominee positions
        self.assertEqual(NomineePosition.objects.count(), 6)
        self.assertEqual(Feedback.objects.nominations().count(), 10)

        # Accept and declined nominations
        nominee_position = NomineePosition.objects.get(position__name='IAOC',
                                                       nominee__email__address=nominees[0])
        nominee_position.state = NomineePositionStateName.objects.get(slug='accepted')
        nominee_position.save()

        nominee_position = NomineePosition.objects.get(position__name='IAOC',
                                                       nominee__email__address=nominees[1])
        nominee_position.state = NomineePositionStateName.objects.get(slug='declined')
        nominee_position.save()

        nominee_position = NomineePosition.objects.get(position__name='IAB',
                                                       nominee__email__address=nominees[2])
        nominee_position.state = NomineePositionStateName.objects.get(slug='declined')
        nominee_position.save()

        nominee_position = NomineePosition.objects.get(position__name='TSV',
                                                       nominee__email__address=nominees[3])
        nominee_position.state = NomineePositionStateName.objects.get(slug='accepted')
        nominee_position.save()

        self.client.logout()

        # fill questionnaires (internally the function does new nominations)
        self.access_chair_url(self.add_questionnaire_url)

        self.add_questionnaire(public=False,
                               nominee_email=nominees[0],
                               position='IAOC')
        self.add_questionnaire(public=False,
                               nominee_email=nominees[1],
                               position='IAOC')
        self.add_questionnaire(public=False,
                               nominee_email=nominees[2],
                               position='IAB')
        self.add_questionnaire(public=False,
                               nominee_email=nominees[3],
                               position='TSV')
        self.assertEqual(Feedback.objects.questionnaires().count(), 4)

        self.client.logout()

        ## Add feedbacks (internally the function does new nominations)
        self.access_member_url(self.private_feedback_url)
        self.feedback_view(public=False,
                           nominee_email=nominees[0],
                           position='IAOC')
        self.feedback_view(public=False,
                           nominee_email=nominees[1],
                           position='IAOC')
        self.feedback_view(public=False,
                           nominee_email=nominees[2],
                           position='IAB')
        self.feedback_view(public=False,
                           nominee_email=nominees[3],
                           position='TSV')

        self.assertEqual(Feedback.objects.comments().count(), 4)
        self.assertEqual(Feedback.objects.nominations().count(), 18)
        self.assertEqual(Feedback.objects.nominations().filter(nominees__email__address=nominees[0]).count(), 6)
        self.assertEqual(Feedback.objects.nominations().filter(nominees__email__address=nominees[1]).count(), 4)
        self.assertEqual(Feedback.objects.nominations().filter(nominees__email__address=nominees[2]).count(), 4)
        self.assertEqual(Feedback.objects.nominations().filter(nominees__email__address=nominees[3]).count(), 4)
        for nominee in nominees:
            self.assertEqual(Feedback.objects.comments().filter(nominees__email__address=nominee).count(),
                         1)
            self.assertEqual(Feedback.objects.questionnaires().filter(nominees__email__address=nominee).count(),
                         1)

        self.client.logout()

        ## merge nominations
        self.access_chair_url(self.private_merge_nominee_url)

        test_data = {"secondary_emails": "%s, %s" % (nominees[0], nominees[1]),
                     "primary_email": nominees[0]}
        response = self.client.post(self.private_merge_nominee_url, test_data)
        self.assertEqual(response.status_code, 200)
        q = PyQuery(response.content)
        self.assertTrue(q("form .is-invalid"))

        test_data = {"primary_email": nominees[0],
                     "secondary_emails": ""}
        response = self.client.post(self.private_merge_nominee_url, test_data)
        self.assertEqual(response.status_code, 200)
        q = PyQuery(response.content)
        self.assertTrue(q("form .is-invalid"))

        test_data = {"primary_email": "",
                     "secondary_emails": nominees[0]}
        response = self.client.post(self.private_merge_nominee_url, test_data)
        self.assertEqual(response.status_code, 200)
        q = PyQuery(response.content)
        self.assertTrue(q("form .is-invalid"))

        test_data = {"primary_email": "unknown@example.com",
                     "secondary_emails": nominees[0]}
        response = self.client.post(self.private_merge_nominee_url, test_data)
        self.assertEqual(response.status_code, 200)
        q = PyQuery(response.content)
        self.assertTrue(q("form .is-invalid"))

        test_data = {"primary_email": nominees[0],
                     "secondary_emails": "unknown@example.com"}
        response = self.client.post(self.private_merge_nominee_url, test_data)
        self.assertEqual(response.status_code, 200)
        q = PyQuery(response.content)
        self.assertTrue(q("form .is-invalid"))

        test_data = {"secondary_emails": [nominees[1], nominees[2], nominees[3]],
                     "primary_email": nominees[0]}

        response = self.client.post(self.private_merge_nominee_url, test_data)
        self.assertEqual(response.status_code, 302)
        redirect_url = response["Location"]
        redirect_path = urlparse(redirect_url).path
        self.assertEqual(redirect_path, reverse('ietf.nomcom.views.private_index', kwargs={"year": NOMCOM_YEAR}))

        response = self.client.get(redirect_url)
        self.assertEqual(response.status_code, 200)
        self.assertContains(response, "alert-success")

        self.assertEqual(Nominee.objects.filter(email__address=nominees[1],
                                                duplicated__isnull=False).count(), 1)
        self.assertEqual(Nominee.objects.filter(email__address=nominees[2],
                                                duplicated__isnull=False).count(), 1)
        self.assertEqual(Nominee.objects.filter(email__address=nominees[3],
                                                duplicated__isnull=False).count(), 1)

        nominee = Nominee.objects.get(email__address=nominees[0])

        self.assertEqual(Nomination.objects.filter(nominee=nominee).count(), 18)
        self.assertEqual(Feedback.objects.nominations().filter(nominees__in=[nominee]).count(),
                         18)
        self.assertEqual(Feedback.objects.comments().filter(nominees__in=[nominee]).count(),
                         4)
        self.assertEqual(Feedback.objects.questionnaires().filter(nominees__in=[nominee]).count(),
                         4)

        for nominee_email in nominees[1:]:
            self.assertEqual(Feedback.objects.nominations().filter(nominees__email__address=nominee_email).count(),
                         0)
            self.assertEqual(Feedback.objects.comments().filter(nominees__email__address=nominee_email).count(),
                         0)
            self.assertEqual(Feedback.objects.questionnaires().filter(nominees__email__address=nominee_email).count(),
                         0)

        self.assertEqual(NomineePosition.objects.filter(nominee=nominee).count(), 3)

        # Check nominations state
        self.assertEqual(NomineePosition.objects.get(position__name='TSV',
                                                     nominee=nominee).state.slug, 'accepted')
        self.assertEqual(NomineePosition.objects.get(position__name='IAOC',
                                                     nominee=nominee).state.slug, 'accepted')
        self.assertEqual(NomineePosition.objects.get(position__name='IAB',
                                                     nominee=nominee).state.slug, 'declined')

        self.client.logout()

    def change_members(self, members=None, liaisons=None):
        test_data = {}
        if members is not None:
            members_emails = ['%s%s' % (member, EMAIL_DOMAIN) for member in members]
            test_data['members'] = members_emails
        if liaisons is not None:
            liaisons_emails = ['%s%s' % (liaison, EMAIL_DOMAIN) for liaison in liaisons]
            test_data['liaisons'] = liaisons_emails
        self.client.post(self.edit_members_url, test_data)

    def test_edit_members_view(self):
        """Verify edit member view"""
        self.access_chair_url(self.edit_members_url)
        self.change_members([CHAIR_USER, COMMUNITY_USER])

        # check member actions
        self.client.login(username=COMMUNITY_USER,password=COMMUNITY_USER+"+password")
        self.check_url_status(self.private_index_url, 200)
        self.client.logout()

        # revert edit nomcom members
        login_testing_unauthorized(self, CHAIR_USER, self.edit_members_url)
        self.change_members([CHAIR_USER])
        self.client.logout()

        self.client.login(username=COMMUNITY_USER,password=COMMUNITY_USER+"+password")
        self.check_url_status(self.private_index_url, 403)
        self.client.logout()

    def test_edit_members_only_removes_member_roles(self):
        """Removing a member or liaison should not affect other roles"""
        # log in and set up members/liaisons lists
        self.access_chair_url(self.edit_members_url)
        self.change_members(
            members=[CHAIR_USER, COMMUNITY_USER],
            liaisons=[CHAIR_USER, COMMUNITY_USER],
        )
        nomcom_group = Group.objects.get(acronym=f'nomcom{self.year}')
        self.assertCountEqual(
            nomcom_group.role_set.filter(name='member').values_list('email__address', flat=True),
            [CHAIR_USER + EMAIL_DOMAIN, COMMUNITY_USER + EMAIL_DOMAIN],
        )
        self.assertCountEqual(
            nomcom_group.role_set.filter(name='liaison').values_list('email__address', flat=True),
            [CHAIR_USER + EMAIL_DOMAIN, COMMUNITY_USER + EMAIL_DOMAIN],
        )

        # remove a member who is also a liaison and check that the liaisons list is unchanged
        self.change_members(
            members=[COMMUNITY_USER],
            liaisons=[CHAIR_USER, COMMUNITY_USER],
        )
        nomcom_group = Group.objects.get(pk=nomcom_group.pk)  # refresh from db
        self.assertCountEqual(
            nomcom_group.role_set.filter(name='member').values_list('email__address', flat=True),
            [COMMUNITY_USER + EMAIL_DOMAIN],
        )
        self.assertCountEqual(
            nomcom_group.role_set.filter(name='liaison').values_list('email__address', flat=True),
            [CHAIR_USER + EMAIL_DOMAIN, COMMUNITY_USER + EMAIL_DOMAIN],
        )

        # remove a liaison who is also a member and check that the members list is unchanged
        self.change_members(
            members=[COMMUNITY_USER],
            liaisons=[CHAIR_USER],
        )
        nomcom_group = Group.objects.get(pk=nomcom_group.pk)  # refresh from db
        self.assertCountEqual(
            nomcom_group.role_set.filter(name='member').values_list('email__address', flat=True),
            [COMMUNITY_USER + EMAIL_DOMAIN],
        )
        self.assertCountEqual(
            nomcom_group.role_set.filter(name='liaison').values_list('email__address', flat=True),
            [CHAIR_USER + EMAIL_DOMAIN],
        )

    def test_edit_nomcom_view(self):
        r = self.access_chair_url(self.edit_nomcom_url)
        q = PyQuery(r.content)
        reminder_date = '%s-09-30' % self.year

        f = io.open(self.cert_file.name)
        response = self.client.post(self.edit_nomcom_url, {
            'public_key': f,
            'reminderdates_set-TOTAL_FORMS': q('input[name="reminderdates_set-TOTAL_FORMS"]').val(),
            'reminderdates_set-INITIAL_FORMS': q('input[name="reminderdates_set-INITIAL_FORMS"]').val(),
            'reminderdates_set-MAX_NUM_FORMS': q('input[name="reminderdates_set-MAX_NUM_FORMS"]').val(),
            'reminderdates_set-0-date': reminder_date,
        })
        f.close()
        self.assertEqual(response.status_code, 200)


        nominee = Nominee.objects.get(email__person__user__username=COMMUNITY_USER)
        position = Position.objects.get(name='OAM')

        comment_text = 'Plain text. Comments with accents äöåÄÖÅ éáíóú âêîôû ü àèìòù.'
        nomcom = get_nomcom_by_year(self.year)
        feedback = Feedback.objects.create(nomcom=nomcom,
                                           comments=nomcom.encrypt(comment_text),
                                           type=FeedbackTypeName.objects.get(slug='nomina'))
        feedback.positions.add(position)
        feedback.nominees.add(nominee)

        # to check feedback comments are saved like enrypted data
        self.assertNotEqual(feedback.comments, comment_text)

        self.assertEqual(check_comments(feedback.comments, comment_text, self.privatekey_file), True)

        # Check that the set reminder date is present
        reminder_dates = dict([ (d.id,str(d.date)) for d in nomcom.reminderdates_set.all() ])
        self.assertIn(reminder_date, list(reminder_dates.values()))

        # Remove reminder date
        q = PyQuery(response.content)          # from previous post
        r = self.client.post(self.edit_nomcom_url, {
            'reminderdates_set-TOTAL_FORMS': q('input[name="reminderdates_set-TOTAL_FORMS"]').val(),
            'reminderdates_set-INITIAL_FORMS': q('input[name="reminderdates_set-INITIAL_FORMS"]').val(),
            'reminderdates_set-MAX_NUM_FORMS': q('input[name="reminderdates_set-MAX_NUM_FORMS"]').val(),
            'reminderdates_set-0-id': str(list(reminder_dates.keys())[0]),
            'reminderdates_set-0-date': '',
        })
        self.assertEqual(r.status_code, 200)

        # Check that reminder date has been removed
        reminder_dates = dict([ (d.id,str(d.date)) for d in ReminderDates.objects.filter(nomcom=nomcom) ])
        self.assertNotIn(reminder_date, list(reminder_dates.values()))

        self.client.logout()

    def test_list_positions(self):
        login_testing_unauthorized(self, CHAIR_USER, self.positions_url)

    def test_list_positions_add(self):
        nomcom = get_nomcom_by_year(self.year)
        count = nomcom.position_set.all().count()
        login_testing_unauthorized(self, CHAIR_USER, self.edit_position_url)
        test_data = {"action" : "add", "name": "testpos" }
        r = self.client.post(self.edit_position_url, test_data)
        self.assertEqual(r.status_code, 302)
        self.assertEqual(nomcom.position_set.all().count(), count+1)


    def test_index_view(self):
        """Verify home view"""
        self.check_url_status(self.index_url, 200)

    def test_history_view(self):
        """Verify history view"""
        self.check_url_status(self.history_url, 200)

    def test_announcements_view(self):
        nomcom = Group.objects.get(acronym="nomcom%s" % self.year, type="nomcom")
        msg = Message.objects.create(
            by=Person.objects.all()[0],
            subject="This is a test",
            to="test@example.com",
            frm="nomcomchair@example.com",
            body="Hello World!",
            content_type="text/plain",
            )
        msg.related_groups.add(nomcom)
        
        r = self.client.get(reverse('ietf.nomcom.views.announcements'))
        self.assertEqual(r.status_code, 200)
        self.assertContains(r, ("Messages from %s" % nomcom.time.year))
        self.assertContains(r, nomcom.role_set.filter(name="chair")[0].person.email_address())
        self.assertContains(r, msg.subject)


    def test_requirements_view(self):
        """Verify requirements view"""
        self.check_url_status(self.requirements_url, 200)

    def test_questionnaires_view(self):
        """Verify questionnaires view"""
        self.check_url_status(self.questionnaires_url, 200)

    def test_public_nominate(self):
        login_testing_unauthorized(self, COMMUNITY_USER, self.public_nominate_url)

        messages_before = len(outbox)

        self.nominate_view(public=True,confirmation=True)

        self.assertEqual(len(outbox), messages_before + 3)

        self.assertEqual('IETF Nomination Information', outbox[-3]['Subject'])
        self.assertEqual(self.email_from, outbox[-3]['From'])
        self.assertIn('nominee', outbox[-3]['To'])

        self.assertEqual('Nomination Information', outbox[-2]['Subject'])
        self.assertEqual(self.email_from, outbox[-2]['From'])
        self.assertIn('nomcomchair', outbox[-2]['To'])

        self.assertEqual('Nomination receipt', outbox[-1]['Subject'])
        self.assertEqual(self.email_from, outbox[-1]['From'])
        self.assertIn('plain', outbox[-1]['To'])
        self.assertIn('Comments with accents äöå', get_payload_text(outbox[-1]))

        # Nominate the same person for the same position again without asking for confirmation 

        messages_before = len(outbox)

        self.nominate_view(public=True)
        self.assertEqual(len(outbox), messages_before + 1)
        self.assertEqual('Nomination Information', outbox[-1]['Subject'])
        self.assertEqual(self.email_from, outbox[-1]['From'])
        self.assertIn('nomcomchair', outbox[-1]['To'])

    def test_private_nominate(self):
        self.access_member_url(self.private_nominate_url)
        return self.nominate_view(public=False)
        self.client.logout()

    def test_public_nominate_newperson(self):
        login_testing_unauthorized(self, COMMUNITY_USER, self.public_nominate_url)

        messages_before = len(outbox)

        self.nominate_newperson_view(public=True,confirmation=True)

        self.assertEqual(len(outbox), messages_before + 4)

        self.assertEqual('New person is created', outbox[-4]['Subject'])
        self.assertEqual(self.email_from, outbox[-4]['From'])
        self.assertIn('secretariat', outbox[-4]['To'])

        self.assertEqual('IETF Nomination Information', outbox[-3]['Subject'])
        self.assertEqual(self.email_from, outbox[-3]['From'])
        self.assertIn('nominee', outbox[-3]['To'])

        self.assertEqual('Nomination Information', outbox[-2]['Subject'])
        self.assertEqual(self.email_from, outbox[-2]['From'])
        self.assertIn('nomcomchair', outbox[-2]['To'])

        self.assertEqual('Nomination receipt', outbox[-1]['Subject'])
        self.assertEqual(self.email_from, outbox[-1]['From'])
        self.assertIn('plain', outbox[-1]['To'])
        self.assertIn('Comments with accents äöå', get_payload_text(outbox[-1]))

        # Nominate the same person for the same position again without asking for confirmation 

        messages_before = len(outbox)

        self.nominate_view(public=True)
        self.assertEqual(len(outbox), messages_before + 1)
        self.assertEqual('Nomination Information', outbox[-1]['Subject'])
        self.assertEqual(self.email_from, outbox[-1]['From'])
        self.assertIn('nomcomchair', outbox[-1]['To'])

    def test_private_nominate_newperson(self):
        self.access_member_url(self.private_nominate_url)
        return self.nominate_newperson_view(public=False)
        self.client.logout()

    def test_private_nominate_newperson_who_already_exists(self):
        EmailFactory(address='nominee@example.com')
        self.access_member_url(self.private_nominate_newperson_url)
        return self.nominate_newperson_view(public=False)       

    def test_public_nominate_with_automatic_questionnaire(self):
        nomcom = get_nomcom_by_year(self.year)
        nomcom.send_questionnaire = True
        nomcom.save()
        login_testing_unauthorized(self, COMMUNITY_USER, self.public_nominate_url)
        empty_outbox()
        self.nominate_view(public=True)
        self.assertEqual(len(outbox), 3)
        # test_public_nominate checks the other messages
        self.assertEqual(self.email_from, outbox[-1]['From'])
        self.assertIn('Questionnaire', outbox[1]['Subject'])
        self.assertIn('nominee@', outbox[1]['To'])


    def nominate_view(self, *args, **kwargs):
        public = kwargs.pop('public', True)
        searched_email = kwargs.pop('searched_email', None)
        nominee_email = kwargs.pop('nominee_email', 'nominee@example.com')
        if not searched_email:
            searched_email = Email.objects.filter(address=nominee_email).first() 
            if not searched_email:
                searched_email = EmailFactory(address=nominee_email, primary=True, origin='test')
        if not searched_email.person:
            searched_email.person = PersonFactory()
            searched_email.save()
        nominator_email = kwargs.pop('nominator_email', "%s%s" % (COMMUNITY_USER, EMAIL_DOMAIN))
        position_name = kwargs.pop('position', 'IAOC')
        confirmation = kwargs.pop('confirmation', False)

        if public:
            nominate_url = self.public_nominate_url
        else:
            nominate_url = self.private_nominate_url
        response = self.client.get(nominate_url)
        self.assertEqual(response.status_code, 200)

        nomcom = get_nomcom_by_year(self.year)
        if not nomcom.public_key:
            q = PyQuery(response.content)
            self.assertEqual(len(q("#nominate-form")), 0)

        # save the cert file in tmp
        #nomcom.public_key.storage.location = tempfile.gettempdir()
        nomcom.public_key.save('cert', File(io.open(self.cert_file.name, 'r')))

        response = self.client.get(nominate_url)
        self.assertEqual(response.status_code, 200)
        q = PyQuery(response.content)
        self.assertEqual(len(q("#nominate-form")), 1)

        position = Position.objects.get(name=position_name)
        comment_text = 'Test nominate view. Comments with accents äöåÄÖÅ éáíóú âêîôû ü àèìòù.'
        candidate_phone = '123456'

        test_data = {'searched_email': searched_email.pk,
                     'candidate_phone': candidate_phone,
                     'position': position.id,
                     'qualifications': comment_text,
                     'confirmation': confirmation}
        if not public:
            test_data['nominator_email'] = nominator_email

        response = self.client.post(nominate_url, test_data)
        self.assertEqual(response.status_code, 200)
        q = PyQuery(response.content)
        self.assertContains(response, "alert-success")

        # check objects
        nominee = Nominee.objects.get(email=searched_email)
        NomineePosition.objects.get(position=position, nominee=nominee)
        feedback = Feedback.objects.filter(positions__in=[position],
                                           nominees__in=[nominee],
                                           type=FeedbackTypeName.objects.get(slug='nomina')).latest('id')
        if public:
            self.assertEqual(feedback.author, nominator_email)

        # to check feedback comments are saved like enrypted data
        self.assertNotEqual(feedback.comments, comment_text)

        self.assertEqual(check_comments(feedback.comments, comment_text, self.privatekey_file), True)
        Nomination.objects.get(position=position,
                               candidate_name=nominee.person.plain_name(),
                               candidate_email=searched_email.address,
                               candidate_phone=candidate_phone,
                               nominee=nominee,
                               comments=feedback,
                               nominator_email="%s%s" % (COMMUNITY_USER, EMAIL_DOMAIN))

    def nominate_newperson_view(self, *args, **kwargs):
        public = kwargs.pop('public', True)
        nominee_email = kwargs.pop('nominee_email', 'nominee@example.com')
        nominator_email = kwargs.pop('nominator_email', "%s%s" % (COMMUNITY_USER, EMAIL_DOMAIN))
        position_name = kwargs.pop('position', 'IAOC')
        confirmation = kwargs.pop('confirmation', False)

        if public:
            nominate_url = self.public_nominate_newperson_url
        else:
            nominate_url = self.private_nominate_newperson_url
        response = self.client.get(nominate_url)
        self.assertEqual(response.status_code, 200)

        nomcom = get_nomcom_by_year(self.year)
        if not nomcom.public_key:
            q = PyQuery(response.content)
            self.assertEqual(len(q("#nominate-form")), 0)

        # save the cert file in tmp
        #nomcom.public_key.storage.location = tempfile.gettempdir()
        nomcom.public_key.save('cert', File(io.open(self.cert_file.name, 'r')))

        response = self.client.get(nominate_url)
        self.assertEqual(response.status_code, 200)
        q = PyQuery(response.content)
        self.assertEqual(len(q("#nominate-form")), 1)

        position = Position.objects.get(name=position_name)
        candidate_email = nominee_email
        candidate_name = 'nominee'
        comment_text = 'Test nominate view. Comments with accents äöåÄÖÅ éáíóú âêîôû ü àèìòù.'
        candidate_phone = '123456'

        test_data = {'candidate_name': candidate_name,
                     'candidate_email': candidate_email,
                     'candidate_phone': candidate_phone,
                     'position': position.id,
                     'qualifications': comment_text,
                     'confirmation': confirmation}
        if not public:
            test_data['nominator_email'] = nominator_email

        if Email.objects.filter(address=nominee_email).exists():
            response = self.client.post(nominate_url, test_data,follow=True)
            self.assertFalse(response.redirect_chain)
            self.assertEqual(response.status_code, 200)
            self.assertIn('already in the datatracker',unicontent(response))
        else:
            response = self.client.post(nominate_url, test_data,follow=True)
            self.assertTrue(response.redirect_chain)
            self.assertEqual(response.status_code, 200)
            q = PyQuery(response.content)
            self.assertContains(response, "alert-success")

            # check objects
            email = Email.objects.get(address=candidate_email)
            Person.objects.get(name=candidate_name)
            nominee = Nominee.objects.get(email=email)
            NomineePosition.objects.get(position=position, nominee=nominee)
            feedback = Feedback.objects.filter(positions__in=[position],
                                               nominees__in=[nominee],
                                               type=FeedbackTypeName.objects.get(slug='nomina')).latest('id')
            if public:
                self.assertEqual(feedback.author, nominator_email)

            # to check feedback comments are saved like enrypted data
            self.assertNotEqual(feedback.comments, comment_text)

            self.assertEqual(check_comments(feedback.comments, comment_text, self.privatekey_file), True)
            Nomination.objects.get(position=position,
                                   candidate_name=candidate_name,
                                   candidate_email=candidate_email,
                                   candidate_phone=candidate_phone,
                                   nominee=nominee,
                                   comments=feedback,
                                   nominator_email="%s%s" % (COMMUNITY_USER, EMAIL_DOMAIN))

    def test_add_questionnaire(self):
        self.access_chair_url(self.add_questionnaire_url)
        return self.add_questionnaire()
        self.client.logout()

    def add_questionnaire(self, *args, **kwargs):
        public = kwargs.pop('public', False)
        nominee_email = kwargs.pop('nominee_email', 'nominee@example.com')
        nominator_email = kwargs.pop('nominator_email', "%s%s" % (COMMUNITY_USER, EMAIL_DOMAIN))
        position_name = kwargs.pop('position', 'IAOC')

        self.nominate_view(public=public,
                           nominee_email=nominee_email,
                           position=position_name,
                           nominator_email=nominator_email)

        response = self.client.get(self.add_questionnaire_url)
        self.assertEqual(response.status_code, 200)

        nomcom = get_nomcom_by_year(self.year)
        if not nomcom.public_key:
            self.assertNotContains(response, "questionnnaireform")

        # save the cert file in tmp
        #nomcom.public_key.storage.location = tempfile.gettempdir()
        nomcom.public_key.save('cert', File(io.open(self.cert_file.name, 'r')))

        response = self.client.get(self.add_questionnaire_url)
        self.assertEqual(response.status_code, 200)
        self.assertContains(response, "questionnnaireform")

        position = Position.objects.get(name=position_name)
        nominee = Nominee.objects.get(email__address=nominee_email)

        comment_text = 'Test add questionnaire view. Comments with accents äöåÄÖÅ éáíóú âêîôû ü àèìòù.'

        test_data = {'comment_text': comment_text,
                     'nominee': '%s_%s' % (position.id, nominee.id)}

        response = self.client.post(self.add_questionnaire_url, test_data)

        self.assertContains(response, "alert-success")

        ## check objects
        feedback = Feedback.objects.filter(positions__in=[position],
                                           nominees__in=[nominee],
                                           type=FeedbackTypeName.objects.get(slug='questio')).latest('id')

        ## to check feedback comments are saved like enrypted data
        self.assertNotEqual(feedback.comments, comment_text)

        self.assertEqual(check_comments(feedback.comments, comment_text, self.privatekey_file), True)

    def test_public_feedback(self):
        login_testing_unauthorized(self, COMMUNITY_USER, self.public_feedback_url)
        position = "IAOC"

        empty_outbox()
        self.feedback_view(public=True, confirmation=True, position=position)
        # feedback_view does a nomination internally: there is a lot of email related to that - tested elsewhere
        # We're interested in the confirmation receipt here
        self.assertEqual(len(outbox),3)
        self.assertEqual('NomCom comment confirmation', outbox[2]['Subject'])
        email_body = get_payload_text(outbox[2])
        self.assertIn(position, email_body)
        self.assertNotIn('$', email_body)
        self.assertEqual(self.email_from, outbox[-2]['From'])
        self.assertIn('plain', outbox[2]['To'])
        self.assertIn('Comments with accents äöå', get_payload_text(outbox[2]))

        empty_outbox()
        self.feedback_view(public=True)
        self.assertEqual(len(outbox),1)
        self.assertNotIn('confirmation', outbox[0]['Subject'])

    def test_private_feedback(self):
        self.access_member_url(self.private_feedback_url)
        return self.feedback_view(public=False)

    def feedback_view(self, *args, **kwargs):
        public = kwargs.pop('public', True)
        nominee_email = kwargs.pop('nominee_email', 'nominee@example.com')
        nominator_email = kwargs.pop('nominator_email', "%s%s" % (COMMUNITY_USER, EMAIL_DOMAIN))
        position_name = kwargs.pop('position', 'IAOC')
        confirmation = kwargs.pop('confirmation', False)

        self.nominate_view(public=public,
                           nominee_email=nominee_email,
                           position=position_name,
                           nominator_email=nominator_email)

        feedback_url = self.public_feedback_url
        if not public:
            feedback_url = self.private_feedback_url

        response = self.client.get(feedback_url)
        self.assertEqual(response.status_code, 200)

        nomcom = get_nomcom_by_year(self.year)
        if not nomcom.public_key:
            self.assertNotContains(response, "feedbackform")

        # save the cert file in tmp
        #nomcom.public_key.storage.location = tempfile.gettempdir()
        nomcom.public_key.save('cert', File(io.open(self.cert_file.name, 'r')))

        response = self.client.get(feedback_url)
        self.assertEqual(response.status_code, 200)
        self.assertNotContains(response, "feedbackform")

        position = Position.objects.get(name=position_name)
        nominee = Nominee.objects.get(email__address=nominee_email)

        feedback_url += "?nominee=%d&position=%d" % (nominee.id, position.id)
        response = self.client.get(feedback_url)
        self.assertEqual(response.status_code, 200)
        self.assertContains(response, "feedbackform")
        # Test for a link to the nominee's profile page
        q = PyQuery(response.content)
        person_url = reverse('ietf.person.views.profile', kwargs={'email_or_name': nominee.email})
        self.assertTrue(q('a[href="%s"]' % (person_url)), 
                        'Nominee feedback page does not link to profile page')
        
        comments = 'Test feedback view. Comments with accents äöåÄÖÅ éáíóú âêîôû ü àèìòù.'

        test_data = {'comment_text': comments,
                     'position_name': position.name,
                     'nominee_name': nominee.email.person.name,
                     'nominee_email': nominee.email.address,
                     'confirmation': confirmation}

        if public:
            test_data['nominator_email'] = nominator_email
            test_data['nominator_name'] = nominator_email

        nominee_position = NomineePosition.objects.get(nominee=nominee,
                                                       position=position)
        state = nominee_position.state
        if state.slug != 'accepted':
            response = self.client.post(feedback_url, test_data)
            self.assertEqual(response.status_code, 200)
            q = PyQuery(response.content)
            self.assertTrue(q("form .is-invalid"))
            # accept nomination
            nominee_position.state = NomineePositionStateName.objects.get(slug='accepted')
            nominee_position.save()

        response = self.client.post(feedback_url, test_data)
        self.assertContains(response, "alert-success")
        self.assertNotContains(response, "feedbackform")

        ## check objects
        feedback = Feedback.objects.filter(positions__in=[position],
                                           nominees__in=[nominee],
                                           type=FeedbackTypeName.objects.get(slug='comment')).latest('id')
        if public:
            self.assertEqual(feedback.author, nominator_email)

        ## to check feedback comments are saved like enrypted data
        self.assertNotEqual(feedback.comments, comments)

        self.assertEqual(check_comments(feedback.comments, comments, self.privatekey_file), True)

        # recovery state
        if state != nominee_position.state:
            nominee_position.state = state
            nominee_position.save()


class NomineePositionStateSaveTest(TestCase):
    """Tests for the NomineePosition save override method"""

    def setUp(self):
        super().setUp()
        setup_test_public_keys_dir(self)
        nomcom_test_data()
        self.nominee = Nominee.objects.get(email__person__user__username=COMMUNITY_USER)

    def tearDown(self):
        teardown_test_public_keys_dir(self)
        super().tearDown()

    def test_state_autoset(self):
        """Verify state is autoset correctly"""
        position = Position.objects.get(name='APP')
        nominee_position = NomineePosition.objects.create(position=position,
                                                          nominee=self.nominee)
        self.assertEqual(nominee_position.state.slug, 'pending')

    def test_state_specified(self):
        """Verify state if specified"""
        position = Position.objects.get(name='INT')
        nominee_position = NomineePosition.objects.create(position=position,
                                                          nominee=self.nominee,
                                                          state=NomineePositionStateName.objects.get(slug='accepted'))
        self.assertEqual(nominee_position.state.slug, 'accepted')

    def test_nomine_position_unique(self):
        """Verify nomine and position are unique together"""
        position = Position.objects.get(name='OAM')
        NomineePosition.objects.create(position=position,
                                       nominee=self.nominee)
        nominee_position = NomineePosition(position=position, nominee=self.nominee)

        self.assertRaises(IntegrityError, nominee_position.save)


class FeedbackTest(TestCase):

    def setUp(self):
        super().setUp()
        setup_test_public_keys_dir(self)

        nomcom_test_data()
        self.cert_file, self.privatekey_file = get_cert_files()

    def tearDown(self):
        teardown_test_public_keys_dir(self)
        super().tearDown()

    def test_encrypted_comments(self):

        nominee = Nominee.objects.get(email__person__user__username=COMMUNITY_USER)
        position = Position.objects.get(name='OAM')
        nomcom = position.nomcom

        # save the cert file in tmp
        #nomcom.public_key.storage.location = tempfile.gettempdir()
        nomcom.public_key.save('cert', File(io.open(self.cert_file.name, 'r')))

        comment_text = 'Plain text. Comments with accents äöåÄÖÅ éáíóú âêîôû ü àèìòù.'
        comments = nomcom.encrypt(comment_text)
        feedback = Feedback.objects.create(nomcom=nomcom,
                                           comments=comments,
                                           type=FeedbackTypeName.objects.get(slug='nomina'))
        feedback.positions.add(position)
        feedback.nominees.add(nominee)

        # to check feedback comments are saved like enrypted data
        self.assertNotEqual(feedback.comments, comment_text)
        self.assertEqual(check_comments(feedback.comments, comment_text, self.privatekey_file), True)

class ReminderTest(TestCase):

    def setUp(self):
        super().setUp()
        setup_test_public_keys_dir(self)
        nomcom_test_data()
        self.nomcom = get_nomcom_by_year(NOMCOM_YEAR)
        self.cert_file, self.privatekey_file = get_cert_files()
        #self.nomcom.public_key.storage.location = tempfile.gettempdir()
        self.nomcom.public_key.save('cert', File(io.open(self.cert_file.name, 'r')))

        gen = Position.objects.get(nomcom=self.nomcom,name='GEN')
        rai = Position.objects.get(nomcom=self.nomcom,name='RAI')
        iab = Position.objects.get(nomcom=self.nomcom,name='IAB')

        today = datetime_today()
        t_minus_3 = today - datetime.timedelta(days=3)
        t_minus_4 = today - datetime.timedelta(days=4)
        e1 = EmailFactory(address="nominee1@example.org", person=PersonFactory(name="Nominee 1"), origin='test')
        e2 = EmailFactory(address="nominee2@example.org", person=PersonFactory(name="Nominee 2"), origin='test')
        n = make_nomineeposition(self.nomcom,e1.person,gen,None)
        np = n.nomineeposition_set.get(position=gen)
        np.time = t_minus_3
        np.save()
        n = make_nomineeposition(self.nomcom,e1.person,iab,None)
        np = n.nomineeposition_set.get(position=iab)
        np.state = NomineePositionStateName.objects.get(slug='accepted')
        np.time = t_minus_3
        np.save()
        n = make_nomineeposition(self.nomcom,e2.person,rai,None)
        np = n.nomineeposition_set.get(position=rai)
        np.time = t_minus_4
        np.save()
        n = make_nomineeposition(self.nomcom,e2.person,gen,None)
        np = n.nomineeposition_set.get(position=gen)
        np.state = NomineePositionStateName.objects.get(slug='accepted')
        np.time = t_minus_4
        np.save()
        feedback = Feedback.objects.create(nomcom=self.nomcom,
                                           comments=self.nomcom.encrypt('some non-empty comments'),
                                           type=FeedbackTypeName.objects.get(slug='questio'),
                                           user=User.objects.get(username=CHAIR_USER))
        feedback.positions.add(gen)
        feedback.nominees.add(n)

    def tearDown(self):
        teardown_test_public_keys_dir(self)
        super().tearDown()

    def test_is_time_to_send(self):
        self.nomcom.reminder_interval = 4
        today = datetime.date.today()
        self.assertTrue(is_time_to_send(self.nomcom,today+datetime.timedelta(days=4),today))
        for delta in range(4):
            self.assertFalse(is_time_to_send(self.nomcom,today+datetime.timedelta(days=delta),today))
        self.nomcom.reminder_interval = None
        self.assertFalse(is_time_to_send(self.nomcom,today,today))
        self.nomcom.reminderdates_set.create(date=today)
        self.assertTrue(is_time_to_send(self.nomcom,today,today))

    def test_command(self):
        c = Command()
        messages_before=len(outbox)
        self.nomcom.reminder_interval = 3
        self.nomcom.save()
        c.handle(None,None)
        self.assertEqual(len(outbox), messages_before + 2)
        self.assertIn('nominee1@example.org', outbox[-1]['To'])
        self.assertIn('please complete', outbox[-1]['Subject'])
        self.assertIn('nominee1@example.org', outbox[-2]['To'])
        self.assertIn('please accept', outbox[-2]['Subject'])
        messages_before=len(outbox)
        self.nomcom.reminder_interval = 4
        self.nomcom.save()
        c.handle(None,None)
        self.assertEqual(len(outbox), messages_before + 1)
        self.assertIn('nominee2@example.org', outbox[-1]['To'])
        self.assertIn('please accept', outbox[-1]['Subject'])
     
    def test_remind_accept_view(self):
        url = reverse('ietf.nomcom.views.send_reminder_mail', kwargs={'year': NOMCOM_YEAR,'type':'accept'})
        login_testing_unauthorized(self, CHAIR_USER, url)
        messages_before=len(outbox)
        test_data = {'selected': [x.id for x in Nominee.objects.filter(nomcom=self.nomcom)]}
        response = self.client.post(url, test_data)
        self.assertEqual(response.status_code, 200)
        self.assertEqual(len(outbox), messages_before + 2)
        self.assertIn('nominee1@', outbox[-2]['To'])
        self.assertIn('nominee2@', outbox[-1]['To'])

    def test_remind_questionnaire_view(self):
        url = reverse('ietf.nomcom.views.send_reminder_mail', kwargs={'year': NOMCOM_YEAR,'type':'questionnaire'})
        login_testing_unauthorized(self, CHAIR_USER, url)
        messages_before=len(outbox)
        test_data = {'selected': [x.id for x in Nominee.objects.filter(nomcom=self.nomcom)]}
        response = self.client.post(url, test_data)
        self.assertEqual(response.status_code, 200)
        self.assertEqual(len(outbox), messages_before + 1)
        self.assertIn('nominee1@', outbox[-1]['To'])

class InactiveNomcomTests(TestCase):

    def setUp(self):
        super().setUp()
        setup_test_public_keys_dir(self)
        self.nc = NomComFactory.create(**nomcom_kwargs_for_year(group__state_id='conclude'))
        self.plain_person = PersonFactory.create()
        self.chair = self.nc.group.role_set.filter(name='chair').first().person
        self.member = self.nc.group.role_set.filter(name='member').first().person

    def tearDown(self):
        teardown_test_public_keys_dir(self)
        super().tearDown()

    def test_feedback_closed(self):
        for view in ['ietf.nomcom.views.public_feedback', 'ietf.nomcom.views.private_feedback']:
            url = reverse(view, kwargs={'year': self.nc.year()})
            who = self.plain_person if 'public' in view else self.member
            login_testing_unauthorized(self, who.user.username, url)
            response = self.client.get(url)
            self.assertEqual(response.status_code, 200)
            q = PyQuery(response.content)
            self.assertIn( 'Concluded', q('h1').text())
            self.assertIn( 'closed', q('#instructions').text())
            self.assertTrue( q('#nominees a') )
            self.assertFalse( q('#nominees a[href]') )
    
            url += "?nominee=%d&position=%d" % (self.nc.nominee_set.order_by('pk').first().id, self.nc.nominee_set.order_by('pk').first().nomineeposition_set.order_by('pk').first().position.id)
            response = self.client.get(url)
            self.assertEqual(response.status_code, 200)
            q = PyQuery(response.content)
            self.assertFalse( q('#feedbackform'))        
            
            empty_outbox()
            fb_before = self.nc.feedback_set.count()
            test_data = {'comment_text': 'Test feedback view. Comments with accents äöåÄÖÅ éáíóú âêîôû ü àèìòù.',
                         'nominator_email': self.plain_person.email_set.first().address,
                         'confirmation': True}
            response = self.client.post(url, test_data)
            self.assertEqual(response.status_code, 200)
            q = PyQuery(response.content)
            self.assertIn( 'closed', q('#instructions').text())
            self.assertEqual( len(outbox), 0 )
            self.assertEqual( fb_before, self.nc.feedback_set.count() )

    def test_nominations_closed(self):
        for view in ['ietf.nomcom.views.public_nominate', 'ietf.nomcom.views.private_nominate']:
            url = reverse(view, kwargs={'year': self.nc.year() })
            who = self.plain_person if 'public' in view else self.member
            login_testing_unauthorized(self, who.user.username, url)
            response = self.client.get(url)
            self.assertEqual(response.status_code, 200)
            q = PyQuery(response.content)
            self.assertIn( 'Concluded', q('h1').text())
            self.assertIn( 'closed', q('.alert-warning').text())

    def test_acceptance_closed(self):
        today = datetime.date.today().strftime('%Y%m%d')
        pid = self.nc.position_set.first().nomineeposition_set.order_by('pk').first().id 
        url = reverse('ietf.nomcom.views.process_nomination_status', kwargs = {
                      'year' : self.nc.year(),
                      'nominee_position_id' : pid,
                      'state' : 'accepted',
                      'date' : today,
                      'hash' : get_hash_nominee_position(today,pid),
                     })
        response = self.client.get(url)
        self.assertEqual(response.status_code, 403)

    def test_can_view_but_cannot_edit_nomcom_settings(self):
        url = reverse('ietf.nomcom.views.edit_nomcom',kwargs={'year':self.nc.year() })
        login_testing_unauthorized(self, self.chair.user.username, url)
        response = self.client.get(url)
        self.assertEqual(response.status_code, 200)
        response = self.client.post(url,{})
        self.assertEqual(response.status_code, 403)

    def test_cannot_classify_feedback(self):
        url = reverse('ietf.nomcom.views.view_feedback_pending',kwargs={'year':self.nc.year() })
        login_testing_unauthorized(self, self.chair.user.username, url)
        provide_private_key_to_test_client(self)
        response = self.client.get(url)
        self.assertEqual(response.status_code, 403)
        response = self.client.post(url,{})
        self.assertEqual(response.status_code, 403)

    def test_cannot_modify_nominees(self):
        url = reverse('ietf.nomcom.views.private_index', kwargs={'year':self.nc.year()})
        login_testing_unauthorized(self, self.chair.user.username, url)
        response = self.client.get(url)
        self.assertEqual(response.status_code, 200)
        q = PyQuery(response.content)
        self.assertFalse( q('#batch-action-form'))
        test_data = {"action": "set_as_pending",
                     "selected": [1]}
        response = self.client.post(url, test_data)
        self.assertEqual(response.status_code, 200)
        q = PyQuery(response.content)
        self.assertIn('not active', q('.alert-warning').text() )

    def test_email_pasting_closed(self):
        url = reverse('ietf.nomcom.views.private_feedback_email', kwargs={'year':self.nc.year()})
        login_testing_unauthorized(self, self.chair.user.username, url)
        response = self.client.get(url)
        self.assertEqual(response.status_code, 200)
        q = PyQuery(response.content)
        self.assertFalse( q('#paste-email-feedback-form'))
        test_data = {"email_text": "some garbage text",
                    }
        response = self.client.post(url, test_data)
        self.assertEqual(response.status_code, 200)
        q = PyQuery(response.content)
        self.assertIn('not active', q('.alert-warning').text() )

    def test_questionnaire_entry_closed(self):
        url = reverse('ietf.nomcom.views.private_questionnaire', kwargs={'year':self.nc.year()})
        login_testing_unauthorized(self, self.chair.user.username, url)
        response = self.client.get(url)
        self.assertEqual(response.status_code, 200)
        q = PyQuery(response.content)
        self.assertFalse( q('#questionnaireform'))
        response = self.client.post(url, {})
        self.assertEqual(response.status_code, 200)
        q = PyQuery(response.content)
        self.assertIn('not active', q('.alert-warning').text() )
        
    def _test_send_reminders_closed(self,rtype):
        url = reverse('ietf.nomcom.views.send_reminder_mail', kwargs={'year':self.nc.year(),'type':rtype })
        login_testing_unauthorized(self, self.chair.user.username, url)
        response = self.client.get(url)
        self.assertEqual(response.status_code, 200)
        q = PyQuery(response.content)
        self.assertFalse( q('#reminderform'))
        response = self.client.post(url, {})
        self.assertEqual(response.status_code, 200)
        q = PyQuery(response.content)
        self.assertIn('not active', q('.alert-warning').text() )

    def test_send_accept_reminders_closed(self):
        self._test_send_reminders_closed('accept')

    def test_send_questionnaire_reminders_closed(self):
        self._test_send_reminders_closed('questionnaire')

    def test_merge_closed(self):
        url = reverse('ietf.nomcom.views.private_merge_person', kwargs={'year':self.nc.year()})
        login_testing_unauthorized(self, self.chair.user.username, url)
        response = self.client.get(url)
        q = PyQuery(response.content)
        self.assertFalse( q('#mergeform'))
        response = self.client.post(url, {})
        self.assertEqual(response.status_code, 200)
        q = PyQuery(response.content)
        self.assertIn('not active', q('.alert-warning').text() )

    def test_cannot_edit_position(self):
        url = reverse('ietf.nomcom.views.edit_position',kwargs={'year':self.nc.year(),'position_id':self.nc.position_set.first().id})
        login_testing_unauthorized(self, self.chair.user.username, url)
        provide_private_key_to_test_client(self)
        response = self.client.get(url)
        self.assertEqual(response.status_code, 403)
        response = self.client.post(url,{})
        self.assertEqual(response.status_code, 403)

    def test_cannot_add_position(self):
        url = reverse('ietf.nomcom.views.edit_position',kwargs={'year':self.nc.year()})
        login_testing_unauthorized(self, self.chair.user.username, url)
        provide_private_key_to_test_client(self)
        response = self.client.get(url)
        self.assertEqual(response.status_code, 403)
        response = self.client.post(url,{})
        self.assertEqual(response.status_code, 403)

    def test_cannot_delete_position(self):
        url = reverse('ietf.nomcom.views.remove_position',kwargs={'year':self.nc.year(),'position_id':self.nc.position_set.first().id})
        login_testing_unauthorized(self, self.chair.user.username, url)
        provide_private_key_to_test_client(self)
        response = self.client.get(url)
        self.assertEqual(response.status_code, 403)
        response = self.client.post(url,{})
        self.assertEqual(response.status_code, 403)

    def test_can_view_but_not_edit_templates(self):
        template = DBTemplateFactory.create(group=self.nc.group,
                                            title='Test template',
                                            path='/nomcom/'+self.nc.group.acronym+'/test',
                                            variables='',
                                            type_id='plain',
                                            content='test content')
        url = reverse('ietf.nomcom.views.edit_template',kwargs={'year':self.nc.year(), 'template_id':template.id})
        login_testing_unauthorized(self, self.chair.user.username, url)
        response = self.client.get(url)
        self.assertEqual(response.status_code, 200)
        q = PyQuery(response.content)
        self.assertFalse( q('#templateform') )

class FeedbackLastSeenTests(TestCase):

    def setUp(self):
        super().setUp()
        setup_test_public_keys_dir(self)
        self.nc = NomComFactory.create(**nomcom_kwargs_for_year())
        self.author = PersonFactory.create().email_set.first().address
        self.member = self.nc.group.role_set.filter(name='member').first().person
        self.nominee = self.nc.nominee_set.order_by('pk').first()
        self.position = self.nc.position_set.first()
        self.topic = self.nc.topic_set.first()
        for type_id in ['comment','nomina','questio']:
            f = FeedbackFactory.create(author=self.author,nomcom=self.nc,type_id=type_id)
            f.positions.add(self.position)
            f.nominees.add(self.nominee)
        f = FeedbackFactory.create(author=self.author,nomcom=self.nc,type_id='comment')
        f.topics.add(self.topic)
        now = timezone.now() 
        self.hour_ago = now - datetime.timedelta(hours=1)
        self.half_hour_ago = now - datetime.timedelta(minutes=30)
        self.second_from_now = now + datetime.timedelta(seconds=1)

    def tearDown(self):
        teardown_test_public_keys_dir(self)
        super().tearDown()

    def test_feedback_index_badges(self):
        url = reverse('ietf.nomcom.views.view_feedback',kwargs={'year':self.nc.year()})
        login_testing_unauthorized(self, self.member.user.username, url)
        provide_private_key_to_test_client(self)
        response = self.client.get(url)
        self.assertEqual(response.status_code,200)
        q = PyQuery(response.content)
        self.assertEqual( len(q('.bg-success')), 4 )

        f = self.nc.feedback_set.first()
        f.time = self.hour_ago
        f.save()
        FeedbackLastSeen.objects.create(reviewer=self.member,nominee=self.nominee)
        FeedbackLastSeen.objects.update(time=self.half_hour_ago)
        response = self.client.get(url)
        self.assertEqual(response.status_code,200)
        q = PyQuery(response.content)
        self.assertEqual( len(q('.bg-success')), 3 )

        FeedbackLastSeen.objects.update(time=self.second_from_now)
        response = self.client.get(url)
        self.assertEqual(response.status_code,200)
        q = PyQuery(response.content)
        self.assertEqual( len(q('.bg-success')), 1 )

        TopicFeedbackLastSeen.objects.create(reviewer=self.member,topic=self.topic)
        TopicFeedbackLastSeen.objects.update(time=self.second_from_now)
        response = self.client.get(url)
        self.assertEqual(response.status_code,200)
        q = PyQuery(response.content)
        self.assertEqual( len(q('.bg-success')), 0 )

    def test_feedback_nominee_badges(self):
        url = reverse('ietf.nomcom.views.view_feedback_nominee', kwargs={'year':self.nc.year(), 'nominee_id':self.nominee.id})
        login_testing_unauthorized(self, self.member.user.username, url)
        provide_private_key_to_test_client(self)
        response = self.client.get(url)
        self.assertEqual(response.status_code,200)
        q = PyQuery(response.content)
        self.assertEqual( len(q('.bg-success')), 3 )

        f = self.nc.feedback_set.first()
        f.time = self.hour_ago
        f.save()
        FeedbackLastSeen.objects.create(reviewer=self.member,nominee=self.nominee)
        FeedbackLastSeen.objects.update(time=self.half_hour_ago)
        response = self.client.get(url)
        self.assertEqual(response.status_code,200)
        q = PyQuery(response.content)
        self.assertEqual( len(q('.bg-success')), 2 )

        FeedbackLastSeen.objects.update(time=self.second_from_now)
        response = self.client.get(url)
        self.assertEqual(response.status_code,200)
        q = PyQuery(response.content)
        self.assertEqual( len(q('.bg-success')), 0 )

    def test_feedback_topic_badges(self):
        url = reverse('ietf.nomcom.views.view_feedback_topic', kwargs={'year':self.nc.year(), 'topic_id':self.topic.id})
        login_testing_unauthorized(self, self.member.user.username, url)
        provide_private_key_to_test_client(self)
        response = self.client.get(url)
        self.assertEqual(response.status_code,200)
        q = PyQuery(response.content)
        self.assertEqual( len(q('.bg-success')), 1 )

        f = self.topic.feedback_set.first()
        f.time = self.hour_ago
        f.save()
        TopicFeedbackLastSeen.objects.create(reviewer=self.member,topic=self.topic)
        TopicFeedbackLastSeen.objects.update(time=self.half_hour_ago)
        response = self.client.get(url)
        self.assertEqual(response.status_code,200)
        q = PyQuery(response.content)
        self.assertEqual( len(q('.bg-success')), 0 )

        TopicFeedbackLastSeen.objects.update(time=self.second_from_now)
        response = self.client.get(url)
        self.assertEqual(response.status_code,200)
        q = PyQuery(response.content)
        self.assertEqual( len(q('.bg-success')), 0 )

class NewActiveNomComTests(TestCase):

    def setUp(self):
        super().setUp()
        setup_test_public_keys_dir(self)
        self.nc = NomComFactory.create(**nomcom_kwargs_for_year(year=random.randint(1992,2100)))
        self.chair = self.nc.group.role_set.filter(name='chair').first().person
        self.saved_days_to_expire_nomination_link = settings.DAYS_TO_EXPIRE_NOMINATION_LINK

    def tearDown(self):
        teardown_test_public_keys_dir(self)
        settings.DAYS_TO_EXPIRE_NOMINATION_LINK = self.saved_days_to_expire_nomination_link
        super().tearDown()

    def test_help(self):
        url = reverse('ietf.nomcom.views.configuration_help',kwargs={'year':self.nc.year()})
        login_testing_unauthorized(self, self.chair.user.username, url)
        response = self.client.get(url)
        self.assertEqual(response.status_code,200)

    def test_accept_reject_nomination_edges(self):
        self.client.logout()
        np = self.nc.nominee_set.order_by('pk').first().nomineeposition_set.order_by('pk').first()
        kwargs={'year':self.nc.year(),
                'nominee_position_id':np.id,
                'state':'accepted',
                'date':np.time.strftime("%Y%m%d"),
                'hash':get_hash_nominee_position(np.time.strftime("%Y%m%d"),np.id),
               }
        url = reverse('ietf.nomcom.views.process_nomination_status', kwargs=kwargs)
        response = self.client.get(url)
        self.assertEqual(response.status_code,403)
        self.assertIn('already was', unicontent(response))

        settings.DAYS_TO_EXPIRE_NOMINATION_LINK = 2
        np.time = np.time - datetime.timedelta(days=3)
        np.save()
        kwargs['date'] = np.time.strftime("%Y%m%d")
        kwargs['hash'] = get_hash_nominee_position(np.time.strftime("%Y%m%d"),np.id)
        url = reverse('ietf.nomcom.views.process_nomination_status', kwargs=kwargs)
        response = self.client.get(url)
        self.assertEqual(response.status_code,403)
        self.assertIn('Link expired', unicontent(response))

        kwargs['hash'] = 'bad'
        url = reverse('ietf.nomcom.views.process_nomination_status', kwargs=kwargs)
        response = self.client.get(url)
        self.assertEqual(response.status_code,403)
        self.assertIn('Bad hash!', unicontent(response))

    def test_accept_reject_nomination_comment(self):
        np = self.nc.nominee_set.order_by('pk').first().nomineeposition_set.order_by('pk').first()
        hash = get_hash_nominee_position(np.time.strftime("%Y%m%d"),np.id)
        url = reverse('ietf.nomcom.views.process_nomination_status',
                      kwargs={'year':self.nc.year(),
                              'nominee_position_id':np.id,
                              'state':'accepted',
                              'date':np.time.strftime("%Y%m%d"),
                              'hash':hash,
                             }
                     )
        np.state_id='pending'
        np.save()
        response = self.client.get(url)
        self.assertEqual(response.status_code,200)
        feedback_count_before = Feedback.objects.count()
        response = self.client.post(url,{})
        # This view uses Yaco-style POST handling
        self.assertEqual(response.status_code,200)
        self.assertEqual(Feedback.objects.count(),feedback_count_before)
        np.state_id='pending'
        np.save()
        response = self.client.post(url,{'comments':'A nonempty comment'})
        self.assertEqual(response.status_code,200)
        self.assertEqual(Feedback.objects.count(),feedback_count_before+1)

    def test_provide_private_key(self):
        url = reverse('ietf.nomcom.views.private_key',kwargs={'year':self.nc.year()})
        login_testing_unauthorized(self,self.chair.user.username,url)
        response = self.client.get(url)
        self.assertEqual(response.status_code,200)
        response = self.client.post(url,{'key': force_str(key)})
        self.assertEqual(response.status_code,302)

    def test_email_pasting(self):
        url = reverse('ietf.nomcom.views.private_feedback_email',kwargs={'year':self.nc.year()})
        login_testing_unauthorized(self,self.chair.user.username,url)
        response = self.client.get(url)
        self.assertEqual(response.status_code,200)
        fb_count_before = Feedback.objects.count()
        response = self.client.post(url,{'email_text':"""To: rjsparks@nostrum.com
From: Robert Sparks <rjsparks@nostrum.com>
Subject: Junk message for feedback testing =?iso-8859-1?q?p=F6stal?=
Message-ID: <566F2FE5.1050401@nostrum.com>
Date: Mon, 14 Dec 2015 15:08:53 -0600
Content-Type: text/plain; charset=utf-8; format=flowed
Content-Transfer-Encoding: 7bit

Junk body for testing

"""})
        self.assertEqual(response.status_code,200)
        self.assertEqual(Feedback.objects.count(),fb_count_before+1)

    def test_simple_feedback_pending(self):
        url = reverse('ietf.nomcom.views.view_feedback_pending',kwargs={'year':self.nc.year() })
        login_testing_unauthorized(self, self.chair.user.username, url)
        provide_private_key_to_test_client(self)

        # test simple classification when there's only one thing to classify

        # junk is the only category you can set directly from the first form the view presents
        fb = FeedbackFactory(nomcom=self.nc,type_id=None)
        response = self.client.get(url)
        self.assertEqual(response.status_code,200)

        response = self.client.post(url, {'form-TOTAL_FORMS': 1,
                                          'form-INITIAL_FORMS': 1,
                                          'form-0-id': fb.id,
                                          'form-0-type': 'junk',
                                        })
        self.assertEqual(response.status_code,302)
        fb = Feedback.objects.get(id=fb.id)
        self.assertEqual(fb.type_id,'junk')

        # comments, nominations, and questionnare responses are catagorized via a second 
        # formset presented by the view (signaled by having 'end' appear in the POST)
        fb = FeedbackFactory(nomcom=self.nc,type_id=None)
        np = NomineePosition.objects.filter(position__nomcom = self.nc,state='accepted').first()
        fb_count_before = np.nominee.feedback_set.count()
        response = self.client.post(url, {'form-TOTAL_FORMS':1,
                                          'form-INITIAL_FORMS':1,
                                          'end':'Save feedback',
                                          'form-0-id': fb.id,
                                          'form-0-type': 'comment',
                                          'form-0-nominee': '%s_%s'%(np.position.id,np.nominee.id),
                                        })
        self.assertEqual(response.status_code,302)
        fb = Feedback.objects.get(id=fb.id)
        self.assertEqual(fb.type_id,'comment')
        self.assertEqual(np.nominee.feedback_set.count(),fb_count_before+1)

        fb = FeedbackFactory(nomcom=self.nc,type_id=None)
        nominee = self.nc.nominee_set.order_by('pk').first()
        position = self.nc.position_set.exclude(nomineeposition__nominee=nominee).first()
        self.assertIsNotNone(position)
        fb_count_before = nominee.feedback_set.count()
        response = self.client.post(url, {'form-TOTAL_FORMS':1,
                                          'form-INITIAL_FORMS':1,
                                          'end':'Save feedback',
                                          'form-0-id': fb.id,
                                          'form-0-type': 'nomina',
                                          'form-0-position': position.id,
                                          'form-0-searched_email' : nominee.email.address,
                                        })
        self.assertEqual(response.status_code,302)
        fb = Feedback.objects.get(id=fb.id)
        self.assertEqual(fb.type_id,'nomina')
        self.assertEqual(nominee.feedback_set.count(),fb_count_before+1)

        # Classify a newperson
        fb = FeedbackFactory(nomcom=self.nc,type_id=None)
        position = self.nc.position_set.first()
        response = self.client.post(url, {'form-TOTAL_FORMS':1,
                                          'form-INITIAL_FORMS':1,
                                          'end':'Save feedback',
                                          'form-0-id': fb.id,
                                          'form-0-type': 'nomina',
                                          'form-0-position': position.id,
                                          'form-0-candidate_email' : 'newperson@example.com',
                                          'form-0-candidate_name'  : 'New Person',
                                        })
        self.assertEqual(response.status_code,302)
        fb = Feedback.objects.get(id=fb.id)
        self.assertEqual(fb.type_id,'nomina')
        self.assertTrue(fb.nominees.filter(person__name='New Person').exists())

        # check for failure when trying to add a newperson that already exists

        fb = FeedbackFactory(nomcom=self.nc,type_id=None)
        position = self.nc.position_set.all()[1]
        nominee = self.nc.nominee_set.get(person__email__address='newperson@example.com')
        fb_count_before = nominee.feedback_set.count()
        response = self.client.post(url, {'form-TOTAL_FORMS':1,
                                          'form-INITIAL_FORMS':1,
                                          'end':'Save feedback',
                                          'form-0-id': fb.id,
                                          'form-0-type': 'nomina',
                                          'form-0-position': position.id,
                                          'form-0-candidate_email' : 'newperson@example.com',
                                          'form-0-candidate_name'  : 'New Person',
                                        })
        self.assertEqual(response.status_code,200)
        self.assertTrue('already exists' in unicontent(response))
        fb = Feedback.objects.get(id=fb.id)
        self.assertEqual(fb.type_id,None)
        self.assertEqual(nominee.feedback_set.count(),fb_count_before)

        fb = FeedbackFactory(nomcom=self.nc,type_id=None)
        np = NomineePosition.objects.filter(position__nomcom = self.nc,state='accepted').first()
        fb_count_before = np.nominee.feedback_set.count()
        response = self.client.post(url, {'form-TOTAL_FORMS':1,
                                          'form-INITIAL_FORMS':1,
                                          'end':'Save feedback',
                                          'form-0-id': fb.id,
                                          'form-0-type': 'questio',
                                          'form-0-nominee' : '%s_%s'%(np.position.id,np.nominee.id),
                                        })
        self.assertEqual(response.status_code,302)
        fb = Feedback.objects.get(id=fb.id)
        self.assertEqual(fb.type_id,'questio')
        self.assertEqual(np.nominee.feedback_set.count(),fb_count_before+1)

    def test_complicated_feedback_pending(self):
        url = reverse('ietf.nomcom.views.view_feedback_pending',kwargs={'year':self.nc.year() })
        login_testing_unauthorized(self, self.chair.user.username, url)
        provide_private_key_to_test_client(self)

        # Test having multiple things to classify
        # The view has some complicated to handle having some forms in the initial form formset
        # being categorized as 'junk' and others being categorized as something that requires
        # more information. The second formset presented will have forms for any others initially 
        # categorized as nominations, then a third formset will be presented with any that were 
        # initially categorized as comments or questionnaire responses. The following exercises
        # all the gears that glue these three formset presentations together.
      
        fb0 = FeedbackFactory(nomcom=self.nc,type_id=None)
        fb1 = FeedbackFactory(nomcom=self.nc,type_id=None)
        fb2 = FeedbackFactory(nomcom=self.nc,type_id=None)
        nominee = self.nc.nominee_set.order_by('pk').first()
        new_position_for_nominee = self.nc.position_set.exclude(nomineeposition__nominee=nominee).first()

        # Initial formset
        response = self.client.post(url, {'form-TOTAL_FORMS': 3,
                                          'form-INITIAL_FORMS': 3,
                                          'form-0-id': fb0.id,
                                          'form-0-type': 'junk',
                                          'form-1-id': fb1.id,
                                          'form-1-type': 'nomina',
                                          'form-2-id': fb2.id,
                                          'form-2-type': 'comment',
                                        })
        self.assertEqual(response.status_code,200) # Notice that this is not a 302
        fb0 = Feedback.objects.get(id=fb0.id)
        self.assertEqual(fb0.type_id,'junk')
        q = PyQuery(response.content)
        self.assertEqual(q('input[name=\"form-0-type\"]').attr['value'],'nomina')
        self.assertEqual(q('input[name=\"extra_ids\"]').attr['value'],'%s:comment' % fb2.id)

        # Second formset 
        response = self.client.post(url, {'form-TOTAL_FORMS':1,
                                          'form-INITIAL_FORMS':1,
                                          'end':'Save feedback',
                                          'form-0-id': fb1.id,
                                          'form-0-type': 'nomina',
                                          'form-0-position': new_position_for_nominee.id,
                                          'form-0-candidate_name' : 'Totally New Person',
                                          'form-0-candidate_email': 'totallynew@example.org',
                                          'extra_ids': '%s:comment' % fb2.id,
                                        })
        self.assertEqual(response.status_code,200) # Notice that this is also is not a 302
        q = PyQuery(response.content)
        self.assertEqual(q('input[name=\"form-0-type\"]').attr['value'],'comment')
        self.assertFalse(q('input[name=\"extra_ids\"]'))
        fb1 = Feedback.objects.get(id=fb1.id)
        self.assertEqual(fb1.type_id,'nomina')

        # Exercising the resulting third formset is identical to the simple test above
        # that categorizes a single thing as a comment. Note that it returns a 302.

        # There is yet another code-path for transitioning to the second form when
        # nothing was classified as a nomination. 
        fb0 = FeedbackFactory(nomcom=self.nc,type_id=None)
        fb1 = FeedbackFactory(nomcom=self.nc,type_id=None)
        response = self.client.post(url, {'form-TOTAL_FORMS': 2,
                                          'form-INITIAL_FORMS': 2,
                                          'form-0-id': fb0.id,
                                          'form-0-type': 'junk',
                                          'form-1-id': fb1.id,
                                          'form-1-type': 'comment',
                                        })
        self.assertEqual(response.status_code,200) 
        q = PyQuery(response.content)
        self.assertEqual(q('input[name=\"form-0-type\"]').attr['value'],'comment')
        self.assertFalse(q('input[name=\"extra_ids\"]'))

    def test_feedback_unrelated(self):
        FeedbackFactory(nomcom=self.nc,type_id='junk')
        url=reverse('ietf.nomcom.views.view_feedback_unrelated',kwargs={'year':self.nc.year()})
        login_testing_unauthorized(self,self.chair.user.username,url)
        provide_private_key_to_test_client(self)
        response = self.client.get(url)
        self.assertEqual(response.status_code,200)

    def test_list_templates(self):
        DBTemplateFactory.create(group=self.nc.group,
                                 title='Test template',
                                 path='/nomcom/'+self.nc.group.acronym+'/test',
                                 variables='',
                                 type_id='plain',
                                 content='test content')
        url=reverse('ietf.nomcom.views.list_templates',kwargs={'year':self.nc.year()})
        login_testing_unauthorized(self,self.chair.user.username,url)
        response = self.client.get(url)
        self.assertEqual(response.status_code,200)

    def test_edit_templates(self):
        template = DBTemplateFactory.create(group=self.nc.group,
                                            title='Test template',
                                            path='/nomcom/'+self.nc.group.acronym+'/test',
                                            variables='',
                                            type_id='plain',
                                            content='test content')
        url=reverse('ietf.nomcom.views.edit_template',kwargs={'year':self.nc.year(),'template_id':template.id})
        login_testing_unauthorized(self,self.chair.user.username,url)
        response = self.client.get(url)
        self.assertEqual(response.status_code,200)
        response = self.client.post(url,{'content': 'more interesting test content'})
        self.assertEqual(response.status_code,302)
        template = DBTemplate.objects.get(id=template.id)
        self.assertEqual('more interesting test content',template.content)
        
    def test_list_positions(self):
        url = reverse('ietf.nomcom.views.list_positions',kwargs={'year':self.nc.year()})
        login_testing_unauthorized(self,self.chair.user.username,url)
        response = self.client.get(url)
        self.assertEqual(response.status_code,200)

    def test_remove_position(self):
        position = self.nc.position_set.filter(nomineeposition__isnull=False).first()
        f = FeedbackFactory(nomcom=self.nc)
        f.positions.add(position)
        url = reverse('ietf.nomcom.views.remove_position',kwargs={'year':self.nc.year(),'position_id':position.id})
        login_testing_unauthorized(self,self.chair.user.username,url)
        response = self.client.get(url)
        self.assertEqual(response.status_code,200)
        q = PyQuery(response.content)
        self.assertTrue(any(['likely to be harmful' in x.text for x in q('.alert-warning')]))
        response = self.client.post(url,{'remove':position.id})
        self.assertEqual(response.status_code, 302)
        self.assertFalse(self.nc.position_set.filter(id=position.id))

    def test_remove_invalid_position(self):
        no_such_position_id = self.nc.position_set.aggregate(Max('id'))['id__max']+1
        url = reverse('ietf.nomcom.views.remove_position',kwargs={'year':self.nc.year(),'position_id':no_such_position_id})
        login_testing_unauthorized(self,self.chair.user.username,url)
        response = self.client.get(url)
        self.assertEqual(response.status_code, 404)

    def test_edit_position(self):
        position = self.nc.position_set.filter(is_open=True).first()
        url = reverse('ietf.nomcom.views.edit_position',kwargs={'year':self.nc.year(),'position_id':position.id})
        login_testing_unauthorized(self,self.chair.user.username,url)
        response = self.client.get(url)
        self.assertEqual(response.status_code, 200)
        response = self.client.post(url,{'name':'more interesting test name'})
        self.assertEqual(response.status_code, 302)
        position = Position.objects.get(id=position.id)
        self.assertEqual('more interesting test name',position.name)
        self.assertFalse(position.is_open)

    def test_edit_invalid_position(self):
        no_such_position_id = self.nc.position_set.aggregate(Max('id'))['id__max']+1
        url = reverse('ietf.nomcom.views.edit_position',kwargs={'year':self.nc.year(),'position_id':no_such_position_id})
        login_testing_unauthorized(self,self.chair.user.username,url)
        response = self.client.get(url)
        self.assertEqual(response.status_code, 404)

    def test_edit_nominee(self):
        nominee = self.nc.nominee_set.order_by('pk').first()
        new_email = EmailFactory(person=nominee.person, origin='test')
        url = reverse('ietf.nomcom.views.edit_nominee',kwargs={'year':self.nc.year(),'nominee_id':nominee.id})
        login_testing_unauthorized(self,self.chair.user.username,url)
        response = self.client.get(url)
        self.assertEqual(response.status_code, 200)
        response = self.client.post(url,{'nominee_email':new_email.address})
        self.assertEqual(response.status_code, 302)
        nominee = self.nc.nominee_set.order_by('pk').first()
        self.assertEqual(nominee.email,new_email)

    def test_request_merge(self):
        nominee1, nominee2 = self.nc.nominee_set.all()[:2]
        url = reverse('ietf.nomcom.views.private_merge_person',kwargs={'year':self.nc.year()})
        login_testing_unauthorized(self,self.chair.user.username,url)
        empty_outbox()
        response = self.client.get(url)
        self.assertEqual(response.status_code, 200)
        response = self.client.post(url,{'primary_person':nominee1.person.pk,
                                         'duplicate_persons':[nominee1.person.pk]})
        self.assertEqual(response.status_code, 200)
        self.assertIn('must not also be listed as a duplicate', unicontent(response))
        response = self.client.post(url,{'primary_person':nominee1.person.pk,
                                         'duplicate_persons':[nominee2.person.pk]})
        self.assertEqual(response.status_code, 302)
        self.assertEqual(len(outbox),1)
        self.assertTrue(all([str(x.person.pk) in outbox[0].get_payload() for x in [nominee1,nominee2]]))

    def test_extract_email(self):
        url = reverse('ietf.nomcom.views.extract_email_lists',kwargs={'year':self.nc.year()})
        login_testing_unauthorized(self,self.chair.user.username,url)
        response = self.client.get(url)
        self.assertEqual(response.status_code, 200)

    def test_eligible(self):
        def first_meeting_of_year(year):
            assert isinstance(year, int)
            assert year >= 1990
            return (year-1985)*3+2
        # Create meetings to ensure we have the 'last 5'
        meeting_start = first_meeting_of_year(datetime.date.today().year-2)
        # Populate the meeting registration records
        for number in range(meeting_start, meeting_start+10):
            meeting = MeetingFactory.create(type_id='ietf', number=number)
            PersonFactory.create_batch(3)
            samples = Person.objects.count()//2
            for (person, ascii, email) in random.sample([ (p, p.ascii, p.email()) for p in Person.objects.all() ], samples):
                if not ' ' in ascii:
                    continue
                first_name, last_name = ascii.rsplit(None, 1)
                MeetingRegistration.objects.create(meeting=meeting, first_name=first_name, last_name=last_name, person=person, country_code='WO', email=email, attended=True)
        for view in ('public_eligible','private_eligible'):
            url = reverse(f'ietf.nomcom.views.{view}',kwargs={'year':self.nc.year()})
            for username in (self.chair.user.username,'secretary'):
                login_testing_unauthorized(self,username,url)
                response = self.client.get(url)
                self.assertEqual(response.status_code, 200)
                self.client.logout()
            self.client.login(username='plain',password='plain+password')
            response = self.client.get(url)
            self.assertEqual(response.status_code, 302)

    def test_volunteers(self):
        year = self.nc.year()
        def first_meeting_of_year(year):
            assert isinstance(year, int)
            assert year >= 1990
            return (year-1985)*3+2       
        people = PersonFactory.create_batch(10)
        meeting_start = first_meeting_of_year(year-2)
        for number in range(meeting_start, meeting_start+8):
            m = MeetingFactory.create(type_id='ietf', number=number)
            for p in people:
                m.meetingregistration_set.create(person=p)
        for p in people:
            self.nc.volunteer_set.create(person=p,affiliation='something')
        for view in ('public_volunteers','private_volunteers'):
            url = reverse(f'ietf.nomcom.views.{view}', kwargs=dict(year=self.nc.year()))
            for username in (self.chair.user.username,'secretary'):
                login_testing_unauthorized(self,username,url)
                response = self.client.get(url)
                self.assertContains(response,people[-1].email(),status_code=200)
                self.client.logout()
            self.client.login(username='plain',password='plain+password')
            response = self.client.get(url)
            self.assertEqual(response.status_code, 302)
        self.client.logout()
        url = reverse('ietf.nomcom.views.private_volunteers_csv',kwargs={'year':year})
        login_testing_unauthorized(self,self.chair.user.username,url)
        response = self.client.get(url)
        self.assertContains(response,people[-1].email(),status_code=200)




class NomComIndexTests(TestCase):
    def setUp(self):
        super().setUp()
        for year in range(2000,2014):
            NomComFactory.create(**nomcom_kwargs_for_year(year=year,populate_positions=False,populate_personnel=False))

    def testIndex(self):
        url = reverse('ietf.nomcom.views.index')
        response = self.client.get(url)
        self.assertEqual(response.status_code,200)

class NoPublicKeyTests(TestCase):
    def setUp(self):
        super().setUp()
        self.nc = NomComFactory.create(**nomcom_kwargs_for_year(public_key=None))
        self.chair = self.nc.group.role_set.filter(name='chair').first().person

    def do_common_work(self,url,expected_form):
        login_testing_unauthorized(self,self.chair.user.username,url)
        response = self.client.get(url)
        self.assertEqual(response.status_code,200)
        q=PyQuery(response.content)
        text_bits = [x.xpath('./text()') for x in q('.alert-warning')]
        flat_text_bits = [item for sublist in text_bits for item in sublist]
        self.assertTrue(any(['not yet' in y for y in flat_text_bits]))
        self.assertEqual(bool(q('form:not(.navbar-form)')),expected_form)
        self.client.logout()

    def test_not_yet(self):
        # Warn reminder mail
        self.do_common_work(reverse('ietf.nomcom.views.send_reminder_mail',kwargs={'year':self.nc.year(),'type':'accept'}),True)
        # No nominations
        self.do_common_work(reverse('ietf.nomcom.views.private_nominate',kwargs={'year':self.nc.year()}),False)
        # No feedback
        self.do_common_work(reverse('ietf.nomcom.views.private_feedback',kwargs={'year':self.nc.year()}),False)
        # No feedback email
        self.do_common_work(reverse('ietf.nomcom.views.private_feedback_email',kwargs={'year':self.nc.year()}),False)
        # No questionnaire responses
        self.do_common_work(reverse('ietf.nomcom.views.private_questionnaire',kwargs={'year':self.nc.year()}),False)

        
class AcceptingTests(TestCase):
    def setUp(self):
        super().setUp()
        setup_test_public_keys_dir(self)
        self.nc = NomComFactory(**nomcom_kwargs_for_year())
        self.plain_person = PersonFactory.create()
        self.member = self.nc.group.role_set.filter(name='member').first().person

    def tearDown(self):
        teardown_test_public_keys_dir(self)
        super().tearDown()

    def test_public_accepting_nominations(self):
        url = reverse('ietf.nomcom.views.public_nominate',kwargs={'year':self.nc.year()})

        login_testing_unauthorized(self,self.plain_person.user.username,url)
        response = self.client.get(url)
        q=PyQuery(response.content)
        self.assertEqual( len(q('#id_position option')) , 4 )

        pos = self.nc.position_set.first()
        pos.accepting_nominations=False
        pos.save()
        
        response = self.client.get(url)
        q=PyQuery(response.content)
        self.assertEqual( len(q('#id_position option')) , 3 )

    def test_private_accepting_nominations(self):
        url = reverse('ietf.nomcom.views.private_nominate',kwargs={'year':self.nc.year()})

        login_testing_unauthorized(self,self.member.user.username,url)
        response = self.client.get(url)
        q=PyQuery(response.content)
        self.assertEqual( len(q('#id_position option')) , 4 )

        pos = self.nc.position_set.first()
        pos.accepting_nominations=False
        pos.save()
        
        response = self.client.get(url)
        q=PyQuery(response.content)
        self.assertEqual( len(q('#id_position option')) , 4 )

    def test_public_accepting_feedback(self):
        url = reverse('ietf.nomcom.views.public_feedback',kwargs={'year':self.nc.year()})

        login_testing_unauthorized(self,self.plain_person.user.username,url)
        response = self.client.get(url)
        q=PyQuery(response.content)
        self.assertEqual( len(q('.badge')) , 6 )

        pos = self.nc.position_set.first()
        pos.accepting_feedback=False
        pos.save()
    
        response = self.client.get(url)
        q=PyQuery(response.content)
        self.assertEqual( len(q('.badge')) , 5 )

        topic = self.nc.topic_set.first()
        topic.accepting_feedback=False
        topic.save()
    
        response = self.client.get(url)
        q=PyQuery(response.content)
        self.assertEqual( len(q('.badge')) , 4 )

        posurl = url+ "?nominee=%d&position=%d" % (pos.nominee_set.first().pk, pos.pk)
        response = self.client.get(posurl)
        self.assertIn('not currently accepting feedback', unicontent(response))

        test_data = {'comment_text': 'junk',
                     'position_name': pos.name,
                     'nominee_name': pos.nominee_set.first().email.person.name,
                     'nominee_email': pos.nominee_set.first().email.address,
                     'confirmation': False,
                     'nominator_email': self.plain_person.email().address,
                     'nominator_name':  self.plain_person.plain_name(),
                    }
        response = self.client.post(posurl, test_data)
        self.assertIn('not currently accepting feedback', unicontent(response))

        topicurl = url+ "?topic=%d" % (topic.pk, )
        response = self.client.get(topicurl)
        self.assertIn('not currently accepting feedback', unicontent(response))

        test_data = {'comment_text': 'junk',
                     'confirmation': False,
                    }
        response = self.client.post(topicurl, test_data)
        self.assertIn('not currently accepting feedback', unicontent(response))

    def test_private_accepting_feedback(self):
        url = reverse('ietf.nomcom.views.private_feedback',kwargs={'year':self.nc.year()})

        login_testing_unauthorized(self,self.member.user.username,url)
        response = self.client.get(url)
        q=PyQuery(response.content)
        self.assertEqual( len(q('.badge')) , 6 )

        pos = self.nc.position_set.first()
        pos.accepting_feedback=False
        pos.save()
    
        response = self.client.get(url)
        q=PyQuery(response.content)
        self.assertEqual( len(q('.badge')) , 6 )

class ShowNomineeTests(TestCase):
    def setUp(self):
        super().setUp()
        setup_test_public_keys_dir(self)
        self.nc = NomComFactory(**nomcom_kwargs_for_year())
        self.plain_person = PersonFactory.create()

    def tearDown(self):
        teardown_test_public_keys_dir(self)
        super().tearDown()

    def test_feedback_pictures(self):
        url = reverse('ietf.nomcom.views.public_nominate',kwargs={'year':self.nc.year()})
        login_testing_unauthorized(self,self.plain_person.user.username,url)
        response = self.client.get(url)
        q = PyQuery(response.content)
        self.assertTrue(q('h2'))
        self.nc.show_accepted_nominees=False;
        self.nc.save()
        response = self.client.get(url)
        q = PyQuery(response.content)
        self.assertFalse(q('h3'))

class TopicTests(TestCase):
    def setUp(self):
        super().setUp()
        setup_test_public_keys_dir(self)
        self.nc = NomComFactory(**nomcom_kwargs_for_year(populate_topics=False))
        self.plain_person = PersonFactory.create()
        self.chair = self.nc.group.role_set.filter(name='chair').first().person

    def tearDown(self):
        teardown_test_public_keys_dir(self)
        super().tearDown()

    def testAddEditListRemoveTopic(self):
        self.assertFalse(self.nc.topic_set.exists())

        url = reverse('ietf.nomcom.views.edit_topic', kwargs={'year':self.nc.year()})
        login_testing_unauthorized(self,self.chair.user.username,url)

        response = self.client.post(url,{'subject':'Test Topic', 'accepting_feedback':True, 'audience':'general'})
        self.assertEqual(response.status_code,302)
        self.assertEqual(self.nc.topic_set.first().subject,'Test Topic') 
        self.assertEqual(self.nc.topic_set.first().accepting_feedback, True)
        self.assertEqual(self.nc.topic_set.first().audience.slug,'general')

        url = reverse('ietf.nomcom.views.edit_topic', kwargs={'year':self.nc.year(),'topic_id':self.nc.topic_set.first().pk})
        response = self.client.get(url)
        self.assertEqual(response.status_code,200)
        q = PyQuery(response.content)
        self.assertEqual(q('#id_subject').attr['value'],'Test Topic')

        response = self.client.post(url,{'subject':'Test Topic Modified', 'accepting_feedback':False, 'audience':'nominees'})
        self.assertEqual(response.status_code,302)
        self.assertEqual(self.nc.topic_set.first().subject,'Test Topic Modified') 
        self.assertEqual(self.nc.topic_set.first().accepting_feedback, False)
        self.assertEqual(self.nc.topic_set.first().audience.slug,'nominees')
        
        self.client.logout()
        url = reverse('ietf.nomcom.views.list_topics',kwargs={'year':self.nc.year()})
        login_testing_unauthorized(self,self.chair.user.username,url)
        response=self.client.get(url)
        self.assertEqual(response.status_code,200)
        self.assertIn('Test Topic Modified', unicontent(response))

        self.client.logout()
        url = reverse('ietf.nomcom.views.remove_topic', kwargs={'year':self.nc.year(),'topic_id':self.nc.topic_set.first().pk})
        login_testing_unauthorized(self,self.chair.user.username,url)
        response=self.client.get(url)
        self.assertEqual(response.status_code,200)
        self.assertIn('Test Topic Modified', unicontent(response))
        response=self.client.post(url,{'remove':1})
        self.assertEqual(response.status_code,302)
        self.assertFalse(self.nc.topic_set.exists())

    def testClassifyTopicFeedback(self):
        topic = TopicFactory(nomcom=self.nc)
        feedback = FeedbackFactory(nomcom=self.nc,type_id=None)

        url = reverse('ietf.nomcom.views.view_feedback_pending',kwargs={'year':self.nc.year() })
        login_testing_unauthorized(self, self.chair.user.username, url)
        provide_private_key_to_test_client(self)

        response = self.client.post(url, {'form-TOTAL_FORMS':1,
                                          'form-INITIAL_FORMS':1,
                                          'end':'Save feedback',
                                          'form-0-id': feedback.id,
                                          'form-0-type': 'comment',
                                        })
        self.assertIn('You must choose at least one Nominee or Topic', unicontent(response))
        response = self.client.post(url, {'form-TOTAL_FORMS':1,
                                          'form-INITIAL_FORMS':1,
                                          'end':'Save feedback',
                                          'form-0-id': feedback.id,
                                          'form-0-type': 'comment',
                                          'form-0-topic': '%s'%(topic.id,),
                                        })
        self.assertEqual(response.status_code,302)
        feedback = Feedback.objects.get(id=feedback.id)
        self.assertEqual(feedback.type_id,'comment')
        self.assertEqual(topic.feedback_set.count(),1)

    def testTopicFeedback(self):
        topic = TopicFactory(nomcom=self.nc)
        url = reverse('ietf.nomcom.views.public_feedback',kwargs={'year':self.nc.year() })
        url += '?topic=%d'%topic.pk
        login_testing_unauthorized(self, self.plain_person.user.username, url)
        response=self.client.post(url, {'comment_text':'junk', 'confirmation':False})
        self.assertEqual(response.status_code, 200)
        self.assertContains(response, "alert-success")
        self.assertNotContains(response, "feedbackform")
        self.assertEqual(topic.feedback_set.count(),1)

    def testAudience(self):
        for audience in ['nomcom','nominees']:
            topic = TopicFactory(nomcom=self.nc,audience_id=audience)
            feedback_url = reverse('ietf.nomcom.views.public_feedback',kwargs={'year':self.nc.year() })
            login_testing_unauthorized(self, self.plain_person.user.username, feedback_url)
            r = self.client.get(feedback_url)
            self.assertNotContains(r, topic.subject)
            topic_url = feedback_url + '?topic=%d'%topic.pk
            r = self.client.get(topic_url)
            self.assertEqual(r.status_code,404)
            r = self.client.post(topic_url, {'comment_text':'junk', 'confirmation':False})
            self.assertEqual(r.status_code,404)

            self.client.logout()
            if audience == 'nomcom':
                valid_user = self.nc.group.role_set.filter(name='member').first().person
            else:
                valid_user = self.nc.nominee_set.first().person
            self.client.login(username=valid_user.user.username,password=valid_user.user.username+"+password")
            r = self.client.get(feedback_url)
            self.assertContains(r, topic.subject)
            r = self.client.get(topic_url)
            self.assertEqual(r.status_code,200)
            r = self.client.post(topic_url, {'comment_text':'junk', 'confirmation':False})
            self.assertEqual(r.status_code,200)
            self.assertEqual(topic.feedback_set.count(),1)
            self.client.logout()

class EligibilityUnitTests(TestCase):

    def test_get_eligibility_date(self):

        # No Nomcoms exist:
        self.assertEqual(get_eligibility_date(), datetime.date(datetime.date.today().year,5,1))

        # a provided date trumps anything in the database
        self.assertEqual(get_eligibility_date(date=datetime.date(2001,2,3)), datetime.date(2001,2,3))
        n = NomComFactory(group__acronym='nomcom2015',populate_personnel=False)
        self.assertEqual(get_eligibility_date(date=datetime.date(2001,2,3)), datetime.date(2001,2,3))
        self.assertEqual(get_eligibility_date(nomcom=n, date=datetime.date(2001,2,3)), datetime.date(2001,2,3))

        # Now there's a nomcom in the database
        self.assertEqual(get_eligibility_date(nomcom=n), datetime.date(2015,5,1))
        n.first_call_for_volunteers = datetime.date(2015,5,17)
        n.save()
        self.assertEqual(get_eligibility_date(nomcom=n), datetime.date(2015,5,17))
        # No nomcoms in the database with seated members
        self.assertEqual(get_eligibility_date(), datetime.date(datetime.date.today().year,5,1))

        RoleFactory(group=n.group,name_id='member')
        self.assertEqual(get_eligibility_date(),datetime.date(2016,5,1))

        NomComFactory(group__acronym='nomcom2016', populate_personnel=False, first_call_for_volunteers=datetime.date(2016,5,4))
        self.assertEqual(get_eligibility_date(),datetime.date(2016,5,4))

        this_year = datetime.date.today().year
        NomComFactory(group__acronym=f'nomcom{this_year}', first_call_for_volunteers=datetime.date(this_year,5,6))
        self.assertEqual(get_eligibility_date(),datetime.date(this_year,5,6))


class rfc8713EligibilityTests(TestCase):

    def setUp(self):
        super().setUp()
        self.nomcom = NomComFactory(group__acronym='nomcom2019', populate_personnel=False, first_call_for_volunteers=datetime.date(2019,5,1))

        meetings = [ MeetingFactory(date=date,type_id='ietf') for date in (
            datetime.date(2019,3,1),
            datetime.date(2018,11,1),
            datetime.date(2018,7,1),
            datetime.date(2018,3,1),
            datetime.date(2017,11,1),
        )]

        self.eligible_people = list()
        self.ineligible_people = list()

        for combo_len in range(0,6):
            for combo in combinations(meetings,combo_len):
                p = PersonFactory()
                for m in combo:
                    MeetingRegistrationFactory(person=p, meeting=m)
                if combo_len<3:
                    self.ineligible_people.append(p)
                else:
                    self.eligible_people.append(p)

        # No-one is eligible for the other_nomcom
        self.other_nomcom = NomComFactory(group__acronym='nomcom2018',first_call_for_volunteers=datetime.date(2018,5,1))

        # Someone is eligible at this other_date
        self.other_date = datetime.date(2009,5,1)
        self.other_people = PersonFactory.create_batch(1)
        for date in (datetime.date(2009,3,1), datetime.date(2008,11,1), datetime.date(2008,7,1)):
            MeetingRegistrationFactory(person=self.other_people[0],meeting__date=date, meeting__type_id='ietf')


    def test_is_person_eligible(self):
        for person in self.eligible_people:
            self.assertTrue(is_eligible(person,self.nomcom))
            self.assertTrue(is_eligible(person))
            self.assertFalse(is_eligible(person,nomcom=self.other_nomcom))
            self.assertFalse(is_eligible(person,date=self.other_date))

        for person in self.ineligible_people:
            self.assertFalse(is_eligible(person,self.nomcom))

        for person in self.other_people:
            self.assertTrue(is_eligible(person,date=self.other_date))


    def test_list_eligible(self):
        self.assertEqual(set(list_eligible()), set(self.eligible_people))
        self.assertEqual(set(list_eligible(self.nomcom)), set(self.eligible_people))
        self.assertEqual(set(list_eligible(self.other_nomcom)),set(self.other_people))
        self.assertEqual(set(list_eligible(date=self.other_date)),set(self.other_people))


class rfc8788EligibilityTests(TestCase):

    def setUp(self):
        super().setUp()
        self.nomcom = NomComFactory(group__acronym='nomcom2020', populate_personnel=False, first_call_for_volunteers=datetime.date(2020,5,1))

        meetings = [MeetingFactory(number=number, date=date, type_id='ietf') for number,date in [
            ('106', datetime.date(2019, 11, 16)),
            ('105', datetime.date(2019, 7, 20)),
            ('104', datetime.date(2019, 3, 23)),
            ('103', datetime.date(2018, 11, 3)),
            ('102', datetime.date(2018, 7, 14)),
        ]]

        self.eligible_people = list()
        self.ineligible_people = list()

        for combo_len in range(0,6):
            for combo in combinations(meetings,combo_len):
                p = PersonFactory()
                for m in combo:
                    MeetingRegistrationFactory(person=p, meeting=m)
                if combo_len<3:
                    self.ineligible_people.append(p)
                else:
                    self.eligible_people.append(p)

    def test_is_person_eligible(self):
        for person in self.eligible_people:
            self.assertTrue(is_eligible(person,self.nomcom))

        for person in self.ineligible_people:
            self.assertFalse(is_eligible(person,self.nomcom))


    def test_list_eligible(self):
        self.assertEqual(set(list_eligible(self.nomcom)), set(self.eligible_people))

class rfc8989EligibilityTests(TestCase):

    def setUp(self):
        super().setUp()
        self.nomcoms = list()
        self.nomcoms.append(NomComFactory(group__acronym='nomcom2021', populate_personnel=False, first_call_for_volunteers=datetime.date(2021,5,15)))
        self.nomcoms.append(NomComFactory(group__acronym='nomcom2022', populate_personnel=False, first_call_for_volunteers=datetime.date(2022,5,15)))
        # make_immutable_test_data makes things this test does not want
        Role.objects.filter(name_id__in=('chair','secr')).delete()

    def test_elig_by_meetings(self):

        meetings = [MeetingFactory(number=number, date=date, type_id='ietf') for number,date in [
            ('112', datetime.date(2021, 11, 8)),
            ('111', datetime.date(2021, 7, 26)),
            ('110', datetime.date(2021, 3, 6)),
            ('109', datetime.date(2020, 11, 14)),
            ('108', datetime.date(2020, 7, 25)),
            ('107', datetime.date(2020, 3, 21)),
            ('106', datetime.date(2019, 11, 16)),
        ]]

        for nomcom in self.nomcoms:
            eligible_people = list()
            ineligible_people = list()

            prev_five = meetings[2:] if nomcom.group.acronym == 'nomcom2021' else meetings[:5]
            for combo_len in range(0,6):
                for combo in combinations(prev_five,combo_len):
                    p = PersonFactory()
                    for m in combo:
                        MeetingRegistrationFactory(person=p, meeting=m)
                        AttendedFactory(session__meeting=m, session__type_id='plenary',person=p)
                    if combo_len<3:
                        ineligible_people.append(p)
                    else:
                        eligible_people.append(p)

            self.assertEqual(set(eligible_people),set(list_eligible(nomcom)))

            for person in eligible_people:
                self.assertTrue(is_eligible(person,nomcom))

            for person in ineligible_people:
                self.assertFalse(is_eligible(person,nomcom))

            Person.objects.filter(pk__in=[p.pk for p in eligible_people+ineligible_people]).delete()


    def test_elig_by_office_active_groups(self):

        nobody=PersonFactory()
        for nomcom in self.nomcoms:
            elig_datetime = datetime_from_date(nomcom.first_call_for_volunteers, DEADLINE_TZINFO)
            before_elig_date = elig_datetime - datetime.timedelta(days=5)

            chair = RoleFactory(name_id='chair',group__time=before_elig_date).person

            secr = RoleFactory(name_id='secr',group__time=before_elig_date).person


            self.assertTrue(is_eligible(person=chair,nomcom=nomcom))
            self.assertTrue(is_eligible(person=secr,nomcom=nomcom))
            self.assertFalse(is_eligible(person=nobody,nomcom=nomcom))

            self.assertEqual(set([chair,secr]), set(list_eligible(nomcom=nomcom)))
            Role.objects.filter(person__in=(chair,secr)).delete()


    def test_elig_by_office_edge(self):

        for nomcom in self.nomcoms:
            elig_date = datetime_from_date(get_eligibility_date(nomcom), DEADLINE_TZINFO)
            day_after = elig_date + datetime.timedelta(days=1)
            two_days_after = elig_date + datetime.timedelta(days=2)

            group = GroupFactory(time=two_days_after)
            GroupHistoryFactory(group=group,time=day_after)

            after_chair = RoleFactory(name_id='chair',group=group).person

            self.assertFalse(is_eligible(person=after_chair,nomcom=nomcom))


    def test_elig_by_office_closed_groups(self):

        for nomcom in self.nomcoms:
            elig_date=datetime_from_date(get_eligibility_date(nomcom), DEADLINE_TZINFO)
            day_before = elig_date-datetime.timedelta(days=1)
            # special case for Feb 29
            if elig_date.month == 2 and elig_date.day == 29:
<<<<<<< HEAD
                year_before = datetime.date(elig_date.year - 1, 2, 28)
                three_years_before = datetime.date(elig_date.year - 3, 2, 28)
            else:
                year_before = datetime.date(elig_date.year - 1, elig_date.month, elig_date.day)
                three_years_before = datetime.date(elig_date.year - 3, elig_date.month, elig_date.day)
=======
                year_before = elig_date.replace(year=elig_date.year - 1, day=28)
                three_years_before = elig_date.replace(year=elig_date.year - 3, day=28)
            else:
                year_before = elig_date.replace(year=elig_date.year - 1)
                three_years_before = elig_date.replace(year=elig_date.year - 3)
>>>>>>> 22b87a2b
            just_after_three_years_before = three_years_before + datetime.timedelta(days=1)
            just_before_three_years_before = three_years_before - datetime.timedelta(days=1)

            eligible = list()
            ineligible = list()

            p1 = RoleHistoryFactory(
                name_id='chair',
                group__time=day_before,
                group__group__state_id='conclude',
            ).person
            eligible.append(p1)

            p2 = RoleHistoryFactory(
                name_id='secr',
                group__time=year_before,
                group__group__state_id='conclude',
            ).person
            eligible.append(p2)

            p3 = RoleHistoryFactory(
                name_id='secr',
                group__time=just_after_three_years_before,
                group__group__state_id='conclude',
            ).person
            eligible.append(p3)

            p4 = RoleHistoryFactory(
                name_id='chair',
                group__time=three_years_before,
                group__group__state_id='conclude',
            ).person
            eligible.append(p4)

            p5 = RoleHistoryFactory(
                name_id='chair',
                group__time=just_before_three_years_before,
                group__group__state_id='conclude',
            ).person
            ineligible.append(p5)

            for person in eligible:
                self.assertTrue(is_eligible(person,nomcom))

            for person in ineligible:
                self.assertFalse(is_eligible(person,nomcom))

            self.assertEqual(set(list_eligible(nomcom=nomcom)),set(eligible))

            Person.objects.filter(pk__in=[p.pk for p in eligible+ineligible]).delete()



    def test_elig_by_author(self):

        for nomcom in self.nomcoms:
            elig_date = get_eligibility_date(nomcom)

<<<<<<< HEAD
            last_date = elig_date
            # special case for Feb 29
            if last_date.month == 2 and last_date.day == 29:
                first_date = datetime.date(last_date.year - 5, 2, 28)
                middle_date = datetime.date(last_date.year - 3, 2, 28)
            else:
                first_date = datetime.date(last_date.year - 5, last_date.month, last_date.day)
                middle_date = datetime.date(last_date.year - 3, last_date.month, last_date.day)
=======
            last_date = datetime_from_date(elig_date, DEADLINE_TZINFO)
            # special case for Feb 29
            if last_date.month == 2 and last_date.day == 29:
                first_date = last_date.replace(year = last_date.year - 5, day=28)
                middle_date = last_date.replace(year=first_date.year - 3, day=28)
            else:
                first_date = last_date.replace(year=last_date.year - 5)
                middle_date = last_date.replace(year=first_date.year - 3)
>>>>>>> 22b87a2b
            day_after_last_date = last_date+datetime.timedelta(days=1)
            day_before_first_date = first_date-datetime.timedelta(days=1)

            eligible = set()
            ineligible = set()

            p = PersonFactory()
            ineligible.add(p)

            p = PersonFactory()
            da = WgDocumentAuthorFactory(person=p)
            DocEventFactory(type='published_rfc',doc=da.document,time=middle_date)
            ineligible.add(p)

            p = PersonFactory()
            da = WgDocumentAuthorFactory(person=p)
            DocEventFactory(type='iesg_approved',doc=da.document,time=last_date)
            da = WgDocumentAuthorFactory(person=p)
            DocEventFactory(type='published_rfc',doc=da.document,time=first_date)
            eligible.add(p)

            p = PersonFactory()
            da = WgDocumentAuthorFactory(person=p)
            DocEventFactory(type='iesg_approved',doc=da.document,time=middle_date)
            da = WgDocumentAuthorFactory(person=p)
            DocEventFactory(type='published_rfc',doc=da.document,time=day_before_first_date)
            ineligible.add(p)

            p = PersonFactory()
            da = WgDocumentAuthorFactory(person=p)
            DocEventFactory(type='iesg_approved',doc=da.document,time=day_after_last_date)
            da = WgDocumentAuthorFactory(person=p)
            DocEventFactory(type='published_rfc',doc=da.document,time=middle_date)
            ineligible.add(p)

            for person in eligible:
                self.assertTrue(is_eligible(person,nomcom))

            for person in ineligible:
                self.assertFalse(is_eligible(person,nomcom))

            self.assertEqual(set(list_eligible(nomcom=nomcom)),set(eligible))
            Person.objects.filter(pk__in=[p.pk for p in eligible.union(ineligible)]).delete()

class VolunteerTests(TestCase):

    def test_volunteer(self):
        url = reverse('ietf.nomcom.views.volunteer')
        
        person = PersonFactory()
        login_testing_unauthorized(self, person.user.username, url)
        r = self.client.get(url)
        self.assertContains(r, 'NomCom is not accepting volunteers at this time', status_code=200)

        year = datetime.date.today().year
        nomcom = NomComFactory(group__acronym=f'nomcom{year}', is_accepting_volunteers=False)
        r = self.client.get(url)
        self.assertContains(r, 'NomCom is not accepting volunteers at this time', status_code=200)
        nomcom.is_accepting_volunteers = True
        nomcom.save()
        MeetingRegistrationFactory(person=person, affiliation='mtg_affiliation')
        r = self.client.get(url)
        self.assertContains(r, 'Volunteer for NomCom', status_code=200)
        self.assertContains(r, 'mtg_affiliation')
        r=self.client.post(url, dict(nomcoms=[nomcom.pk], affiliation=''))
        self.assertEqual(r.status_code, 200)
        q = PyQuery(r.content)
        self.assertTrue(q('form div.is-invalid #id_affiliation'))
        r=self.client.post(url, dict(nomcoms=[], affiliation='something'))
        q = PyQuery(r.content)
        self.assertTrue(q('form div.is-invalid #id_nomcoms'))
        r=self.client.post(url, dict(nomcoms=[nomcom.pk], affiliation='something'))
        self.assertRedirects(r, reverse('ietf.ietfauth.views.profile'))
        self.assertEqual(person.volunteer_set.get(nomcom=nomcom).affiliation, 'something')
        r=self.client.get(url)
        self.assertContains(r, 'already volunteered', status_code=200)

        person.volunteer_set.all().delete()
        nomcom2 = NomComFactory(group__acronym=f'nomcom{year-1}', is_accepting_volunteers=True)
        r = self.client.get(url)
        self.assertEqual(r.status_code, 200)
        q = PyQuery(r.content)
        self.assertEqual(len(q('#id_nomcoms input[type="checkbox"]')), 2)
        r = self.client.post(url, dict(nomcoms=[nomcom.pk, nomcom2.pk], affiliation='something'))
        self.assertRedirects(r, reverse('ietf.ietfauth.views.profile'))
        self.assertEqual(person.volunteer_set.count(), 2)
        r = self.client.get(url)
        self.assertEqual(r.status_code, 200)
        q = PyQuery(r.content)
        self.assertFalse(q('form div#id_nomcoms'))
        self.assertIn(f'{nomcom.year()}/', q('#already-volunteered').text())
        self.assertIn(f'{nomcom2.year()}/', q('#already-volunteered').text())

        person.volunteer_set.all().delete()
        r=self.client.post(url, dict(nomcoms=[nomcom2.pk], affiliation='something'))
        self.assertRedirects(r, reverse('ietf.ietfauth.views.profile'))
        self.assertEqual(person.volunteer_set.count(), 1)
        self.assertEqual(person.volunteer_set.first().nomcom, nomcom2)
        r = self.client.get(url)
        self.assertEqual(r.status_code, 200)
        q = PyQuery(r.content)
        self.assertEqual(len(q('#id_nomcoms input[type="checkbox"]')), 1)
        self.assertNotIn(f'{nomcom.year()}/', q('#already-volunteered').text())
        self.assertIn(f'{nomcom2.year()}/', q('#already-volunteered').text())

    def test_suggest_affiliation(self):
        person = PersonFactory()
        self.assertEqual(suggest_affiliation(person), '')
        da = DocumentAuthorFactory(person=person,affiliation='auth_affil')
        NewRevisionDocEventFactory(doc=da.document)
        self.assertEqual(suggest_affiliation(person), 'auth_affil')
        nc = NomComFactory()
        nc.volunteer_set.create(person=person,affiliation='volunteer_affil')
        self.assertEqual(suggest_affiliation(person), 'volunteer_affil')
        MeetingRegistrationFactory(person=person, affiliation='meeting_affil')
        self.assertEqual(suggest_affiliation(person), 'meeting_affil')

class VolunteerDecoratorUnitTests(TestCase):
    def test_decorate_volunteers_with_qualifications(self):
        nomcom = NomComFactory(group__acronym='nomcom2021', populate_personnel=False, first_call_for_volunteers=datetime.date(2021,5,15))
        elig_date = get_eligibility_date(nomcom)
        Role.objects.filter(name_id__in=('chair','secr')).delete()        

        meeting_person = PersonFactory()
        meetings = [MeetingFactory(number=number, date=date, type_id='ietf') for number,date in [
            ('110', datetime.date(2021, 3, 6)),
            ('109', datetime.date(2020, 11, 14)),
            ('108', datetime.date(2020, 7, 25)),
            ('107', datetime.date(2020, 3, 21)),
            ('106', datetime.date(2019, 11, 16)),
        ]]
        for m in meetings:
            MeetingRegistrationFactory(meeting=m,person=meeting_person)
            AttendedFactory(session__meeting=m, session__type_id='plenary', person=meeting_person)
        nomcom.volunteer_set.create(person=meeting_person)

        office_person = PersonFactory()
        RoleHistoryFactory(
            name_id='chair',
            group__time=datetime_from_date(elig_date) - datetime.timedelta(days=365),
            group__group__state_id='conclude',
            person=office_person,
        )
        nomcom.volunteer_set.create(person=office_person)

        author_person = PersonFactory()
        for i in range(2):
            da = WgDocumentAuthorFactory(person=author_person)
            DocEventFactory(
                type='published_rfc',
                doc=da.document,
<<<<<<< HEAD
                time=datetime.date(
                    elig_date.year - 3,
                    elig_date.month,
                    28 if elig_date.month == 2 and elig_date.day == 29 else elig_date.day,
                ))
=======
                time=datetime.datetime(
                    elig_date.year - 3,
                    elig_date.month,
                    28 if elig_date.month == 2 and elig_date.day == 29 else elig_date.day,
                    tzinfo=datetime.timezone.utc,
                )
            )
>>>>>>> 22b87a2b
        nomcom.volunteer_set.create(person=author_person)

        volunteers = nomcom.volunteer_set.all()
        decorate_volunteers_with_qualifications(volunteers,nomcom=nomcom)

        self.assertEqual(len(volunteers), 3)
        for v in volunteers:
            if v.person == meeting_person:
                self.assertEqual(v.qualifications,'path_1')
            if v.person == office_person:
                self.assertEqual(v.qualifications,'path_2')
            if v.person == author_person:
                self.assertEqual(v.qualifications,'path_3')<|MERGE_RESOLUTION|>--- conflicted
+++ resolved
@@ -2458,19 +2458,11 @@
             day_before = elig_date-datetime.timedelta(days=1)
             # special case for Feb 29
             if elig_date.month == 2 and elig_date.day == 29:
-<<<<<<< HEAD
-                year_before = datetime.date(elig_date.year - 1, 2, 28)
-                three_years_before = datetime.date(elig_date.year - 3, 2, 28)
-            else:
-                year_before = datetime.date(elig_date.year - 1, elig_date.month, elig_date.day)
-                three_years_before = datetime.date(elig_date.year - 3, elig_date.month, elig_date.day)
-=======
                 year_before = elig_date.replace(year=elig_date.year - 1, day=28)
                 three_years_before = elig_date.replace(year=elig_date.year - 3, day=28)
             else:
                 year_before = elig_date.replace(year=elig_date.year - 1)
                 three_years_before = elig_date.replace(year=elig_date.year - 3)
->>>>>>> 22b87a2b
             just_after_three_years_before = three_years_before + datetime.timedelta(days=1)
             just_before_three_years_before = three_years_before - datetime.timedelta(days=1)
 
@@ -2529,16 +2521,6 @@
         for nomcom in self.nomcoms:
             elig_date = get_eligibility_date(nomcom)
 
-<<<<<<< HEAD
-            last_date = elig_date
-            # special case for Feb 29
-            if last_date.month == 2 and last_date.day == 29:
-                first_date = datetime.date(last_date.year - 5, 2, 28)
-                middle_date = datetime.date(last_date.year - 3, 2, 28)
-            else:
-                first_date = datetime.date(last_date.year - 5, last_date.month, last_date.day)
-                middle_date = datetime.date(last_date.year - 3, last_date.month, last_date.day)
-=======
             last_date = datetime_from_date(elig_date, DEADLINE_TZINFO)
             # special case for Feb 29
             if last_date.month == 2 and last_date.day == 29:
@@ -2547,7 +2529,6 @@
             else:
                 first_date = last_date.replace(year=last_date.year - 5)
                 middle_date = last_date.replace(year=first_date.year - 3)
->>>>>>> 22b87a2b
             day_after_last_date = last_date+datetime.timedelta(days=1)
             day_before_first_date = first_date-datetime.timedelta(days=1)
 
@@ -2699,13 +2680,6 @@
             DocEventFactory(
                 type='published_rfc',
                 doc=da.document,
-<<<<<<< HEAD
-                time=datetime.date(
-                    elig_date.year - 3,
-                    elig_date.month,
-                    28 if elig_date.month == 2 and elig_date.day == 29 else elig_date.day,
-                ))
-=======
                 time=datetime.datetime(
                     elig_date.year - 3,
                     elig_date.month,
@@ -2713,7 +2687,6 @@
                     tzinfo=datetime.timezone.utc,
                 )
             )
->>>>>>> 22b87a2b
         nomcom.volunteer_set.create(person=author_person)
 
         volunteers = nomcom.volunteer_set.all()
