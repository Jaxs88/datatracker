[
{
 "fields": {
  "order": 1,
  "used": true,
  "name": "Yes",
  "blocking": false,
  "desc": ""
 },
 "model": "name.ballotpositionname",
 "pk": "yes"
},
{
 "fields": {
  "order": 2,
  "used": true,
  "name": "No Objection",
  "blocking": false,
  "desc": ""
 },
 "model": "name.ballotpositionname",
 "pk": "noobj"
},
{
 "fields": {
  "order": 3,
  "used": true,
  "name": "Discuss",
  "blocking": true,
  "desc": ""
 },
 "model": "name.ballotpositionname",
 "pk": "discuss"
},
{
 "fields": {
  "order": 3,
  "used": true,
  "name": "Block",
  "blocking": true,
  "desc": ""
 },
 "model": "name.ballotpositionname",
 "pk": "block"
},
{
 "fields": {
  "order": 4,
  "used": true,
  "name": "Abstain",
  "blocking": false,
  "desc": ""
 },
 "model": "name.ballotpositionname",
 "pk": "abstain"
},
{
 "fields": {
  "order": 5,
  "used": true,
  "name": "Recuse",
  "blocking": false,
  "desc": ""
 },
 "model": "name.ballotpositionname",
 "pk": "recuse"
},
{
 "fields": {
  "order": 6,
  "used": true,
  "name": "No Record",
  "blocking": false,
  "desc": ""
 },
 "model": "name.ballotpositionname",
 "pk": "norecord"
},
{
 "fields": {
  "order": 0,
  "penalty": 100000,
  "used": true,
  "name": "Conflicts with",
  "desc": ""
 },
 "model": "name.constraintname",
 "pk": "conflict"
},
{
 "fields": {
  "order": 0,
  "penalty": 10000,
  "used": true,
  "name": "Conflicts with (secondary)",
  "desc": ""
 },
 "model": "name.constraintname",
 "pk": "conflic2"
},
{
 "fields": {
  "order": 0,
  "penalty": 1000,
  "used": true,
  "name": "Conflicts with (tertiary)",
  "desc": ""
 },
 "model": "name.constraintname",
 "pk": "conflic3"
},
{
 "fields": {
  "order": 0,
  "penalty": 200000,
  "used": true,
  "name": "Person must be present",
  "desc": ""
 },
 "model": "name.constraintname",
 "pk": "bethere"
},
{
 "fields": {
  "order": 0,
  "used": true,
  "name": "reStructuredText",
  "desc": ""
 },
 "model": "name.dbtemplatetypename",
 "pk": "rst"
},
{
 "fields": {
  "order": 0,
  "used": true,
  "name": "Plain",
  "desc": ""
 },
 "model": "name.dbtemplatetypename",
 "pk": "plain"
},
{
 "fields": {
  "order": 0,
  "used": true,
  "name": "Django",
  "desc": ""
 },
 "model": "name.dbtemplatetypename",
 "pk": "django"
},
{
 "fields": {
  "order": 0,
  "revname": "Obsoleted by",
  "used": true,
  "name": "Obsoletes",
  "desc": ""
 },
 "model": "name.docrelationshipname",
 "pk": "obs"
},
{
 "fields": {
  "order": 0,
  "revname": "Updated by",
  "used": true,
  "name": "Updates",
  "desc": ""
 },
 "model": "name.docrelationshipname",
 "pk": "updates"
},
{
 "fields": {
  "order": 0,
  "revname": "Replaced by",
  "used": true,
  "name": "Replaces",
  "desc": ""
 },
 "model": "name.docrelationshipname",
 "pk": "replaces"
},
{
 "fields": {
  "order": 0,
  "revname": "Conflict reviewed by",
  "used": true,
  "name": "conflict reviews",
  "desc": ""
 },
 "model": "name.docrelationshipname",
 "pk": "conflrev"
},
{
 "fields": {
  "order": 0,
  "revname": "Normatively Referenced by",
  "used": true,
  "name": "Normative Reference",
  "desc": "Normative Reference"
 },
 "model": "name.docrelationshipname",
 "pk": "refnorm"
},
{
 "fields": {
  "order": 0,
  "revname": "Referenced by",
  "used": true,
  "name": "Reference",
  "desc": "A reference found in a document which does not have split normative/informative reference sections."
 },
 "model": "name.docrelationshipname",
 "pk": "refold"
},
{
 "fields": {
  "order": 0,
  "revname": "Informatively Referenced by",
  "used": true,
  "name": "Informative Reference",
  "desc": "Informative Reference"
 },
 "model": "name.docrelationshipname",
 "pk": "refinfo"
},
{
 "fields": {
  "order": 0,
  "revname": "Moved to Proposed Standard by",
  "used": true,
  "name": "Moves to Proposed Standard",
  "desc": ""
 },
 "model": "name.docrelationshipname",
 "pk": "tops"
},
{
 "fields": {
  "order": 0,
  "revname": "Moved to Internet Standard by",
  "used": true,
  "name": "Moves to Internet Standard",
  "desc": ""
 },
 "model": "name.docrelationshipname",
 "pk": "tois"
},
{
 "fields": {
  "order": 0,
  "revname": "Moved to Historic by",
  "used": true,
  "name": "Moves to Historic",
  "desc": ""
 },
 "model": "name.docrelationshipname",
 "pk": "tohist"
},
{
 "fields": {
  "order": 0,
  "revname": "Moved to Informational by",
  "used": true,
  "name": "Moves to Informational",
  "desc": ""
 },
 "model": "name.docrelationshipname",
 "pk": "toinf"
},
{
 "fields": {
  "order": 0,
  "revname": "Moved to BCP by",
  "used": true,
  "name": "Moves to BCP",
  "desc": ""
 },
 "model": "name.docrelationshipname",
 "pk": "tobcp"
},
{
 "fields": {
  "order": 0,
  "revname": "Moved to Experimental by",
  "used": true,
  "name": "Moves to Experimental",
  "desc": ""
 },
 "model": "name.docrelationshipname",
 "pk": "toexp"
},
{
 "fields": {
  "order": 3,
  "revname": "Possibly Referenced By",
  "used": true,
  "name": "Possible Reference",
  "desc": "Reference of unknown type, likely found in the text of the document."
 },
 "model": "name.docrelationshipname",
 "pk": "refunk"
},
{
 "fields": {
  "order": 0,
  "used": true,
  "name": "Stream state should change",
  "desc": ""
 },
 "model": "name.docremindertypename",
 "pk": "stream-s"
},
{
 "fields": {
  "order": 0,
  "used": true,
  "name": "IANA coordination",
  "desc": "RFC-Editor/IANA Registration Coordination"
 },
 "model": "name.doctagname",
 "pk": "iana-crd"
},
{
 "fields": {
  "order": 0,
  "used": true,
  "name": "Holding for references",
  "desc": "Holding for normative reference"
 },
 "model": "name.doctagname",
 "pk": "ref"
},
{
 "fields": {
  "order": 0,
  "used": true,
  "name": "Missing references",
  "desc": "Awaiting missing normative reference"
 },
 "model": "name.doctagname",
 "pk": "missref"
},
{
 "fields": {
  "order": 0,
  "used": true,
  "name": "Has errata",
  "desc": ""
 },
 "model": "name.doctagname",
 "pk": "errata"
},
{
 "fields": {
  "order": 0,
  "used": true,
  "name": "Review by RFC Editor",
  "desc": ""
 },
 "model": "name.doctagname",
 "pk": "rfc-rev"
},
{
 "fields": {
  "order": 0,
  "used": true,
  "name": "Via RFC Editor",
  "desc": ""
 },
 "model": "name.doctagname",
 "pk": "via-rfc"
},
{
 "fields": {
  "order": 0,
  "used": true,
  "name": "Approved in minutes",
  "desc": ""
 },
 "model": "name.doctagname",
 "pk": "app-min"
},
{
 "fields": {
  "order": 0,
  "used": true,
  "name": "Shepherd Needed",
  "desc": ""
 },
 "model": "name.doctagname",
 "pk": "need-sh"
},
{
 "fields": {
  "order": 0,
  "used": true,
  "name": "Waiting for Dependency on Other Document",
  "desc": ""
 },
 "model": "name.doctagname",
 "pk": "w-dep"
},
{
 "fields": {
  "order": 0,
  "used": true,
  "name": "IESG Review Completed",
  "desc": ""
 },
 "model": "name.doctagname",
 "pk": "iesg-com"
},
{
 "fields": {
  "order": 0,
  "used": true,
  "name": "IANA",
  "desc": "The document has IANA actions that are not yet completed."
 },
 "model": "name.doctagname",
 "pk": "iana"
},
{
 "fields": {
  "order": 0,
  "used": true,
  "name": "Revised I-D Needed - Issue raised by WG",
  "desc": ""
 },
 "model": "name.doctagname",
 "pk": "rev-wg"
},
{
 "fields": {
  "order": 0,
  "used": true,
  "name": "Polled for WG adoption but not adopted",
  "desc": ""
 },
 "model": "name.doctagname",
 "pk": "no-adopt"
},
{
 "fields": {
  "order": 1,
  "used": true,
  "name": "Point Raised - writeup needed",
  "desc": "IESG discussions on the document have raised some issues that need to be brought to the attention of the authors/WG, but those issues have not been written down yet. (It is common for discussions during a telechat to result in such situations. An AD may raise a possible issue during a telechat and only decide as a result of that discussion whether the issue is worth formally writing up and bringing to the attention of the authors/WG). A document stays in the \"Point Raised - Writeup Needed\" state until *ALL* IESG comments that have been raised have been documented."
 },
 "model": "name.doctagname",
 "pk": "point"
},
{
 "fields": {
  "order": 1,
  "used": true,
  "name": "Awaiting Expert Review/Resolution of Issues Raised",
  "desc": ""
 },
 "model": "name.doctagname",
 "pk": "w-expert"
},
{
 "fields": {
  "order": 1,
  "used": true,
  "name": "Editor Needed",
  "desc": ""
 },
 "model": "name.doctagname",
 "pk": "need-ed"
},
{
 "fields": {
  "order": 2,
  "used": true,
  "name": "AD Followup",
  "desc": "A generic substate indicating that the shepherding AD has the action item to determine appropriate next steps. In particular, the appropriate steps (and the corresponding next state or substate) depend entirely on the nature of the issues that were raised and can only be decided with active involvement of the shepherding AD. Examples include:\n\n- if another AD raises an issue, the shepherding AD may first iterate with the other AD to get a better understanding of the exact issue. Or, the shepherding AD may attempt to argue that the issue is not serious enough to bring to the attention of the authors/WG.\n\n- if a documented issue is forwarded to a WG, some further iteration may be needed before it can be determined whether a new revision is needed or whether the WG response to an issue clarifies the issue sufficiently.\n\n- when a new revision appears, the shepherding AD will first look at the changes to determine whether they believe all outstanding issues have been raised satisfactorily, prior to asking the ADs who raised the original issues to verify the changes."
 },
 "model": "name.doctagname",
 "pk": "ad-f-up"
},
{
 "fields": {
  "order": 2,
  "used": true,
  "name": "Awaiting External Review/Resolution of Issues Raised",
  "desc": ""
 },
 "model": "name.doctagname",
 "pk": "w-extern"
},
{
 "fields": {
  "order": 2,
  "used": true,
  "name": "Waiting for Partner Feedback",
  "desc": ""
 },
 "model": "name.doctagname",
 "pk": "w-part"
},
{
 "fields": {
  "order": 3,
  "used": true,
  "name": "External Party",
  "desc": "The document is awaiting review or input from an external party (i.e, someone other than the shepherding AD, the authors, or the WG). See the \"note\" field for more details on who has the action."
 },
 "model": "name.doctagname",
 "pk": "extpty"
},
{
 "fields": {
  "order": 3,
  "used": true,
  "name": "Awaiting Merge with Other Document",
  "desc": ""
 },
 "model": "name.doctagname",
 "pk": "w-merge"
},
{
 "fields": {
  "order": 3,
  "used": true,
  "name": "Awaiting Reviews",
  "desc": ""
 },
 "model": "name.doctagname",
 "pk": "w-review"
},
{
 "fields": {
  "order": 4,
  "used": true,
  "name": "Author or Editor Needed",
  "desc": ""
 },
 "model": "name.doctagname",
 "pk": "need-aut"
},
{
 "fields": {
  "order": 4,
  "used": true,
  "name": "Document Shepherd Followup",
  "desc": ""
 },
 "model": "name.doctagname",
 "pk": "sh-f-up"
},
{
 "fields": {
  "order": 5,
  "used": true,
  "name": "Revised I-D Needed",
  "desc": "An updated I-D is needed to address the issues that have been raised."
 },
 "model": "name.doctagname",
 "pk": "need-rev"
},
{
 "fields": {
  "order": 5,
  "used": true,
  "name": "Waiting for Referenced Document",
  "desc": ""
 },
 "model": "name.doctagname",
 "pk": "w-refdoc"
},
{
 "fields": {
  "order": 6,
  "used": true,
  "name": "Waiting for Referencing Document",
  "desc": ""
 },
 "model": "name.doctagname",
 "pk": "w-refing"
},
{
 "fields": {
  "order": 7,
  "used": true,
  "name": "Revised I-D Needed - Issue raised by WGLC",
  "desc": ""
 },
 "model": "name.doctagname",
 "pk": "rev-wglc"
},
{
 "fields": {
  "order": 8,
  "used": true,
  "name": "Revised I-D Needed - Issue raised by AD",
  "desc": ""
 },
 "model": "name.doctagname",
 "pk": "rev-ad"
},
{
 "fields": {
  "order": 9,
  "used": true,
  "name": "Revised I-D Needed - Issue raised by IESG",
  "desc": ""
 },
 "model": "name.doctagname",
 "pk": "rev-iesg"
},
{
 "fields": {
  "order": 10,
  "used": true,
  "name": "Doc Shepherd Follow-up Underway",
  "desc": ""
 },
 "model": "name.doctagname",
 "pk": "sheph-u"
},
{
 "fields": {
  "order": 11,
  "used": true,
  "name": "Other - see Comment Log",
  "desc": ""
 },
 "model": "name.doctagname",
 "pk": "other"
},
{
 "fields": {
  "order": 0,
  "used": true,
  "name": "Charter",
  "desc": ""
 },
 "model": "name.doctypename",
 "pk": "charter"
},
{
 "fields": {
  "order": 0,
  "used": true,
  "name": "Agenda",
  "desc": ""
 },
 "model": "name.doctypename",
 "pk": "agenda"
},
{
 "fields": {
  "order": 0,
  "used": true,
  "name": "Minutes",
  "desc": ""
 },
 "model": "name.doctypename",
 "pk": "minutes"
},
{
 "fields": {
  "order": 0,
  "used": true,
  "name": "Slides",
  "desc": ""
 },
 "model": "name.doctypename",
 "pk": "slides"
},
{
 "fields": {
  "order": 0,
  "used": true,
  "name": "Draft",
  "desc": ""
 },
 "model": "name.doctypename",
 "pk": "draft"
},
{
 "fields": {
  "order": 0,
  "used": true,
  "name": "Liaison Attachment",
  "desc": ""
 },
 "model": "name.doctypename",
 "pk": "liai-att"
},
{
 "fields": {
  "order": 0,
  "used": true,
  "name": "Conflict Review",
  "desc": ""
 },
 "model": "name.doctypename",
 "pk": "conflrev"
},
{
 "fields": {
  "order": 0,
  "used": true,
  "name": "Status Change",
  "desc": ""
 },
 "model": "name.doctypename",
 "pk": "statchg"
},
{
 "fields": {
  "order": 0,
  "used": false,
  "name": "Shepherd's writeup",
  "desc": ""
 },
 "model": "name.doctypename",
 "pk": "shepwrit"
},
{
 "fields": {
  "order": 0,
  "used": false,
  "name": "Liaison",
  "desc": ""
 },
 "model": "name.doctypename",
 "pk": "liaison"
},
{
 "fields": {
  "order": 0,
  "used": true,
  "name": "Recording",
  "desc": ""
 },
 "model": "name.doctypename",
 "pk": "recording"
},
{
 "fields": {
  "order": 0,
  "used": true,
  "name": "Bluesheets",
  "desc": ""
 },
 "model": "name.doctypename",
 "pk": "bluesheets"
},
{
 "fields": {
  "order": 1,
  "next_states": [
   "auth",
   "aut-appr",
   "grp-appr",
   "manual",
   "cancel"
  ],
  "used": true,
  "name": "Uploaded",
  "desc": ""
 },
 "model": "name.draftsubmissionstatename",
 "pk": "uploaded"
},
{
 "fields": {
  "order": 2,
  "next_states": [
   "cancel",
   "posted"
  ],
  "used": true,
  "name": "Awaiting Submitter Authentication",
  "desc": ""
 },
 "model": "name.draftsubmissionstatename",
 "pk": "auth"
},
{
 "fields": {
  "order": 3,
  "next_states": [
   "cancel",
   "posted"
  ],
  "used": true,
  "name": "Awaiting Approval from Previous Version Authors'",
  "desc": ""
 },
 "model": "name.draftsubmissionstatename",
 "pk": "aut-appr"
},
{
 "fields": {
  "order": 4,
  "next_states": [
   "cancel",
   "posted"
  ],
  "used": true,
  "name": "Awaiting Initial Version Approval",
  "desc": ""
 },
 "model": "name.draftsubmissionstatename",
 "pk": "grp-appr"
},
{
 "fields": {
  "order": 5,
  "next_states": [
   "cancel",
   "posted"
  ],
  "used": true,
  "name": "Awaiting Manual Post",
  "desc": ""
 },
 "model": "name.draftsubmissionstatename",
 "pk": "manual"
},
{
 "fields": {
  "order": 6,
  "next_states": [],
  "used": true,
  "name": "Cancelled",
  "desc": ""
 },
 "model": "name.draftsubmissionstatename",
 "pk": "cancel"
},
{
 "fields": {
  "order": 7,
  "next_states": [],
  "used": true,
  "name": "Posted",
  "desc": ""
 },
 "model": "name.draftsubmissionstatename",
 "pk": "posted"
},
{
 "fields": {
  "order": 0,
  "used": true,
  "name": "Comment",
  "desc": ""
 },
 "model": "name.feedbacktypename",
 "pk": "comment"
},
{
 "fields": {
  "order": 0,
  "used": true,
  "name": "Questionnaire response",
  "desc": ""
 },
 "model": "name.feedbacktypename",
 "pk": "questio"
},
{
 "fields": {
  "order": 0,
  "used": true,
  "name": "Nomination",
  "desc": ""
 },
 "model": "name.feedbacktypename",
 "pk": "nomina"
},
{
 "fields": {
  "order": 0,
  "used": true,
  "name": "Junk",
  "desc": ""
 },
 "model": "name.feedbacktypename",
 "pk": "junk"
},
{
 "fields": {
  "order": 1,
  "used": true,
  "name": "Active",
  "desc": ""
 },
 "model": "name.groupmilestonestatename",
 "pk": "active"
},
{
 "fields": {
  "order": 2,
  "used": true,
  "name": "Deleted",
  "desc": ""
 },
 "model": "name.groupmilestonestatename",
 "pk": "deleted"
},
{
 "fields": {
  "order": 3,
  "used": true,
  "name": "For review",
  "desc": ""
 },
 "model": "name.groupmilestonestatename",
 "pk": "review"
},
{
 "fields": {
  "order": 4,
  "used": true,
  "name": "Chartering/rechartering",
  "desc": ""
 },
 "model": "name.groupmilestonestatename",
 "pk": "charter"
},
{
 "fields": {
  "order": 0,
  "used": true,
  "name": "BOF",
  "desc": ""
 },
 "model": "name.groupstatename",
 "pk": "bof"
},
{
 "fields": {
  "order": 0,
  "used": true,
  "name": "Proposed",
  "desc": ""
 },
 "model": "name.groupstatename",
 "pk": "proposed"
},
{
 "fields": {
  "order": 0,
  "used": true,
  "name": "Active",
  "desc": ""
 },
 "model": "name.groupstatename",
 "pk": "active"
},
{
 "fields": {
  "order": 0,
  "used": true,
  "name": "Dormant",
  "desc": ""
 },
 "model": "name.groupstatename",
 "pk": "dormant"
},
{
 "fields": {
  "order": 0,
  "used": true,
  "name": "Concluded",
  "desc": ""
 },
 "model": "name.groupstatename",
 "pk": "conclude"
},
{
 "fields": {
  "order": 0,
  "used": true,
  "name": "Unknown",
  "desc": ""
 },
 "model": "name.groupstatename",
 "pk": "unknown"
},
{
 "fields": {
  "order": 0,
  "used": true,
  "name": "Abandonded",
  "desc": "Formation of the group (most likely a BoF or Proposed WG) was abandoned"
 },
 "model": "name.groupstatename",
 "pk": "abandon"
},
{
 "fields": {
  "order": 0,
  "used": true,
  "name": "BOF Concluded",
  "desc": ""
 },
 "model": "name.groupstatename",
 "pk": "bof-conc"
},
{
 "fields": {
  "order": 0,
  "used": true,
  "name": "Replaced",
  "desc": "Replaced by dnssd"
 },
 "model": "name.groupstatename",
 "pk": "replaced"
},
{
 "fields": {
  "order": 0,
  "used": true,
  "name": "IETF",
  "desc": ""
 },
 "model": "name.grouptypename",
 "pk": "ietf"
},
{
 "fields": {
  "order": 0,
  "used": true,
  "name": "Area",
  "desc": ""
 },
 "model": "name.grouptypename",
 "pk": "area"
},
{
 "fields": {
  "order": 0,
  "used": true,
  "name": "AG",
  "desc": "Area group"
 },
 "model": "name.grouptypename",
 "pk": "ag"
},
{
 "fields": {
  "order": 0,
  "used": true,
  "name": "WG",
  "desc": "Working group"
 },
 "model": "name.grouptypename",
 "pk": "wg"
},
{
 "fields": {
  "order": 0,
  "used": true,
  "name": "RG",
  "desc": "Research group"
 },
 "model": "name.grouptypename",
 "pk": "rg"
},
{
 "fields": {
  "order": 0,
  "used": true,
  "name": "Team",
  "desc": ""
 },
 "model": "name.grouptypename",
 "pk": "team"
},
{
 "fields": {
  "order": 0,
  "used": true,
  "name": "Individual",
  "desc": ""
 },
 "model": "name.grouptypename",
 "pk": "individ"
},
{
 "fields": {
  "order": 0,
  "used": true,
  "name": "SDO",
  "desc": "Standards organization"
 },
 "model": "name.grouptypename",
 "pk": "sdo"
},
{
 "fields": {
  "order": 0,
  "used": true,
  "name": "IRTF",
  "desc": ""
 },
 "model": "name.grouptypename",
 "pk": "irtf"
},
{
 "fields": {
  "order": 0,
  "used": true,
  "name": "RFC Editor",
  "desc": ""
 },
 "model": "name.grouptypename",
 "pk": "rfcedtyp"
},
{
 "fields": {
  "order": 0,
  "used": true,
  "name": "Nomcom",
  "desc": "An IETF/IAB Nominating Committee.  Use 'SDO' for external nominating committees."
 },
 "model": "name.grouptypename",
 "pk": "nomcom"
},
{
 "fields": {
  "order": 0,
  "used": true,
  "name": "IAB",
  "desc": ""
 },
 "model": "name.grouptypename",
 "pk": "iab"
},
{
 "fields": {
  "order": 0,
  "used": true,
  "name": "ISOC",
  "desc": ""
 },
 "model": "name.grouptypename",
 "pk": "isoc"
},
{
 "fields": {
  "order": 0,
  "used": true,
  "name": "Directorate",
  "desc": "In many areas, the Area Directors have formed an advisory group or directorate.  These comprise experienced members of the IETF and the technical community represented by the area.  The specific name and the details of the role for each group differ from area to area, but  the primary intent is that these groups assist the Area Director(s), e.g., with the review of specifications produced in the area."
 },
 "model": "name.grouptypename",
 "pk": "dir"
},
{
 "fields": {
  "order": 1,
  "used": true,
  "name": "Proposed Standard",
  "desc": ""
 },
 "model": "name.intendedstdlevelname",
 "pk": "ps"
},
{
 "fields": {
  "order": 2,
  "used": false,
  "name": "Draft Standard",
  "desc": ""
 },
 "model": "name.intendedstdlevelname",
 "pk": "ds"
},
{
 "fields": {
  "order": 3,
  "used": true,
  "name": "Internet Standard",
  "desc": ""
 },
 "model": "name.intendedstdlevelname",
 "pk": "std"
},
{
 "fields": {
  "order": 4,
  "used": true,
  "name": "Best Current Practice",
  "desc": ""
 },
 "model": "name.intendedstdlevelname",
 "pk": "bcp"
},
{
 "fields": {
  "order": 5,
  "used": true,
  "name": "Informational",
  "desc": ""
 },
 "model": "name.intendedstdlevelname",
 "pk": "inf"
},
{
 "fields": {
  "order": 6,
  "used": true,
  "name": "Experimental",
<<<<<<< HEAD
  "desc": ""
 },
 "model": "name.intendedstdlevelname",
 "pk": "exp"
},
{
 "fields": {
  "order": 7,
  "used": true,
  "name": "Historic",
  "desc": ""
 },
 "model": "name.intendedstdlevelname",
 "pk": "hist"
=======
  "desc": ""
 },
 "model": "name.intendedstdlevelname",
 "pk": "exp"
},
{
 "fields": {
  "order": 7,
  "used": true,
  "name": "Historic",
  "desc": ""
 },
 "model": "name.intendedstdlevelname",
 "pk": "hist"
},
{
 "fields": {
  "order": 0,
  "used": true,
  "name": "Pending",
  "desc": ""
 },
 "model": "name.iprdisclosurestatename",
 "pk": "pending"
},
{
 "fields": {
  "order": 1,
  "used": true,
  "name": "Parked",
  "desc": ""
 },
 "model": "name.iprdisclosurestatename",
 "pk": "parked"
},
{
 "fields": {
  "order": 2,
  "used": true,
  "name": "Posted",
  "desc": ""
 },
 "model": "name.iprdisclosurestatename",
 "pk": "posted"
},
{
 "fields": {
  "order": 3,
  "used": true,
  "name": "Rejected",
  "desc": ""
 },
 "model": "name.iprdisclosurestatename",
 "pk": "rejected"
},
{
 "fields": {
  "order": 4,
  "used": true,
  "name": "Removed",
  "desc": ""
 },
 "model": "name.iprdisclosurestatename",
 "pk": "removed"
},
{
 "fields": {
  "order": 0,
  "used": true,
  "name": "Submitted",
  "desc": ""
 },
 "model": "name.ipreventtypename",
 "pk": "submitted"
},
{
 "fields": {
  "order": 0,
  "used": true,
  "name": "Posted",
  "desc": ""
 },
 "model": "name.ipreventtypename",
 "pk": "posted"
},
{
 "fields": {
  "order": 0,
  "used": true,
  "name": "Removed",
  "desc": ""
 },
 "model": "name.ipreventtypename",
 "pk": "removed"
},
{
 "fields": {
  "order": 0,
  "used": true,
  "name": "Rejected",
  "desc": ""
 },
 "model": "name.ipreventtypename",
 "pk": "rejected"
},
{
 "fields": {
  "order": 0,
  "used": true,
  "name": "Pending",
  "desc": ""
 },
 "model": "name.ipreventtypename",
 "pk": "pending"
},
{
 "fields": {
  "order": 0,
  "used": true,
  "name": "Parked",
  "desc": ""
 },
 "model": "name.ipreventtypename",
 "pk": "parked"
},
{
 "fields": {
  "order": 0,
  "used": true,
  "name": "MsgIn",
  "desc": ""
 },
 "model": "name.ipreventtypename",
 "pk": "msgin"
},
{
 "fields": {
  "order": 0,
  "used": true,
  "name": "MsgOut",
  "desc": ""
 },
 "model": "name.ipreventtypename",
 "pk": "msgout"
},
{
 "fields": {
  "order": 0,
  "used": true,
  "name": "Comment",
  "desc": ""
 },
 "model": "name.ipreventtypename",
 "pk": "comment"
},
{
 "fields": {
  "order": 0,
  "used": true,
  "name": "Private Comment",
  "desc": ""
 },
 "model": "name.ipreventtypename",
 "pk": "private_comment"
>>>>>>> 8f0b8a92
},
{
 "fields": {
  "order": 0,
  "used": true,
<<<<<<< HEAD
  "name": "Pending",
  "desc": ""
 },
 "model": "name.iprdisclosurestatename",
 "pk": "pending"
},
{
 "fields": {
  "order": 1,
  "used": true,
  "name": "Parked",
  "desc": ""
 },
 "model": "name.iprdisclosurestatename",
 "pk": "parked"
},
{
 "fields": {
  "order": 2,
  "used": true,
  "name": "Posted",
  "desc": ""
 },
 "model": "name.iprdisclosurestatename",
 "pk": "posted"
},
{
 "fields": {
  "order": 3,
  "used": true,
  "name": "Rejected",
  "desc": ""
 },
 "model": "name.iprdisclosurestatename",
 "pk": "rejected"
=======
  "name": "Legacy",
  "desc": ""
 },
 "model": "name.ipreventtypename",
 "pk": "legacy"
},
{
 "fields": {
  "order": 0,
  "used": true,
  "name": "Update Notify",
  "desc": ""
 },
 "model": "name.ipreventtypename",
 "pk": "update_notify"
},
{
 "fields": {
  "order": 0,
  "used": true,
  "name": "Changed disclosure metadata",
  "desc": ""
 },
 "model": "name.ipreventtypename",
 "pk": "changed_disclosure"
},
{
 "fields": {
  "order": 0,
  "used": true,
  "name": "None Selected",
  "desc": ""
 },
 "model": "name.iprlicensetypename",
 "pk": "none-selected"
},
{
 "fields": {
  "order": 1,
  "used": true,
  "name": "No License",
  "desc": "a) No License Required for Implementers"
 },
 "model": "name.iprlicensetypename",
 "pk": "no-license"
},
{
 "fields": {
  "order": 2,
  "used": true,
  "name": "Royalty Free",
  "desc": "b) Royalty-Free, Reasonable and Non-Discriminatory License to All Implementers"
 },
 "model": "name.iprlicensetypename",
 "pk": "royalty-free"
},
{
 "fields": {
  "order": 3,
  "used": true,
  "name": "Reasonable",
  "desc": "c) Reasonable and Non-Discriminatory License to All Implementers with Possible Royalty/Fee"
 },
 "model": "name.iprlicensetypename",
 "pk": "reasonable"
>>>>>>> 8f0b8a92
},
{
 "fields": {
  "order": 4,
  "used": true,
<<<<<<< HEAD
  "name": "Removed",
  "desc": ""
 },
 "model": "name.iprdisclosurestatename",
 "pk": "removed"
},
{
 "fields": {
  "order": 0,
  "used": true,
  "name": "Submitted",
  "desc": ""
 },
 "model": "name.ipreventtypename",
 "pk": "submitted"
},
{
 "fields": {
  "order": 0,
  "used": true,
  "name": "Posted",
  "desc": ""
 },
 "model": "name.ipreventtypename",
 "pk": "posted"
},
{
 "fields": {
  "order": 0,
  "used": true,
  "name": "Removed",
  "desc": ""
 },
 "model": "name.ipreventtypename",
 "pk": "removed"
=======
  "name": "Provided Later",
  "desc": "d) Licensing Declaration to be Provided Later (implies a willingness to commit to the provisions of a), b), or c) above to all implementers; otherwise, the next option 'Unwilling to Commit to the Provisions of a), b), or c) Above'. - must be selected)"
 },
 "model": "name.iprlicensetypename",
 "pk": "provided-later"
},
{
 "fields": {
  "order": 5,
  "used": true,
  "name": "Unwilling to Commit",
  "desc": "e) Unwilling to Commit to the Provisions of a), b), or c) Above"
 },
 "model": "name.iprlicensetypename",
 "pk": "unwilling-to-commit"
},
{
 "fields": {
  "order": 6,
  "used": true,
  "name": "See Below",
  "desc": "f) See Text Below for Licensing Declaration"
 },
 "model": "name.iprlicensetypename",
 "pk": "see-below"
},
{
 "fields": {
  "order": 1,
  "used": true,
  "name": "For action",
  "desc": ""
 },
 "model": "name.liaisonstatementpurposename",
 "pk": "action"
},
{
 "fields": {
  "order": 2,
  "used": true,
  "name": "For comment",
  "desc": ""
 },
 "model": "name.liaisonstatementpurposename",
 "pk": "comment"
},
{
 "fields": {
  "order": 3,
  "used": true,
  "name": "For information",
  "desc": ""
 },
 "model": "name.liaisonstatementpurposename",
 "pk": "info"
},
{
 "fields": {
  "order": 4,
  "used": true,
  "name": "In response",
  "desc": ""
 },
 "model": "name.liaisonstatementpurposename",
 "pk": "response"
>>>>>>> 8f0b8a92
},
{
 "fields": {
  "order": 0,
  "used": true,
<<<<<<< HEAD
  "name": "Rejected",
  "desc": ""
 },
 "model": "name.ipreventtypename",
 "pk": "rejected"
=======
  "name": "IETF",
  "desc": ""
 },
 "model": "name.meetingtypename",
 "pk": "ietf"
>>>>>>> 8f0b8a92
},
{
 "fields": {
  "order": 0,
  "used": true,
<<<<<<< HEAD
  "name": "Pending",
  "desc": ""
 },
 "model": "name.ipreventtypename",
 "pk": "pending"
=======
  "name": "Interim",
  "desc": ""
 },
 "model": "name.meetingtypename",
 "pk": "interim"
>>>>>>> 8f0b8a92
},
{
 "fields": {
  "order": 0,
  "used": true,
<<<<<<< HEAD
  "name": "Parked",
  "desc": ""
 },
 "model": "name.ipreventtypename",
 "pk": "parked"
=======
  "name": "Nominated, pending response",
  "desc": ""
 },
 "model": "name.nomineepositionstatename",
 "pk": "pending"
>>>>>>> 8f0b8a92
},
{
 "fields": {
  "order": 0,
  "used": true,
<<<<<<< HEAD
  "name": "MsgIn",
  "desc": ""
 },
 "model": "name.ipreventtypename",
 "pk": "msgin"
=======
  "name": "Accepted",
  "desc": ""
 },
 "model": "name.nomineepositionstatename",
 "pk": "accepted"
>>>>>>> 8f0b8a92
},
{
 "fields": {
  "order": 0,
  "used": true,
<<<<<<< HEAD
  "name": "MsgOut",
  "desc": ""
 },
 "model": "name.ipreventtypename",
 "pk": "msgout"
=======
  "name": "Declined",
  "desc": ""
 },
 "model": "name.nomineepositionstatename",
 "pk": "declined"
>>>>>>> 8f0b8a92
},
{
 "fields": {
  "order": 0,
  "used": true,
<<<<<<< HEAD
  "name": "Comment",
  "desc": ""
 },
 "model": "name.ipreventtypename",
 "pk": "comment"
=======
  "name": "CEO",
  "desc": ""
 },
 "model": "name.rolename",
 "pk": "ceo"
>>>>>>> 8f0b8a92
},
{
 "fields": {
  "order": 0,
  "used": true,
<<<<<<< HEAD
  "name": "Private Comment",
  "desc": ""
 },
 "model": "name.ipreventtypename",
 "pk": "private_comment"
},
{
 "fields": {
  "order": 0,
  "used": true,
  "name": "Legacy",
  "desc": ""
 },
 "model": "name.ipreventtypename",
 "pk": "legacy"
},
{
 "fields": {
  "order": 0,
  "used": true,
  "name": "Update Notify",
  "desc": ""
 },
 "model": "name.ipreventtypename",
 "pk": "update_notify"
},
{
 "fields": {
  "order": 0,
  "used": true,
  "name": "Changed disclosure metadata",
  "desc": ""
 },
 "model": "name.ipreventtypename",
 "pk": "changed_disclosure"
},
{
 "fields": {
  "order": 0,
  "used": true,
  "name": "None Selected",
  "desc": ""
 },
 "model": "name.iprlicensetypename",
 "pk": "none-selected"
},
{
 "fields": {
  "order": 1,
  "used": true,
  "name": "No License",
  "desc": "a) No License Required for Implementers"
 },
 "model": "name.iprlicensetypename",
 "pk": "no-license"
},
{
 "fields": {
  "order": 2,
  "used": true,
  "name": "Royalty Free",
  "desc": "b) Royalty-Free, Reasonable and Non-Discriminatory License to All Implementers"
 },
 "model": "name.iprlicensetypename",
 "pk": "royalty-free"
},
{
 "fields": {
  "order": 3,
  "used": true,
  "name": "Reasonable",
  "desc": "c) Reasonable and Non-Discriminatory License to All Implementers with Possible Royalty/Fee"
 },
 "model": "name.iprlicensetypename",
 "pk": "reasonable"
},
{
 "fields": {
  "order": 4,
  "used": true,
  "name": "Provided Later",
  "desc": "d) Licensing Declaration to be Provided Later (implies a willingness to commit to the provisions of a), b), or c) above to all implementers; otherwise, the next option 'Unwilling to Commit to the Provisions of a), b), or c) Above'. - must be selected)"
 },
 "model": "name.iprlicensetypename",
 "pk": "provided-later"
},
{
 "fields": {
  "order": 5,
  "used": true,
  "name": "Unwilling to Commit",
  "desc": "e) Unwilling to Commit to the Provisions of a), b), or c) Above"
 },
 "model": "name.iprlicensetypename",
 "pk": "unwilling-to-commit"
},
{
 "fields": {
  "order": 6,
  "used": true,
  "name": "See Below",
  "desc": "f) See Text Below for Licensing Declaration"
 },
 "model": "name.iprlicensetypename",
 "pk": "see-below"
},
{
 "fields": {
  "order": 1,
  "used": true,
  "name": "For action",
  "desc": ""
 },
 "model": "name.liaisonstatementpurposename",
 "pk": "action"
},
{
 "fields": {
  "order": 2,
  "used": true,
  "name": "For comment",
  "desc": ""
 },
 "model": "name.liaisonstatementpurposename",
 "pk": "comment"
=======
  "name": "Co-ordinator",
  "desc": ""
 },
 "model": "name.rolename",
 "pk": "coord"
},
{
 "fields": {
  "order": 1,
  "used": true,
  "name": "Chair",
  "desc": ""
 },
 "model": "name.rolename",
 "pk": "chair"
},
{
 "fields": {
  "order": 2,
  "used": true,
  "name": "Area Director",
  "desc": ""
 },
 "model": "name.rolename",
 "pk": "ad"
},
{
 "fields": {
  "order": 2,
  "used": true,
  "name": "Executive Director",
  "desc": ""
 },
 "model": "name.rolename",
 "pk": "execdir"
},
{
 "fields": {
  "order": 3,
  "used": true,
  "name": "Incoming Area Director",
  "desc": ""
 },
 "model": "name.rolename",
 "pk": "pre-ad"
>>>>>>> 8f0b8a92
},
{
 "fields": {
  "order": 3,
  "used": true,
<<<<<<< HEAD
  "name": "For information",
  "desc": ""
 },
 "model": "name.liaisonstatementpurposename",
 "pk": "info"
=======
  "name": "Administrative Director",
  "desc": ""
 },
 "model": "name.rolename",
 "pk": "admdir"
>>>>>>> 8f0b8a92
},
{
 "fields": {
  "order": 4,
  "used": true,
<<<<<<< HEAD
  "name": "In response",
  "desc": ""
 },
 "model": "name.liaisonstatementpurposename",
 "pk": "response"
},
{
 "fields": {
  "order": 0,
  "used": true,
  "name": "IETF",
  "desc": ""
 },
 "model": "name.meetingtypename",
 "pk": "ietf"
},
{
 "fields": {
  "order": 0,
  "used": true,
  "name": "Interim",
  "desc": ""
 },
 "model": "name.meetingtypename",
 "pk": "interim"
},
{
 "fields": {
  "order": 0,
  "used": true,
  "name": "Nominated, pending response",
  "desc": ""
 },
 "model": "name.nomineepositionstatename",
 "pk": "pending"
},
{
 "fields": {
  "order": 0,
  "used": true,
  "name": "Accepted",
  "desc": ""
 },
 "model": "name.nomineepositionstatename",
 "pk": "accepted"
},
{
 "fields": {
  "order": 0,
  "used": true,
  "name": "Declined",
  "desc": ""
 },
 "model": "name.nomineepositionstatename",
 "pk": "declined"
},
{
 "fields": {
  "order": 0,
  "used": true,
  "name": "CEO",
  "desc": ""
 },
 "model": "name.rolename",
 "pk": "ceo"
},
{
 "fields": {
  "order": 0,
  "used": true,
  "name": "Co-ordinator",
  "desc": ""
 },
 "model": "name.rolename",
 "pk": "coord"
},
{
 "fields": {
  "order": 1,
  "used": true,
  "name": "Chair",
  "desc": ""
 },
 "model": "name.rolename",
 "pk": "chair"
},
{
 "fields": {
  "order": 2,
  "used": true,
  "name": "Area Director",
  "desc": ""
 },
 "model": "name.rolename",
 "pk": "ad"
},
{
 "fields": {
  "order": 2,
  "used": true,
  "name": "Executive Director",
  "desc": ""
 },
 "model": "name.rolename",
 "pk": "execdir"
},
{
 "fields": {
  "order": 3,
  "used": true,
  "name": "Incoming Area Director",
  "desc": ""
 },
 "model": "name.rolename",
 "pk": "pre-ad"
},
{
 "fields": {
  "order": 3,
  "used": true,
  "name": "Administrative Director",
  "desc": ""
 },
 "model": "name.rolename",
 "pk": "admdir"
},
{
 "fields": {
  "order": 4,
  "used": true,
  "name": "Tech Advisor",
  "desc": ""
 },
 "model": "name.rolename",
 "pk": "techadv"
},
{
 "fields": {
  "order": 4,
  "used": true,
  "name": "Liaison Manager",
  "desc": ""
 },
 "model": "name.rolename",
 "pk": "liaiman"
},
{
 "fields": {
=======
  "name": "Tech Advisor",
  "desc": ""
 },
 "model": "name.rolename",
 "pk": "techadv"
},
{
 "fields": {
  "order": 4,
  "used": true,
  "name": "Liaison Manager",
  "desc": ""
 },
 "model": "name.rolename",
 "pk": "liaiman"
},
{
 "fields": {
>>>>>>> 8f0b8a92
  "order": 4,
  "used": true,
  "name": "Advisor",
  "desc": "Advisor in a group that has explicit membership, such as the NomCom"
 },
 "model": "name.rolename",
 "pk": "advisor"
},
{
 "fields": {
  "order": 5,
  "used": true,
  "name": "Editor",
  "desc": ""
 },
 "model": "name.rolename",
 "pk": "editor"
},
{
 "fields": {
  "order": 5,
  "used": true,
  "name": "Authorized Individual",
  "desc": ""
 },
 "model": "name.rolename",
 "pk": "auth"
},
{
 "fields": {
  "order": 6,
  "used": true,
  "name": "Secretary",
  "desc": ""
 },
 "model": "name.rolename",
 "pk": "secr"
},
{
 "fields": {
  "order": 6,
  "used": true,
  "name": "Delegate",
  "desc": ""
 },
 "model": "name.rolename",
 "pk": "delegate"
},
{
 "fields": {
  "order": 7,
  "used": true,
  "name": "Member",
  "desc": "Regular group member in a group that has explicit membership, such as the NomCom"
 },
 "model": "name.rolename",
 "pk": "member"
},
{
 "fields": {
  "order": 10,
  "used": true,
  "name": "At Large Member",
  "desc": ""
 },
 "model": "name.rolename",
 "pk": "atlarge"
},
{
 "fields": {
  "order": 11,
  "used": true,
  "name": "Liaison Member",
  "desc": "Liaison group member in a group that has explicit membership, such as the NomCom"
 },
 "model": "name.rolename",
 "pk": "liaison"
},
{
 "fields": {
  "order": 12,
  "used": true,
  "name": "List Announcer",
  "desc": "Authorised to send announcements to the ietf-announce and other lists"
 },
 "model": "name.rolename",
 "pk": "announce"
},
{
 "fields": {
  "order": 13,
  "used": true,
  "name": "Materials Manager",
  "desc": ""
 },
 "model": "name.rolename",
 "pk": "matman"
},
{
 "fields": {
  "order": 0,
  "used": true,
  "name": "LCD projector",
  "desc": "The room will have a computer projector"
 },
 "model": "name.roomresourcename",
 "pk": "project"
},
{
 "fields": {
  "order": 0,
  "used": true,
  "name": "second LCD projector",
  "desc": "The room will have a second computer projector"
 },
 "model": "name.roomresourcename",
 "pk": "proj2"
},
{
 "fields": {
  "order": 0,
  "used": true,
  "name": "Meetecho Remote Partition Support",
  "desc": "The room will have a meetecho wrangler"
 },
 "model": "name.roomresourcename",
 "pk": "meetecho"
},
{
 "fields": {
  "order": 0,
  "used": true,
  "name": "Boardroom Layout",
  "desc": "Experimental room setup (boardroom and classroom) subject to availability"
 },
 "model": "name.roomresourcename",
 "pk": "boardroom"
},
{
 "fields": {
  "order": 0,
  "used": true,
  "name": "Waiting for Scheduling",
  "desc": ""
 },
 "model": "name.sessionstatusname",
 "pk": "schedw"
},
{
 "fields": {
  "order": 0,
  "used": true,
  "name": "Waiting for Approval",
  "desc": ""
 },
 "model": "name.sessionstatusname",
 "pk": "apprw"
},
{
 "fields": {
  "order": 0,
  "used": true,
  "name": "Approved",
  "desc": ""
 },
 "model": "name.sessionstatusname",
 "pk": "appr"
},
{
 "fields": {
  "order": 0,
  "used": true,
  "name": "Scheduled",
  "desc": ""
 },
 "model": "name.sessionstatusname",
 "pk": "sched"
},
{
 "fields": {
  "order": 0,
  "used": true,
  "name": "Cancelled",
  "desc": ""
 },
 "model": "name.sessionstatusname",
 "pk": "canceled"
},
{
 "fields": {
  "order": 0,
  "used": true,
  "name": "Disapproved",
  "desc": ""
 },
 "model": "name.sessionstatusname",
 "pk": "disappr"
},
{
 "fields": {
  "order": 0,
  "used": true,
  "name": "Not meeting",
  "desc": ""
 },
 "model": "name.sessionstatusname",
 "pk": "notmeet"
},
{
 "fields": {
  "order": 0,
  "used": true,
  "name": "Deleted",
  "desc": ""
 },
 "model": "name.sessionstatusname",
 "pk": "deleted"
},
{
 "fields": {
  "order": 0,
  "used": true,
  "name": "Internet Standard",
  "desc": ""
 },
 "model": "name.stdlevelname",
 "pk": "std"
},
{
 "fields": {
  "order": 0,
  "used": false,
  "name": "Draft Standard",
  "desc": ""
 },
 "model": "name.stdlevelname",
 "pk": "ds"
},
{
 "fields": {
  "order": 0,
  "used": true,
  "name": "Proposed Standard",
  "desc": ""
 },
 "model": "name.stdlevelname",
 "pk": "ps"
},
{
 "fields": {
  "order": 0,
  "used": true,
  "name": "Informational",
  "desc": ""
 },
 "model": "name.stdlevelname",
 "pk": "inf"
},
{
 "fields": {
  "order": 0,
  "used": true,
  "name": "Experimental",
  "desc": ""
 },
 "model": "name.stdlevelname",
 "pk": "exp"
},
{
 "fields": {
  "order": 0,
  "used": true,
  "name": "Best Current Practice",
  "desc": ""
 },
 "model": "name.stdlevelname",
 "pk": "bcp"
},
{
 "fields": {
  "order": 0,
  "used": true,
  "name": "Historic",
  "desc": ""
 },
 "model": "name.stdlevelname",
 "pk": "hist"
},
{
 "fields": {
  "order": 0,
  "used": true,
  "name": "Unknown",
  "desc": ""
 },
 "model": "name.stdlevelname",
 "pk": "unkn"
},
{
 "fields": {
  "order": 1,
  "used": true,
  "name": "IETF",
  "desc": "IETF stream"
 },
 "model": "name.streamname",
 "pk": "ietf"
},
{
 "fields": {
  "order": 2,
  "used": true,
  "name": "ISE",
  "desc": "Independent Submission Editor stream"
 },
 "model": "name.streamname",
 "pk": "ise"
},
{
 "fields": {
  "order": 3,
  "used": true,
  "name": "IRTF",
  "desc": "Independent Submission Editor stream"
 },
 "model": "name.streamname",
 "pk": "irtf"
},
{
 "fields": {
  "order": 4,
  "used": true,
  "name": "IAB",
  "desc": "IAB stream"
 },
 "model": "name.streamname",
 "pk": "iab"
},
{
 "fields": {
  "order": 5,
  "used": true,
  "name": "Legacy",
  "desc": "Legacy stream"
 },
 "model": "name.streamname",
 "pk": "legacy"
},
{
 "fields": {
  "order": 0,
  "used": true,
  "name": "Other",
  "desc": ""
 },
 "model": "name.timeslottypename",
 "pk": "other"
},
{
 "fields": {
  "order": 0,
  "used": true,
  "name": "Session",
  "desc": ""
 },
 "model": "name.timeslottypename",
 "pk": "session"
},
{
 "fields": {
  "order": 0,
  "used": true,
  "name": "Break",
  "desc": ""
 },
 "model": "name.timeslottypename",
 "pk": "break"
},
{
 "fields": {
  "order": 0,
  "used": true,
  "name": "Registration",
  "desc": ""
 },
 "model": "name.timeslottypename",
 "pk": "reg"
},
{
 "fields": {
  "order": 0,
  "used": true,
  "name": "Plenary",
  "desc": ""
 },
 "model": "name.timeslottypename",
 "pk": "plenary"
},
{
 "fields": {
  "order": 0,
  "used": true,
  "name": "Room Unavailable",
  "desc": "A room was not booked for the timeslot indicated"
 },
 "model": "name.timeslottypename",
 "pk": "unavail"
},
{
 "fields": {
  "order": 0,
  "used": true,
  "name": "Room Reserved",
  "desc": "A room has been reserved for use by another body the timeslot indicated"
 },
 "model": "name.timeslottypename",
 "pk": "reserved"
<<<<<<< HEAD
=======
},
{
 "fields": {
  "order": 0,
  "used": true,
  "name": "Leadership",
  "desc": "Leadership Meetings"
 },
 "model": "name.timeslottypename",
 "pk": "lead"
},
{
 "fields": {
  "order": 0,
  "used": true,
  "name": "Off Agenda",
  "desc": "Other Meetings Not Published on Agenda"
 },
 "model": "name.timeslottypename",
 "pk": "offagenda"
>>>>>>> 8f0b8a92
},
{
 "fields": {
  "label": "State"
 },
 "model": "doc.statetype",
 "pk": "draft"
},
{
 "fields": {
  "label": "IESG state"
 },
 "model": "doc.statetype",
 "pk": "draft-iesg"
},
{
 "fields": {
  "label": "IANA state"
 },
 "model": "doc.statetype",
 "pk": "draft-iana"
},
{
 "fields": {
  "label": "RFC Editor state"
 },
 "model": "doc.statetype",
 "pk": "draft-rfceditor"
},
{
 "fields": {
  "label": "IETF WG state"
 },
 "model": "doc.statetype",
 "pk": "draft-stream-ietf"
},
{
 "fields": {
  "label": "IRTF state"
 },
 "model": "doc.statetype",
 "pk": "draft-stream-irtf"
},
{
 "fields": {
  "label": "ISE state"
 },
 "model": "doc.statetype",
 "pk": "draft-stream-ise"
},
{
 "fields": {
  "label": "IAB state"
 },
 "model": "doc.statetype",
 "pk": "draft-stream-iab"
},
{
 "fields": {
  "label": "State"
 },
 "model": "doc.statetype",
 "pk": "slides"
},
{
 "fields": {
  "label": "State"
 },
 "model": "doc.statetype",
 "pk": "minutes"
},
{
 "fields": {
  "label": "State"
 },
 "model": "doc.statetype",
 "pk": "agenda"
},
{
 "fields": {
  "label": "State"
 },
 "model": "doc.statetype",
 "pk": "liai-att"
},
{
 "fields": {
  "label": "State"
 },
 "model": "doc.statetype",
 "pk": "charter"
},
{
 "fields": {
  "label": "Conflict Review State"
 },
 "model": "doc.statetype",
 "pk": "conflrev"
},
{
 "fields": {
  "label": "IANA Action state"
 },
 "model": "doc.statetype",
 "pk": "draft-iana-action"
},
{
 "fields": {
  "label": "IANA Review state"
 },
 "model": "doc.statetype",
 "pk": "draft-iana-review"
},
{
 "fields": {
  "label": "RFC Status Change state"
 },
 "model": "doc.statetype",
 "pk": "statchg"
<<<<<<< HEAD
},
{
 "fields": {
  "label": "State"
 },
 "model": "doc.statetype",
 "pk": "recording"
},
{
 "fields": {
  "label": "State"
 },
 "model": "doc.statetype",
 "pk": "bluesheets"
},
{
 "fields": {
  "label": "Policy"
 },
 "model": "doc.statetype",
 "pk": "reuse_policy"
},
{
 "fields": {
  "used": true,
  "name": "Active",
  "next_states": [],
  "slug": "active",
  "type": "agenda",
  "order": 1,
  "desc": ""
 },
 "model": "doc.state",
 "pk": 81
},
{
 "fields": {
  "used": true,
  "name": "Deleted",
  "next_states": [],
  "slug": "deleted",
  "type": "agenda",
  "order": 2,
  "desc": ""
 },
 "model": "doc.state",
 "pk": 82
=======
},
{
 "fields": {
  "label": "State"
 },
 "model": "doc.statetype",
 "pk": "recording"
},
{
 "fields": {
  "label": "State"
 },
 "model": "doc.statetype",
 "pk": "bluesheets"
>>>>>>> 8f0b8a92
},
{
 "fields": {
  "used": true,
  "name": "Active",
  "next_states": [],
  "slug": "active",
<<<<<<< HEAD
  "type": "bluesheets",
  "order": 0,
  "desc": ""
 },
 "model": "doc.state",
 "pk": 139
=======
  "type": "agenda",
  "order": 1,
  "desc": ""
 },
 "model": "doc.state",
 "pk": 81
>>>>>>> 8f0b8a92
},
{
 "fields": {
  "used": true,
  "name": "Deleted",
  "next_states": [],
  "slug": "deleted",
<<<<<<< HEAD
  "type": "bluesheets",
  "order": 0,
  "desc": ""
 },
 "model": "doc.state",
 "pk": 140
=======
  "type": "agenda",
  "order": 2,
  "desc": ""
 },
 "model": "doc.state",
 "pk": 82
>>>>>>> 8f0b8a92
},
{
 "fields": {
  "used": true,
<<<<<<< HEAD
=======
  "name": "Active",
  "next_states": [],
  "slug": "active",
  "type": "bluesheets",
  "order": 0,
  "desc": ""
 },
 "model": "doc.state",
 "pk": 139
},
{
 "fields": {
  "used": true,
  "name": "Deleted",
  "next_states": [],
  "slug": "deleted",
  "type": "bluesheets",
  "order": 0,
  "desc": ""
 },
 "model": "doc.state",
 "pk": 140
},
{
 "fields": {
  "used": true,
>>>>>>> 8f0b8a92
  "name": "Not currently under review",
  "next_states": [],
  "slug": "notrev",
  "type": "charter",
  "order": 0,
  "desc": "The proposed charter is not being considered at this time. A proposed charter will remain in this state until an AD moves it to Informal IESG review."
 },
 "model": "doc.state",
 "pk": 83
},
{
 "fields": {
  "used": true,
  "name": "Informal IESG review",
  "next_states": [],
  "slug": "infrev",
  "type": "charter",
  "order": 0,
  "desc": "This is the initial state when an AD proposes a new charter. The normal next state is Internal review if the idea is accepted, or Not currently under review if the idea is abandoned."
 },
 "model": "doc.state",
 "pk": 84
},
{
 "fields": {
  "used": true,
  "name": "Internal review",
  "next_states": [],
  "slug": "intrev",
  "type": "charter",
  "order": 0,
  "desc": "The IESG and IAB are reviewing the early draft of the charter; this is the initial IESG and IAB review. The usual next state is External review if the idea is adopted, or Informal IESG review if the IESG decides the idea needs more work, or Not currently under review is the idea is abandoned"
 },
 "model": "doc.state",
 "pk": 85
},
{
 "fields": {
  "used": true,
  "name": "External review",
  "next_states": [],
  "slug": "extrev",
  "type": "charter",
  "order": 0,
  "desc": "The IETF community and possibly other standards development organizations (SDOs) are reviewing the proposed charter. The usual next state is IESG review, although it might move to Not currently under review is the idea is abandoned during the external review."
 },
 "model": "doc.state",
 "pk": 86
},
{
 "fields": {
  "used": true,
  "name": "IESG review",
  "next_states": [],
  "slug": "iesgrev",
  "type": "charter",
  "order": 0,
  "desc": "The IESG is reviewing the discussion from the external review of the proposed charter. The usual next state is Approved, or Not currently under review if the idea is abandoned."
 },
 "model": "doc.state",
 "pk": 87
},
{
 "fields": {
  "used": true,
  "name": "Approved",
  "next_states": [],
  "slug": "approved",
  "type": "charter",
  "order": 0,
  "desc": "The charter is approved by the IESG."
 },
 "model": "doc.state",
 "pk": 88
},
{
 "fields": {
  "used": true,
  "name": "Needs Shepherd",
  "next_states": [
   91,
   98,
   99
  ],
  "slug": "needshep",
  "type": "conflrev",
  "order": 1,
  "desc": "A conflict review has been requested, but a shepherding AD has not yet been assigned"
 },
 "model": "doc.state",
 "pk": 90
},
{
 "fields": {
  "used": true,
  "name": "AD Review",
  "next_states": [
   92,
   98,
   99
  ],
  "slug": "adrev",
  "type": "conflrev",
  "order": 2,
  "desc": "The sponsoring AD is reviewing the document and preparing a proposed response"
 },
 "model": "doc.state",
 "pk": 91
},
{
 "fields": {
  "used": true,
  "name": "IESG Evaluation",
  "next_states": [
   93,
   94,
   95,
   98,
   99
  ],
  "slug": "iesgeval",
  "type": "conflrev",
  "order": 3,
  "desc": "The IESG is considering the proposed conflict review response"
 },
 "model": "doc.state",
 "pk": 92
},
{
 "fields": {
  "used": true,
  "name": "IESG Evaluation - Defer",
  "next_states": [
   92,
   94,
   95,
   98,
   99
  ],
  "slug": "defer",
  "type": "conflrev",
  "order": 4,
  "desc": "The evaluation of the proposed conflict review response has been deferred to the next telechat"
 },
 "model": "doc.state",
 "pk": 93
},
{
 "fields": {
  "used": true,
  "name": "Approved Request to Not Publish - point raised",
  "next_states": [
   94
  ],
  "slug": "appr-reqnopub-pr",
  "type": "conflrev",
  "order": 5,
  "desc": "The IESG has approved the conflict review response (a request to not publish), but a point has been raised that should be cleared before moving to announcement to be sent"
 },
 "model": "doc.state",
 "pk": 100
},
{
 "fields": {
  "used": true,
  "name": "Approved No Problem - point raised",
  "next_states": [
   95
  ],
  "slug": "appr-noprob-pr",
  "type": "conflrev",
  "order": 6,
  "desc": "The IESG has approved the conflict review response, but a point has been raised that should be cleared before proceeding to announcement to be sent"
 },
 "model": "doc.state",
 "pk": 101
},
{
 "fields": {
  "used": true,
  "name": "Approved Request to Not Publish - announcement to be sent",
  "next_states": [
   96,
   98
  ],
  "slug": "appr-reqnopub-pend",
  "type": "conflrev",
  "order": 7,
  "desc": "The IESG has approved the conflict review response (a request to not publish), but the secretariat has not yet sent the response"
 },
 "model": "doc.state",
 "pk": 94
},
{
 "fields": {
  "used": true,
  "name": "Approved No Problem - announcement to be sent",
  "next_states": [
   97,
   98
  ],
  "slug": "appr-noprob-pend",
  "type": "conflrev",
  "order": 8,
  "desc": "The IESG has approved the conflict review response, but the secretariat has not yet sent the response"
 },
 "model": "doc.state",
 "pk": 95
},
{
 "fields": {
  "used": true,
  "name": "Approved Request to Not Publish - announcement sent",
  "next_states": [
   96
  ],
  "slug": "appr-reqnopub-sent",
  "type": "conflrev",
  "order": 9,
  "desc": "The secretariat has delivered the IESG's approved conflict review response (a request to not publish) to the requester"
 },
 "model": "doc.state",
 "pk": 96
},
{
 "fields": {
  "used": true,
  "name": "Approved No Problem - announcement sent",
  "next_states": [
   97
  ],
  "slug": "appr-noprob-sent",
  "type": "conflrev",
  "order": 10,
  "desc": "The secretariat has delivered the IESG's approved conflict review response to the requester"
 },
 "model": "doc.state",
 "pk": 97
},
{
 "fields": {
  "used": true,
  "name": "Withdrawn",
  "next_states": [
   90
  ],
  "slug": "withdraw",
  "type": "conflrev",
  "order": 11,
  "desc": "The request for conflict review was withdrawn"
 },
 "model": "doc.state",
 "pk": 98
},
{
 "fields": {
  "used": true,
  "name": "Dead",
  "next_states": [
   90
  ],
  "slug": "dead",
  "type": "conflrev",
  "order": 12,
  "desc": "The conflict review has been abandoned"
 },
 "model": "doc.state",
 "pk": 99
},
{
 "fields": {
  "used": true,
  "name": "Active",
  "next_states": [],
  "slug": "active",
  "type": "draft",
  "order": 1,
  "desc": ""
 },
 "model": "doc.state",
 "pk": 1
},
{
 "fields": {
  "used": true,
  "name": "Expired",
  "next_states": [],
  "slug": "expired",
  "type": "draft",
  "order": 2,
  "desc": ""
 },
 "model": "doc.state",
 "pk": 2
},
{
 "fields": {
  "used": true,
  "name": "RFC",
  "next_states": [],
  "slug": "rfc",
  "type": "draft",
  "order": 3,
  "desc": ""
 },
 "model": "doc.state",
 "pk": 3
},
{
 "fields": {
  "used": true,
  "name": "Replaced",
  "next_states": [],
  "slug": "repl",
  "type": "draft",
  "order": 4,
  "desc": ""
 },
 "model": "doc.state",
 "pk": 4
},
{
 "fields": {
  "used": true,
  "name": "Withdrawn by Submitter",
  "next_states": [],
  "slug": "auth-rm",
  "type": "draft",
  "order": 5,
  "desc": ""
 },
 "model": "doc.state",
 "pk": 5
},
{
 "fields": {
  "used": true,
  "name": "Withdrawn by IETF",
  "next_states": [],
  "slug": "ietf-rm",
  "type": "draft",
  "order": 6,
  "desc": ""
 },
 "model": "doc.state",
 "pk": 6
},
{
 "fields": {
  "used": true,
  "name": "New Document",
  "next_states": [],
  "slug": "newdoc",
  "type": "draft-iana-action",
  "order": 1,
  "desc": "A new document has been received by IANA, but no actions have been taken"
 },
 "model": "doc.state",
 "pk": 102
},
{
 "fields": {
  "used": true,
  "name": "In Progress",
  "next_states": [],
  "slug": "inprog",
  "type": "draft-iana-action",
  "order": 2,
  "desc": "IANA is currently processing the actions for this document"
 },
 "model": "doc.state",
 "pk": 103
},
{
 "fields": {
  "used": true,
  "name": "Waiting on Authors",
  "next_states": [],
  "slug": "waitauth",
  "type": "draft-iana-action",
  "order": 3,
  "desc": "IANA is waiting on the document's authors to respond"
 },
 "model": "doc.state",
 "pk": 104
},
{
 "fields": {
  "used": true,
  "name": "Waiting on ADs",
  "next_states": [],
  "slug": "waitad",
  "type": "draft-iana-action",
  "order": 4,
  "desc": "IANA is waiting on the IETF Area Directors to respond"
 },
 "model": "doc.state",
 "pk": 105
},
{
 "fields": {
  "used": true,
  "name": "Waiting on WGC",
  "next_states": [],
  "slug": "waitwgc",
  "type": "draft-iana-action",
  "order": 5,
  "desc": "IANA is waiting on the IETF Working Group Chairs to respond"
 },
 "model": "doc.state",
 "pk": 106
},
{
 "fields": {
  "used": true,
  "name": "Waiting on RFC Editor",
  "next_states": [],
  "slug": "waitrfc",
  "type": "draft-iana-action",
  "order": 6,
  "desc": "IANA has notified the RFC Editor that the actions have been completed"
 },
 "model": "doc.state",
 "pk": 107
},
{
 "fields": {
  "used": true,
  "name": "RFC-Ed-Ack",
  "next_states": [],
  "slug": "rfcedack",
  "type": "draft-iana-action",
  "order": 7,
  "desc": "Request completed. The RFC Editor has acknowledged receipt of IANA's message that the actions have been completed"
 },
 "model": "doc.state",
 "pk": 108
},
{
 "fields": {
  "used": true,
  "name": "On Hold",
  "next_states": [],
  "slug": "onhold",
  "type": "draft-iana-action",
  "order": 8,
  "desc": "IANA has suspended work on the document"
 },
 "model": "doc.state",
 "pk": 109
},
{
 "fields": {
  "used": true,
  "name": "No IC",
  "next_states": [],
  "slug": "noic",
  "type": "draft-iana-action",
  "order": 9,
  "desc": "Request completed. There were no IANA actions for this document"
 },
 "model": "doc.state",
 "pk": 110
},
{
 "fields": {
  "used": true,
  "name": "IANA - Review Needed",
  "next_states": [],
  "slug": "need-rev",
  "type": "draft-iana-review",
  "order": 1,
  "desc": "Document has not yet been reviewed by IANA."
 },
 "model": "doc.state",
 "pk": 111
},
{
 "fields": {
  "used": true,
  "name": "IANA OK - Actions Needed",
  "next_states": [],
  "slug": "ok-act",
  "type": "draft-iana-review",
  "order": 2,
  "desc": "Document requires IANA actions, and the IANA Considerations section indicates the details of the actions correctly."
 },
 "model": "doc.state",
 "pk": 112
},
{
 "fields": {
  "used": true,
  "name": "IANA OK - No Actions Needed",
  "next_states": [],
  "slug": "ok-noact",
  "type": "draft-iana-review",
  "order": 3,
  "desc": "Document requires no IANA action, and the IANA Considerations section indicates this correctly."
 },
 "model": "doc.state",
 "pk": 113
},
{
 "fields": {
  "used": true,
  "name": "IANA - Not OK",
  "next_states": [],
  "slug": "not-ok",
  "type": "draft-iana-review",
  "order": 4,
  "desc": "IANA has issues with the text of the IANA Considerations section of the document."
 },
 "model": "doc.state",
 "pk": 114
},
{
 "fields": {
  "used": true,
  "name": "Version Changed - Review Needed",
  "next_states": [],
  "slug": "changed",
  "type": "draft-iana-review",
  "order": 5,
  "desc": "Document revision has changed after review by IANA."
 },
 "model": "doc.state",
 "pk": 115
},
{
 "fields": {
  "used": true,
  "name": "Publication Requested",
  "next_states": [
   13,
   11,
   8
  ],
  "slug": "pub-req",
  "type": "draft-iesg",
  "order": 10,
  "desc": "A formal request has been made to advance/publish the document, following the procedures in Section 7.5 of RFC 2418. The request could be from a WG chair, from an individual through the RFC Editor, etc. (The Secretariat (iesg-secretary@ietf.org) is copied on these requests to ensure that the request makes it into the ID tracker.) A document in this state has not (yet) been reviewed by an AD nor has any official action been taken on it yet (other than to note that its publication has been requested."
 },
 "model": "doc.state",
 "pk": 16
},
{
 "fields": {
  "used": true,
  "name": "AD Evaluation",
  "next_states": [
   21,
   14,
   12,
   11
  ],
  "slug": "ad-eval",
  "type": "draft-iesg",
  "order": 11,
  "desc": "A specific AD (e.g., the Area Advisor for the WG) has begun reviewing the document to verify that it is ready for advancement. The shepherding AD is responsible for doing any necessary review before starting an IETF Last Call or sending the document directly to the IESG as a whole."
 },
 "model": "doc.state",
 "pk": 13
},
{
 "fields": {
  "used": true,
  "name": "Expert Review",
  "next_states": [
   13
  ],
  "slug": "review-e",
  "type": "draft-iesg",
  "order": 12,
  "desc": "An AD sometimes asks for an external review by an outside party as part of evaluating whether a document is ready for advancement. MIBs, for example, are reviewed by the \"MIB doctors\". Other types of reviews may also be requested (e.g., security, operations impact, etc.). Documents stay in this state until the review is complete and possibly until the issues raised in the review are addressed. See the \"note\" field for specific details on the nature of the review."
 },
 "model": "doc.state",
 "pk": 21
},
{
 "fields": {
  "used": true,
  "name": "Last Call Requested",
  "next_states": [
   15
  ],
  "slug": "lc-req",
  "type": "draft-iesg",
  "order": 15,
  "desc": "The AD has requested that the Secretariat start an IETF Last Call, but the the actual Last Call message has not been sent yet."
 },
 "model": "doc.state",
 "pk": 14
},
{
 "fields": {
  "used": true,
  "name": "In Last Call",
  "next_states": [
   19,
   20
  ],
  "slug": "lc",
  "type": "draft-iesg",
  "order": 16,
  "desc": "The document is currently waiting for IETF Last Call to complete. Last Calls for WG documents typically last 2 weeks, those for individual submissions last 4 weeks."
 },
 "model": "doc.state",
 "pk": 15
},
{
 "fields": {
  "used": true,
  "name": "Waiting for Writeup",
  "next_states": [
   20
  ],
  "slug": "writeupw",
  "type": "draft-iesg",
  "order": 18,
  "desc": "Before a standards-track or BCP document is formally considered by the entire IESG, the AD must write up a protocol action. The protocol action is included in the approval message that the Secretariat sends out when the document is approved for publication as an RFC."
 },
 "model": "doc.state",
 "pk": 19
},
{
 "fields": {
  "used": true,
  "name": "Waiting for AD Go-Ahead",
  "next_states": [
   12
  ],
  "slug": "goaheadw",
  "type": "draft-iesg",
  "order": 19,
  "desc": "As a result of the IETF Last Call, comments may need to be responded to and a revision of the ID may be needed as well. The AD is responsible for verifying that all Last Call comments have been adequately addressed and that the (possibly revised) document is in the ID directory and ready for consideration by the IESG as a whole."
 },
 "model": "doc.state",
 "pk": 20
},
{
 "fields": {
  "used": true,
  "name": "IESG Evaluation",
  "next_states": [
   18,
   9,
   22
  ],
  "slug": "iesg-eva",
  "type": "draft-iesg",
  "order": 20,
  "desc": "The document is now (finally!) being formally reviewed by the entire IESG. Documents are discussed in email or during a bi-weekly IESG telechat. In this phase, each AD reviews the document and airs any issues they may have. Unresolvable issues are documented as \"discuss\" comments that can be forwarded to the authors/WG. See the description of substates for additional details about the current state of the IESG discussion."
 },
 "model": "doc.state",
 "pk": 12
},
{
 "fields": {
  "used": true,
  "name": "IESG Evaluation - Defer",
  "next_states": [
   12
  ],
  "slug": "defer",
  "type": "draft-iesg",
  "order": 21,
  "desc": "During a telechat, one or more ADs requested an additional 2 weeks to review the document. A defer is designed to be an exception mechanism, and can only be invoked once, the first time the document comes up for discussion during a telechat."
 },
 "model": "doc.state",
 "pk": 18
},
{
 "fields": {
  "used": true,
  "name": "Approved-announcement to be sent",
  "next_states": [
   10
  ],
  "slug": "approved",
  "type": "draft-iesg",
  "order": 27,
  "desc": "The IESG has approved the document for publication, but the Secretariat has not yet sent out on official approval message."
 },
 "model": "doc.state",
 "pk": 9
},
{
 "fields": {
  "used": true,
  "name": "Approved-announcement sent",
  "next_states": [
   17
  ],
  "slug": "ann",
  "type": "draft-iesg",
  "order": 30,
  "desc": "The IESG has approved the document for publication, and the Secretariat has sent out the official approval message to the RFC editor."
 },
 "model": "doc.state",
 "pk": 10
},
{
 "fields": {
  "used": true,
  "name": "RFC Ed Queue",
  "next_states": [
   7
  ],
  "slug": "rfcqueue",
  "type": "draft-iesg",
  "order": 31,
  "desc": "The document is in the RFC editor Queue (as confirmed by http://www.rfc-editor.org/queue.html)."
 },
 "model": "doc.state",
 "pk": 17
},
{
 "fields": {
  "used": true,
  "name": "RFC Published",
  "next_states": [
   8
  ],
  "slug": "pub",
  "type": "draft-iesg",
  "order": 32,
  "desc": "The ID has been published as an RFC."
 },
 "model": "doc.state",
 "pk": 7
},
{
 "fields": {
  "used": true,
  "name": "DNP-waiting for AD note",
  "next_states": [
   23
  ],
  "slug": "nopubadw",
  "type": "draft-iesg",
  "order": 33,
  "desc": "Do Not Publish: The IESG recommends against publishing the document, but the writeup explaining its reasoning has not yet been produced. DNPs apply primarily to individual submissions received through the RFC editor.  See the \"note\" field for more details on who has the action item."
 },
 "model": "doc.state",
 "pk": 22
},
{
 "fields": {
  "used": true,
  "name": "DNP-announcement to be sent",
  "next_states": [
   8
  ],
  "slug": "nopubanw",
  "type": "draft-iesg",
  "order": 34,
  "desc": "The IESG recommends against publishing the document, the writeup explaining its reasoning has been produced, but the Secretariat has not yet sent out the official \"do not publish\" recommendation message."
 },
 "model": "doc.state",
 "pk": 23
},
{
 "fields": {
  "used": true,
  "name": "AD is watching",
  "next_states": [
   16
  ],
  "slug": "watching",
  "type": "draft-iesg",
  "order": 42,
  "desc": "An AD is aware of the document and has chosen to place the document in a separate state in order to keep a closer eye on it (for whatever reason). Documents in this state are still not being actively tracked in the sense that no formal request has been made to publish or advance the document. The sole difference between this state and \"I-D Exists\" is that an AD has chosen to put it in a separate state, to make it easier to keep track of (for the AD's own reasons)."
 },
 "model": "doc.state",
 "pk": 11
},
{
 "fields": {
  "used": true,
  "name": "Dead",
  "next_states": [
   16
  ],
  "slug": "dead",
  "type": "draft-iesg",
  "order": 99,
  "desc": "Document is \"dead\" and is no longer being tracked. (E.g., it has been replaced by another document with a different name, it has been withdrawn, etc.)"
 },
 "model": "doc.state",
 "pk": 8
},
{
 "fields": {
  "used": true,
  "name": "AUTH",
  "next_states": [],
  "slug": "auth",
  "type": "draft-rfceditor",
  "order": 0,
  "desc": "Awaiting author action"
 },
 "model": "doc.state",
 "pk": 24
},
{
 "fields": {
  "used": true,
  "name": "AUTH48",
  "next_states": [],
  "slug": "auth48",
  "type": "draft-rfceditor",
  "order": 0,
  "desc": "Awaiting final author approval"
 },
 "model": "doc.state",
 "pk": 25
},
{
 "fields": {
  "used": false,
  "name": "EDIT",
  "next_states": [],
  "slug": "edit",
  "type": "draft-rfceditor",
  "order": 0,
  "desc": "Approved by the stream manager (e.g., IESG, IAB, IRSG, ISE), awaiting processing and publishing"
 },
 "model": "doc.state",
 "pk": 26
},
{
 "fields": {
  "used": true,
  "name": "IANA",
  "next_states": [],
  "slug": "iana",
  "type": "draft-rfceditor",
  "order": 0,
  "desc": "Document has been edited, but is holding for completion of IANA actions"
 },
 "model": "doc.state",
 "pk": 27
},
{
 "fields": {
  "used": false,
  "name": "IESG",
  "next_states": [],
  "slug": "iesg",
  "type": "draft-rfceditor",
  "order": 0,
  "desc": "Awaiting IESG action"
 },
 "model": "doc.state",
 "pk": 28
},
{
 "fields": {
  "used": true,
  "name": "ISR",
  "next_states": [],
  "slug": "isr",
  "type": "draft-rfceditor",
  "order": 0,
  "desc": "Independent Submission Review by the ISE "
 },
 "model": "doc.state",
 "pk": 29
},
{
 "fields": {
  "used": false,
  "name": "ISR-AUTH",
  "next_states": [],
  "slug": "isr-auth",
  "type": "draft-rfceditor",
  "order": 0,
  "desc": "Independent submission awaiting author action, or in discussion between author and ISE"
 },
 "model": "doc.state",
 "pk": 30
},
{
 "fields": {
  "used": true,
  "name": "REF",
  "next_states": [],
  "slug": "ref",
  "type": "draft-rfceditor",
  "order": 0,
  "desc": "Holding for normative reference"
 },
 "model": "doc.state",
 "pk": 31
},
{
 "fields": {
  "used": true,
  "name": "RFC-EDITOR",
  "next_states": [],
  "slug": "rfc-edit",
  "type": "draft-rfceditor",
  "order": 0,
  "desc": "Awaiting final RFC Editor review before AUTH48"
 },
 "model": "doc.state",
 "pk": 32
},
{
 "fields": {
  "used": true,
  "name": "TO",
  "next_states": [],
  "slug": "timeout",
  "type": "draft-rfceditor",
  "order": 0,
  "desc": "Time-out period during which the IESG reviews document for conflict/concurrence with other IETF working group work"
 },
 "model": "doc.state",
 "pk": 33
},
{
 "fields": {
  "used": true,
  "name": "MISSREF",
  "next_states": [],
  "slug": "missref",
  "type": "draft-rfceditor",
  "order": 0,
  "desc": "Awaiting missing normative reference"
 },
 "model": "doc.state",
 "pk": 34
},
{
 "fields": {
  "used": false,
  "name": "AUTH48-DONE",
  "next_states": [
   74
  ],
  "slug": "auth48done",
  "type": "draft-rfceditor",
  "order": 0,
  "desc": "Final approvals are complete"
 },
 "model": "doc.state",
 "pk": 89
},
{
 "fields": {
  "used": true,
  "name": "AUTH48-DONE",
  "next_states": [],
  "slug": "auth48-done",
  "type": "draft-rfceditor",
  "order": 0,
  "desc": "Final approvals are complete"
 },
 "model": "doc.state",
 "pk": 116
},
{
 "fields": {
  "used": true,
  "name": "EDIT",
  "next_states": [],
  "slug": "edit",
  "type": "draft-rfceditor",
  "order": 0,
  "desc": "Approved by the stream manager (e.g., IESG, IAB, IRSG, ISE), awaiting processing and publishing"
 },
 "model": "doc.state",
 "pk": 117
},
{
 "fields": {
  "used": true,
  "name": "IANA",
  "next_states": [],
  "slug": "iana-crd",
  "type": "draft-rfceditor",
  "order": 0,
  "desc": "RFC-Editor/IANA Registration Coordination"
 },
 "model": "doc.state",
 "pk": 118
},
{
 "fields": {
  "used": true,
  "name": "IESG",
  "next_states": [],
  "slug": "iesg",
  "type": "draft-rfceditor",
  "order": 0,
  "desc": "Holding for IESG action"
 },
 "model": "doc.state",
 "pk": 119
},
{
 "fields": {
  "used": true,
  "name": "ISR-AUTH",
  "next_states": [],
  "slug": "isr-auth",
  "type": "draft-rfceditor",
  "order": 0,
  "desc": "Independent Submission awaiting author update, or in discussion between author and ISE"
 },
 "model": "doc.state",
 "pk": 120
},
{
 "fields": {
  "used": true,
  "name": "Pending",
  "next_states": [],
  "slug": "pending",
  "type": "draft-rfceditor",
  "order": 0,
  "desc": ""
 },
 "model": "doc.state",
 "pk": 133
},
{
 "fields": {
  "used": true,
  "name": "Candidate IAB Document",
  "next_states": [],
  "slug": "candidat",
  "type": "draft-stream-iab",
  "order": 1,
  "desc": "A document being considered for the IAB stream."
 },
 "model": "doc.state",
 "pk": 45
},
{
 "fields": {
  "used": true,
  "name": "Active IAB Document",
  "next_states": [],
  "slug": "active",
  "type": "draft-stream-iab",
  "order": 2,
  "desc": "This document has been adopted by the IAB and is being actively developed."
 },
 "model": "doc.state",
 "pk": 46
},
{
 "fields": {
  "used": true,
  "name": "Parked IAB Document",
  "next_states": [],
  "slug": "parked",
  "type": "draft-stream-iab",
  "order": 3,
  "desc": "This document has lost its author or editor, is waiting for another document to be written, or cannot currently be worked on by the IAB for some other reason. Annotations probably explain why this document is parked."
 },
 "model": "doc.state",
 "pk": 47
},
{
 "fields": {
  "used": true,
  "name": "IAB Review",
  "next_states": [],
  "slug": "review-i",
  "type": "draft-stream-iab",
  "order": 4,
  "desc": "This document is awaiting the IAB itself to come to internal consensus."
 },
 "model": "doc.state",
 "pk": 48
},
{
 "fields": {
  "used": true,
  "name": "Community Review",
  "next_states": [],
  "slug": "review-c",
  "type": "draft-stream-iab",
  "order": 5,
  "desc": "This document has completed internal consensus within the IAB and is now under community review."
 },
 "model": "doc.state",
 "pk": 49
},
{
 "fields": {
  "used": true,
  "name": "Approved by IAB, To Be Sent to RFC Editor",
  "next_states": [],
  "slug": "approved",
  "type": "draft-stream-iab",
  "order": 6,
  "desc": "The consideration of this document is complete, but it has not yet been sent to the RFC Editor for publication (although that is going to happen soon)."
 },
 "model": "doc.state",
 "pk": 50
},
{
 "fields": {
  "used": true,
  "name": "Sent to a Different Organization for Publication",
  "next_states": [],
  "slug": "diff-org",
  "type": "draft-stream-iab",
  "order": 7,
  "desc": "The IAB does not expect to publish the document itself, but has passed it on to a different organization that might continue work on the document. The expectation is that the other organization will eventually publish the document."
 },
 "model": "doc.state",
 "pk": 51
},
{
 "fields": {
  "used": true,
  "name": "Sent to the RFC Editor",
  "next_states": [],
  "slug": "rfc-edit",
  "type": "draft-stream-iab",
  "order": 8,
  "desc": "The IAB processing of this document is complete and it has been sent to the RFC Editor for publication. The document may be in the RFC Editor's queue, or it may have been published as an RFC; this state doesn't distinguish between different states occurring after the document has left the IAB."
 },
 "model": "doc.state",
 "pk": 52
},
{
 "fields": {
  "used": true,
  "name": "Published RFC",
  "next_states": [],
  "slug": "pub",
  "type": "draft-stream-iab",
  "order": 9,
  "desc": "The document has been published as an RFC."
 },
 "model": "doc.state",
 "pk": 53
},
{
 "fields": {
  "used": true,
  "name": "Dead IAB Document",
  "next_states": [],
  "slug": "dead",
  "type": "draft-stream-iab",
  "order": 10,
  "desc": "This document was an active IAB document, but for some reason it is no longer being pursued for the IAB stream. It is possible that the document might be revived later, possibly in another stream."
 },
 "model": "doc.state",
 "pk": 54
},
{
 "fields": {
  "used": true,
  "name": "Candidate for WG Adoption",
  "next_states": [
   35
  ],
  "slug": "wg-cand",
  "type": "draft-stream-ietf",
  "order": 0,
  "desc": "The document has been marked as a candidate for WG adoption by the WG Chair.  This state can be used before a call for adoption is issued (and the document is put in the \"Call For Adoption By WG Issued\" state), to indicate that the document is in the queue for a call for adoption, even if none has been issued yet."
 },
 "model": "doc.state",
 "pk": 134
},
{
 "fields": {
  "used": true,
  "name": "Call For Adoption By WG Issued",
  "next_states": [
   36,
   37
  ],
  "slug": "c-adopt",
  "type": "draft-stream-ietf",
  "order": 1,
  "desc": "<a href=\"http://tools.ietf.org/html/rfc6174#section-4.2.1\" target=\"_blank\">4.2.1. Call for Adoption by WG Issued</a>\n\n The \"Call for Adoption by WG Issued\" state should be used to indicate when an I-D is being considered for adoption by an IETF WG. An I-D that is in this state is actively being considered for adoption and has not yet achieved consensus, preference, or selection in the WG.\n\n This state may be used to describe an I-D that someone has asked a WG to consider for adoption, if the WG Chair has agreed with the request. This state may also be used to identify an I-D that a WG Chair asked an author to write specifically for consideration as a candidate WG item [WGDTSPEC], and/or an I-D that is listed as a 'candidate draft' in the WG's charter.\n\n Under normal conditions, it should not be possible for an I-D to be in the \"Call for Adoption by WG Issued\" state in more than one working group at the same time. This said, it is not uncommon for authors to \"shop\" their I-Ds to more than one WG at a time, with the hope of getting their documents adopted somewhere.\n\n After this state is implemented in the Datatracker, an I-D that is in the \"Call for Adoption by WG Issued\" state will not be able to be \"shopped\" to any other WG without the consent of the WG Chairs and the responsible ADs impacted by the shopping.\n\n Note that Figure 1 includes an arc leading from this state to outside of the WG state machine. This illustrates that some I-Ds that are considered do not get adopted as WG drafts. An I-D that is not adopted as a WG draft will transition out of the WG state machine and revert back to having no stream-specific state; however, the status change history log of the I-D will record that the I-D was previously in the \"Call for Adoption by WG Issued\" state."
 },
 "model": "doc.state",
 "pk": 35
},
{
 "fields": {
  "used": true,
  "name": "Adopted by a WG",
  "next_states": [
   38
  ],
  "slug": "adopt-wg",
  "type": "draft-stream-ietf",
  "order": 2,
  "desc": "<a href=\"http://tools.ietf.org/html/rfc6174#section-4.2.2\" target=\"_blank\">4.2.2. Adopted by a WG</a>\n\n The \"Adopted by a WG\" state describes an individual submission I-D that an IETF WG has agreed to adopt as one of its WG drafts.\n\n WG Chairs who use this state will be able to clearly indicate when their WGs adopt individual submission I-Ds. This will facilitate the Datatracker's ability to correctly capture \"Replaces\" information for WG drafts and correct \"Replaced by\" information for individual submission I-Ds that have been replaced by WG drafts.\n\n This state is needed because the Datatracker uses the filename of an I-D as a key to search its database for status information about the I-D, and because the filename of a WG I-D is supposed to be different from the filename of an individual submission I-D. The filename of an individual submission I-D will typically be formatted as 'draft-author-wgname-topic-nn'.\n\n The filename of a WG document is supposed to be formatted as 'draft- ietf-wgname-topic-nn'.\n\n An individual I-D that is adopted by a WG may take weeks or months to be resubmitted by the author as a new (version-00) WG draft. If the \"Adopted by a WG\" state is not used, the Datatracker has no way to determine that an I-D has been adopted until a new version of the I-D is submitted to the WG by the author and until the I-D is approved for posting by a WG Chair."
 },
 "model": "doc.state",
 "pk": 36
},
{
 "fields": {
  "used": true,
  "name": "Adopted for WG Info Only",
  "next_states": [],
  "slug": "info",
  "type": "draft-stream-ietf",
  "order": 3,
  "desc": "<a href=\"http://tools.ietf.org/html/rfc6174#section-4.2.3\" target=\"_blank\">4.2.3. Adopted for WG Info Only</a>\n\n The \"Adopted for WG Info Only\" state describes a document that contains useful information for the WG that adopted it, but the document is not intended to be published as an RFC. The WG will not actively develop the contents of the I-D or progress it for publication as an RFC. The only purpose of the I-D is to provide information for internal use by the WG."
 },
 "model": "doc.state",
 "pk": 37
},
{
 "fields": {
  "used": true,
  "name": "WG Document",
  "next_states": [
   39,
   40,
   41,
   43
  ],
  "slug": "wg-doc",
  "type": "draft-stream-ietf",
  "order": 4,
  "desc": "<a href=\"http://tools.ietf.org/html/rfc6174#section-4.2.4\" target=\"_blank\">4.2.4. WG Document</a>\n\n The \"WG Document\" state describes an I-D that has been adopted by an IETF WG and is being actively developed.\n\n A WG Chair may transition an I-D into the \"WG Document\" state at any time as long as the I-D is not being considered or developed in any other WG.\n\n Alternatively, WG Chairs may rely upon new functionality to be added to the Datatracker to automatically move version-00 drafts into the \"WG Document\" state as described in Section 4.1.\n\n Under normal conditions, it should not be possible for an I-D to be in the \"WG Document\" state in more than one WG at a time. This said, I-Ds may be transferred from one WG to another with the consent of the WG Chairs and the responsible ADs."
 },
 "model": "doc.state",
 "pk": 38
},
{
 "fields": {
  "used": true,
  "name": "Parked WG Document",
  "next_states": [
   38
  ],
  "slug": "parked",
  "type": "draft-stream-ietf",
  "order": 5,
  "desc": "<a href=\"http://tools.ietf.org/html/rfc6174#section-4.2.5\" target=\"_blank\">4.2.5. Parked WG Document</a>\n\n A \"Parked WG Document\" is an I-D that has lost its author or editor, is waiting for another document to be written or for a review to be completed, or cannot be progressed by the working group for some other reason.\n\n Some of the annotation tags described in Section 4.3 may be used in conjunction with this state to indicate why an I-D has been parked, and/or what may need to happen for the I-D to be un-parked.\n\n Parking a WG draft will not prevent it from expiring; however, this state can be used to indicate why the I-D has stopped progressing in the WG.\n\n A \"Parked WG Document\" that is not expired may be transferred from one WG to another with the consent of the WG Chairs and the responsible ADs."
 },
 "model": "doc.state",
 "pk": 39
},
{
 "fields": {
  "used": true,
  "name": "Dead WG Document",
  "next_states": [
   38
  ],
  "slug": "dead",
  "type": "draft-stream-ietf",
  "order": 6,
  "desc": "<a href=\"http://tools.ietf.org/html/rfc6174#section-4.2.6\" target=\"_blank\">4.2.6. Dead WG Document</a>\n\n A \"Dead WG Document\" is an I-D that has been abandoned. Note that 'Dead' is not always a final state for a WG I-D. If consensus is subsequently achieved, a \"Dead WG Document\" may be resurrected. A \"Dead WG Document\" that is not resurrected will eventually expire.\n\n Note that an I-D that is declared to be \"Dead\" in one WG and that is not expired may be transferred to a non-dead state in another WG with the consent of the WG Chairs and the responsible ADs."
 },
 "model": "doc.state",
 "pk": 40
},
{
 "fields": {
  "used": true,
  "name": "In WG Last Call",
  "next_states": [
   38,
   42,
   43
  ],
  "slug": "wg-lc",
  "type": "draft-stream-ietf",
  "order": 7,
  "desc": "<a href=\"http://tools.ietf.org/html/rfc6174#section-4.2.7\" target=\"_blank\">4.2.7. In WG Last Call</a>\n\n A document \"In WG Last Call\" is an I-D for which a WG Last Call (WGLC) has been issued and is in progress.\n\n Note that conducting a WGLC is an optional part of the IETF WG process, per Section 7.4 of RFC 2418 [RFC2418].\n\n If a WG Chair decides to conduct a WGLC on an I-D, the \"In WG Last Call\" state can be used to track the progress of the WGLC. The Chair may configure the Datatracker to send a WGLC message to one or more mailing lists when the Chair moves the I-D into this state. The WG Chair may also be able to select a different set of mailing lists for a different document undergoing a WGLC; some documents may deserve coordination with other WGs.\n\n A WG I-D in this state should remain \"In WG Last Call\" until the WG Chair moves it to another state. The WG Chair may configure the Datatracker to send an e-mail after a specified period of time to remind or 'nudge' the Chair to conclude the WGLC and to determine the next state for the document.\n\n It is possible for one WGLC to lead into another WGLC for the same document. For example, an I-D that completed a WGLC as an \"Informational\" document may need another WGLC if a decision is taken to convert the I-D into a Standards Track document."
 },
 "model": "doc.state",
 "pk": 41
},
{
 "fields": {
  "used": true,
  "name": "Waiting for WG Chair Go-Ahead",
  "next_states": [
   41,
   43
  ],
  "slug": "chair-w",
  "type": "draft-stream-ietf",
  "order": 8,
  "desc": "<a href=\"http://tools.ietf.org/html/rfc6174#section-4.2.8\" target=\"_blank\">4.2.8. Waiting for WG Chair Go-Ahead</a>\n\n A WG Chair may wish to place an I-D that receives a lot of comments during a WGLC into the \"Waiting for WG Chair Go-Ahead\" state. This state describes an I-D that has undergone a WGLC; however, the Chair is not yet ready to call consensus on the document.\n\n If comments from the WGLC need to be responded to, or a revision to the I-D is needed, the Chair may place an I-D into this state until all of the WGLC comments are adequately addressed and the (possibly revised) document is in the I-D repository."
 },
 "model": "doc.state",
 "pk": 42
},
{
 "fields": {
  "used": true,
  "name": "WG Consensus: Waiting for Write-Up",
  "next_states": [
   44
  ],
  "slug": "writeupw",
  "type": "draft-stream-ietf",
  "order": 9,
  "desc": "<a href=\"http://tools.ietf.org/html/rfc6174#section-4.2.9\" target=\"_blank\">4.2.9. WG Consensus: Waiting for Writeup</a>\n\n A document in the \"WG Consensus: Waiting for Writeup\" state has essentially completed its development within the working group, and is nearly ready to be sent to the IESG for publication. The last thing to be done is the preparation of a protocol writeup by a Document Shepherd. The IESG requires that a document shepherd writeup be completed before publication of the I-D is requested. The IETF document shepherding process and the role of a WG Document Shepherd is described in RFC 4858 [RFC4858]\n\n A WG Chair may call consensus on an I-D without a formal WGLC and transition an I-D that was in the \"WG Document\" state directly into this state.\n\n The name of this state includes the words \"Waiting for Writeup\" because a good document shepherd writeup takes time to prepare."
 },
 "model": "doc.state",
 "pk": 43
},
{
 "fields": {
  "used": true,
  "name": "Submitted to IESG for Publication",
  "next_states": [
   38
  ],
  "slug": "sub-pub",
  "type": "draft-stream-ietf",
  "order": 10,
  "desc": "<a href=\"http://tools.ietf.org/html/rfc6174#section-4.2.10\" target=\"_blank\">4.2.10. Submitted to IESG for Publication</a>\n\n This state describes a WG document that has been submitted to the IESG for publication and that has not been sent back to the working group for revision.\n\n An I-D in this state may be under review by the IESG, it may have been approved and be in the RFC Editor's queue, or it may have been published as an RFC. Other possibilities exist too. The document may be \"Dead\" (in the IESG state machine) or in a \"Do Not Publish\" state."
 },
 "model": "doc.state",
 "pk": 44
},
{
 "fields": {
  "used": true,
  "name": "Candidate RG Document",
  "next_states": [],
  "slug": "candidat",
  "type": "draft-stream-irtf",
  "order": 1,
  "desc": "This document is under consideration in an RG for becoming an IRTF document. A document in this state does not imply any RG consensus and does not imply any precedence or selection.  It's simply a way to indicate that somebody has asked for a document to be considered for adoption by an RG."
 },
 "model": "doc.state",
 "pk": 55
},
{
 "fields": {
  "used": true,
  "name": "Active RG Document",
  "next_states": [],
  "slug": "active",
  "type": "draft-stream-irtf",
  "order": 2,
  "desc": "This document has been adopted by the RG and is being actively developed."
 },
 "model": "doc.state",
 "pk": 56
},
{
 "fields": {
  "used": true,
  "name": "Parked RG Document",
  "next_states": [],
  "slug": "parked",
  "type": "draft-stream-irtf",
  "order": 3,
  "desc": "This document has lost its author or editor, is waiting for another document to be written, or cannot currently be worked on by the RG for some other reason."
 },
 "model": "doc.state",
 "pk": 57
},
{
 "fields": {
  "used": true,
  "name": "In RG Last Call",
  "next_states": [],
  "slug": "rg-lc",
  "type": "draft-stream-irtf",
  "order": 4,
  "desc": "The document is in its final review in the RG."
 },
 "model": "doc.state",
 "pk": 58
},
{
 "fields": {
  "used": true,
  "name": "Waiting for Document Shepherd",
  "next_states": [],
  "slug": "sheph-w",
  "type": "draft-stream-irtf",
  "order": 5,
  "desc": "IRTF documents have document shepherds who help RG documents through the process after the RG has finished with the document."
 },
 "model": "doc.state",
 "pk": 59
},
{
 "fields": {
  "used": true,
  "name": "Waiting for IRTF Chair",
  "next_states": [],
  "slug": "chair-w",
  "type": "draft-stream-irtf",
  "order": 6,
  "desc": "The IRTF Chair is meant to be performing some task such as sending a request for IESG Review."
 },
 "model": "doc.state",
 "pk": 60
},
{
 "fields": {
  "used": true,
  "name": "Awaiting IRSG Reviews",
  "next_states": [],
  "slug": "irsg-w",
  "type": "draft-stream-irtf",
  "order": 7,
  "desc": "The document shepherd has taken the document to the IRSG and solicited reviews from one or more IRSG members."
 },
 "model": "doc.state",
 "pk": 61
},
{
 "fields": {
  "used": true,
  "name": "In IRSG Poll",
  "next_states": [],
  "slug": "irsgpoll",
  "type": "draft-stream-irtf",
  "order": 8,
  "desc": "The IRSG is taking a poll on whether or not the document is ready to be published."
 },
 "model": "doc.state",
 "pk": 62
},
{
 "fields": {
  "used": true,
  "name": "In IESG Review",
  "next_states": [],
  "slug": "iesg-rev",
  "type": "draft-stream-irtf",
  "order": 9,
  "desc": "The IRSG has asked the IESG to do a review of the document, as described in RFC5742."
 },
 "model": "doc.state",
 "pk": 63
},
{
 "fields": {
  "used": true,
  "name": "Sent to the RFC Editor",
  "next_states": [],
  "slug": "rfc-edit",
  "type": "draft-stream-irtf",
  "order": 10,
  "desc": "The RG processing of this document is complete and it has been sent to the RFC Editor for publication. The document may be in the RFC Editor's queue, or it may have been published as an RFC; this state doesn't distinguish between different states occurring after the document has left the RG."
 },
 "model": "doc.state",
 "pk": 64
},
{
 "fields": {
  "used": true,
  "name": "Published RFC",
  "next_states": [],
  "slug": "pub",
  "type": "draft-stream-irtf",
  "order": 11,
  "desc": "The document has been published as an RFC."
 },
 "model": "doc.state",
 "pk": 65
},
{
 "fields": {
  "used": true,
  "name": "Document on Hold Based On IESG Request",
  "next_states": [],
  "slug": "iesghold",
  "type": "draft-stream-irtf",
  "order": 12,
  "desc": "The IESG has requested that the document be held pending further review, as specified in RFC 5742, and the IRTF has agreed to such a hold."
 },
 "model": "doc.state",
 "pk": 66
},
{
 "fields": {
  "used": true,
  "name": "Dead IRTF Document",
  "next_states": [],
  "slug": "dead",
  "type": "draft-stream-irtf",
  "order": 13,
  "desc": "This document was an active IRTF document, but for some reason it is no longer being pursued for the IRTF stream. It is possible that the document might be revived later, possibly in another stream."
 },
 "model": "doc.state",
 "pk": 67
},
{
 "fields": {
  "used": true,
  "name": "Submission Received",
  "next_states": [],
  "slug": "receive",
  "type": "draft-stream-ise",
  "order": 1,
  "desc": "The draft has been sent to the ISE with a request for publication."
 },
 "model": "doc.state",
 "pk": 68
},
{
 "fields": {
  "used": true,
  "name": "Finding Reviewers",
  "next_states": [],
  "slug": "find-rev",
  "type": "draft-stream-ise",
  "order": 2,
  "desc": " The ISE is finding initial reviewers for the document."
 },
 "model": "doc.state",
 "pk": 69
},
{
 "fields": {
  "used": true,
  "name": "In ISE Review",
  "next_states": [],
  "slug": "ise-rev",
  "type": "draft-stream-ise",
  "order": 3,
  "desc": "The ISE is actively working on the document."
 },
 "model": "doc.state",
 "pk": 70
},
{
 "fields": {
  "used": true,
  "name": "Response to Review Needed",
  "next_states": [],
  "slug": "need-res",
  "type": "draft-stream-ise",
  "order": 4,
  "desc": " One or more reviews have been sent to the author, and the ISE is awaiting response."
 },
 "model": "doc.state",
 "pk": 71
},
{
 "fields": {
  "used": true,
  "name": "In IESG Review",
  "next_states": [],
  "slug": "iesg-rev",
  "type": "draft-stream-ise",
  "order": 5,
  "desc": "The ISE has asked the IESG to do a review of the document, as described in RFC5742."
 },
 "model": "doc.state",
 "pk": 72
},
{
 "fields": {
  "used": true,
  "name": "Sent to the RFC Editor",
  "next_states": [],
  "slug": "rfc-edit",
  "type": "draft-stream-ise",
  "order": 6,
  "desc": "The ISE processing of this document is complete and it has been sent to the RFC Editor for publication. The document may be in the RFC Editor's queue, or it may have been published as an RFC; this state doesn't distinguish between different states occurring after the document has left the ISE."
 },
 "model": "doc.state",
 "pk": 73
},
{
 "fields": {
  "used": true,
  "name": "Published RFC",
  "next_states": [],
  "slug": "pub",
  "type": "draft-stream-ise",
  "order": 7,
  "desc": "The document has been published as an RFC."
 },
 "model": "doc.state",
 "pk": 74
},
{
 "fields": {
  "used": true,
  "name": "No Longer In Independent Submission Stream",
  "next_states": [],
  "slug": "dead",
  "type": "draft-stream-ise",
  "order": 8,
  "desc": "This document was actively considered in the Independent Submission stream, but the ISE chose not to publish it.  It is possible that the document might be revived later. A document in this state may have a comment explaining the reasoning of the ISE (such as if the document was going to move to a different stream)."
 },
 "model": "doc.state",
 "pk": 75
},
{
 "fields": {
  "used": true,
  "name": "Document on Hold Based On IESG Request",
  "next_states": [],
  "slug": "iesghold",
  "type": "draft-stream-ise",
  "order": 9,
  "desc": "The IESG has requested that the document be held pending further review, as specified in RFC 5742, and the ISE has agreed to such a hold."
 },
 "model": "doc.state",
 "pk": 76
<<<<<<< HEAD
},
{
 "fields": {
  "used": true,
  "name": "Active",
  "next_states": [],
  "slug": "active",
  "type": "minutes",
  "order": 1,
  "desc": ""
 },
 "model": "doc.state",
 "pk": 79
=======
>>>>>>> 8f0b8a92
},
{
 "fields": {
  "used": true,
<<<<<<< HEAD
  "name": "Deleted",
  "next_states": [],
  "slug": "deleted",
  "type": "minutes",
  "order": 2,
  "desc": ""
 },
 "model": "doc.state",
 "pk": 80
=======
  "name": "Active",
  "next_states": [],
  "slug": "active",
  "type": "minutes",
  "order": 1,
  "desc": ""
 },
 "model": "doc.state",
 "pk": 79
>>>>>>> 8f0b8a92
},
{
 "fields": {
  "used": true,
<<<<<<< HEAD
  "name": "Active",
  "next_states": [],
  "slug": "active",
  "type": "recording",
  "order": 0,
  "desc": ""
 },
 "model": "doc.state",
 "pk": 135
=======
  "name": "Deleted",
  "next_states": [],
  "slug": "deleted",
  "type": "minutes",
  "order": 2,
  "desc": ""
 },
 "model": "doc.state",
 "pk": 80
>>>>>>> 8f0b8a92
},
{
 "fields": {
  "used": true,
<<<<<<< HEAD
  "name": "Deleted",
  "next_states": [],
  "slug": "deleted",
=======
  "name": "Active",
  "next_states": [],
  "slug": "active",
>>>>>>> 8f0b8a92
  "type": "recording",
  "order": 0,
  "desc": ""
 },
 "model": "doc.state",
<<<<<<< HEAD
 "pk": 136
=======
 "pk": 135
>>>>>>> 8f0b8a92
},
{
 "fields": {
  "used": true,
<<<<<<< HEAD
  "name": "Single Meeting",
  "next_states": [],
  "slug": "single",
  "type": "reuse_policy",
=======
  "name": "Deleted",
  "next_states": [],
  "slug": "deleted",
  "type": "recording",
>>>>>>> 8f0b8a92
  "order": 0,
  "desc": ""
 },
 "model": "doc.state",
<<<<<<< HEAD
 "pk": 141
=======
 "pk": 136
>>>>>>> 8f0b8a92
},
{
 "fields": {
  "used": true,
<<<<<<< HEAD
  "name": "Multiple Meetings",
  "next_states": [],
  "slug": "multiple",
  "type": "reuse_policy",
  "order": 0,
  "desc": ""
 },
 "model": "doc.state",
 "pk": 142
=======
  "name": "Active",
  "next_states": [],
  "slug": "active",
  "type": "slides",
  "order": 1,
  "desc": ""
 },
 "model": "doc.state",
 "pk": 77
},
{
 "fields": {
  "used": true,
  "name": "Session Only",
  "next_states": [],
  "slug": "sessonly",
  "type": "slides",
  "order": 2,
  "desc": "This document is active only for the sessions at an upcoming meeting"
 },
 "model": "doc.state",
 "pk": 137
},
{
 "fields": {
  "used": true,
  "name": "Archived",
  "next_states": [],
  "slug": "archived",
  "type": "slides",
  "order": 3,
  "desc": "This document is not active, but is available in the archives"
 },
 "model": "doc.state",
 "pk": 138
>>>>>>> 8f0b8a92
},
{
 "fields": {
  "used": true,
<<<<<<< HEAD
  "name": "Active",
  "next_states": [],
  "slug": "active",
  "type": "slides",
  "order": 1,
  "desc": ""
 },
 "model": "doc.state",
 "pk": 77
},
{
 "fields": {
  "used": true,
  "name": "Archived",
  "next_states": [],
  "slug": "archived",
  "type": "slides",
  "order": 3,
  "desc": "This document is not active, but is available in the archives"
 },
 "model": "doc.state",
 "pk": 138
=======
  "name": "Deleted",
  "next_states": [],
  "slug": "deleted",
  "type": "slides",
  "order": 4,
  "desc": ""
 },
 "model": "doc.state",
 "pk": 78
>>>>>>> 8f0b8a92
},
{
 "fields": {
  "used": true,
<<<<<<< HEAD
  "name": "Deleted",
  "next_states": [],
  "slug": "deleted",
  "type": "slides",
  "order": 4,
  "desc": ""
 },
 "model": "doc.state",
 "pk": 78
},
{
 "fields": {
  "used": true,
=======
>>>>>>> 8f0b8a92
  "name": "Needs Shepherd",
  "next_states": [
   122,
   129
  ],
  "slug": "needshep",
  "type": "statchg",
  "order": 1,
  "desc": "An RFC status change has been requested, but a shepherding AD has not yet been assigned"
 },
 "model": "doc.state",
 "pk": 121
},
{
 "fields": {
  "used": true,
  "name": "AD Review",
  "next_states": [
   130,
   123,
   129
  ],
  "slug": "adrev",
  "type": "statchg",
  "order": 2,
  "desc": "The sponsoring AD is preparing an RFC status change document"
 },
 "model": "doc.state",
 "pk": 122
},
{
 "fields": {
  "used": true,
  "name": "Last Call Requested",
  "next_states": [
   131
  ],
  "slug": "lc-req",
  "type": "statchg",
  "order": 3,
  "desc": "Last Call has been requested for this proposed status change"
 },
 "model": "doc.state",
 "pk": 130
},
{
 "fields": {
  "used": true,
  "name": "In Last Call",
  "next_states": [
   132
  ],
  "slug": "in-lc",
  "type": "statchg",
  "order": 4,
  "desc": "This proposed status change is in IETF Last Call"
 },
 "model": "doc.state",
 "pk": 131
},
{
 "fields": {
  "used": true,
  "name": "Waiting for AD Go-Ahead",
  "next_states": [
   123,
   129
  ],
  "slug": "goahead",
  "type": "statchg",
  "order": 5,
  "desc": "The AD is following up on IETF LC comments"
 },
 "model": "doc.state",
 "pk": 132
},
{
 "fields": {
  "used": true,
  "name": "IESG Evaluation",
  "next_states": [
   124,
   125,
   126,
   129
  ],
  "slug": "iesgeval",
  "type": "statchg",
  "order": 6,
  "desc": "The IESG is considering the proposed RFC status changes"
 },
 "model": "doc.state",
 "pk": 123
},
{
 "fields": {
  "used": true,
  "name": "IESG Evaluation - Defer",
  "next_states": [
   123,
   125,
   126,
   129
  ],
  "slug": "defer",
  "type": "statchg",
  "order": 7,
  "desc": "The evaluation of the proposed RFC status changes have been deferred to the next telechat"
 },
 "model": "doc.state",
 "pk": 124
},
{
 "fields": {
  "used": true,
  "name": "Approved - point raised",
  "next_states": [
   126,
   127
  ],
  "slug": "appr-pr",
  "type": "statchg",
  "order": 8,
  "desc": "The IESG has approved the RFC status changes, but a point has been raised that should be cleared before proceeding to announcement to be sent"
 },
 "model": "doc.state",
 "pk": 125
},
{
 "fields": {
  "used": true,
  "name": "Approved - announcement to be sent",
  "next_states": [
   127
  ],
  "slug": "appr-pend",
  "type": "statchg",
  "order": 9,
  "desc": "The IESG has approved the RFC status changes, but the secretariat has not yet sent the announcement"
 },
 "model": "doc.state",
 "pk": 126
},
{
 "fields": {
  "used": true,
  "name": "Approved - announcement sent",
  "next_states": [],
  "slug": "appr-sent",
  "type": "statchg",
  "order": 10,
  "desc": "The secretariat has announced the IESG's approved RFC status changes"
 },
 "model": "doc.state",
 "pk": 127
},
{
 "fields": {
  "used": true,
  "name": "Dead",
  "next_states": [
   121
  ],
  "slug": "dead",
  "type": "statchg",
  "order": 11,
  "desc": "The RFC status changes have been abandoned"
 },
 "model": "doc.state",
 "pk": 129
},
{
 "fields": {
  "doc_type": "conflrev",
  "used": true,
  "name": "Approve",
  "positions": [
   "yes",
   "noobj",
   "discuss",
   "abstain",
   "recuse",
   "norecord"
  ],
  "question": "Is this the correct conflict review response?",
  "slug": "conflrev",
  "order": 0
 },
 "model": "doc.ballottype",
 "pk": 5
},
{
 "fields": {
  "doc_type": "statchg",
  "used": true,
  "name": "Approve",
  "positions": [
   "yes",
   "noobj",
   "discuss",
   "abstain",
   "recuse",
   "norecord"
  ],
  "question": "Do we approve these RFC status changes?",
  "slug": "statchg",
  "order": 0
 },
 "model": "doc.ballottype",
 "pk": 6
},
{
 "fields": {
  "doc_type": "charter",
  "used": true,
  "name": "Ready for external review",
  "positions": [
   "yes",
   "noobj",
   "block",
   "abstain",
   "norecord"
  ],
  "question": "Is this charter ready for external review?",
  "slug": "r-extrev",
  "order": 1
 },
 "model": "doc.ballottype",
 "pk": 1
},
{
 "fields": {
  "doc_type": "draft",
  "used": true,
  "name": "Approve",
  "positions": [
   "yes",
   "noobj",
   "discuss",
   "abstain",
   "recuse",
   "norecord"
  ],
  "question": "",
  "slug": "approve",
  "order": 1
 },
 "model": "doc.ballottype",
 "pk": 4
},
{
 "fields": {
  "doc_type": "charter",
  "used": true,
  "name": "Ready w/o external review",
  "positions": [
   "yes",
   "noobj",
   "block",
   "abstain",
   "norecord"
  ],
  "question": "Is this charter ready for external review? Is this charter ready for approval without external review?",
  "slug": "r-wo-ext",
  "order": 2
 },
 "model": "doc.ballottype",
 "pk": 2
},
{
 "fields": {
  "doc_type": "charter",
  "used": true,
  "name": "Approve",
  "positions": [
   "yes",
   "noobj",
   "block",
   "abstain",
   "norecord"
  ],
  "question": "Do we approve of this charter?",
  "slug": "approve",
  "order": 3
 },
 "model": "doc.ballottype",
 "pk": 3
}
]<|MERGE_RESOLUTION|>--- conflicted
+++ resolved
@@ -1214,7 +1214,6 @@
   "order": 6,
   "used": true,
   "name": "Experimental",
-<<<<<<< HEAD
   "desc": ""
  },
  "model": "name.intendedstdlevelname",
@@ -1229,21 +1228,6 @@
  },
  "model": "name.intendedstdlevelname",
  "pk": "hist"
-=======
-  "desc": ""
- },
- "model": "name.intendedstdlevelname",
- "pk": "exp"
-},
-{
- "fields": {
-  "order": 7,
-  "used": true,
-  "name": "Historic",
-  "desc": ""
- },
- "model": "name.intendedstdlevelname",
- "pk": "hist"
 },
 {
  "fields": {
@@ -1394,49 +1378,11 @@
  },
  "model": "name.ipreventtypename",
  "pk": "private_comment"
->>>>>>> 8f0b8a92
-},
-{
- "fields": {
-  "order": 0,
-  "used": true,
-<<<<<<< HEAD
-  "name": "Pending",
-  "desc": ""
- },
- "model": "name.iprdisclosurestatename",
- "pk": "pending"
-},
-{
- "fields": {
-  "order": 1,
-  "used": true,
-  "name": "Parked",
-  "desc": ""
- },
- "model": "name.iprdisclosurestatename",
- "pk": "parked"
-},
-{
- "fields": {
-  "order": 2,
-  "used": true,
-  "name": "Posted",
-  "desc": ""
- },
- "model": "name.iprdisclosurestatename",
- "pk": "posted"
-},
-{
- "fields": {
-  "order": 3,
-  "used": true,
-  "name": "Rejected",
-  "desc": ""
- },
- "model": "name.iprdisclosurestatename",
- "pk": "rejected"
-=======
+},
+{
+ "fields": {
+  "order": 0,
+  "used": true,
   "name": "Legacy",
   "desc": ""
  },
@@ -1468,7 +1414,7 @@
   "order": 0,
   "used": true,
   "name": "None Selected",
-  "desc": ""
+  "desc": "[None selected]"
  },
  "model": "name.iprlicensetypename",
  "pk": "none-selected"
@@ -1502,49 +1448,11 @@
  },
  "model": "name.iprlicensetypename",
  "pk": "reasonable"
->>>>>>> 8f0b8a92
 },
 {
  "fields": {
   "order": 4,
   "used": true,
-<<<<<<< HEAD
-  "name": "Removed",
-  "desc": ""
- },
- "model": "name.iprdisclosurestatename",
- "pk": "removed"
-},
-{
- "fields": {
-  "order": 0,
-  "used": true,
-  "name": "Submitted",
-  "desc": ""
- },
- "model": "name.ipreventtypename",
- "pk": "submitted"
-},
-{
- "fields": {
-  "order": 0,
-  "used": true,
-  "name": "Posted",
-  "desc": ""
- },
- "model": "name.ipreventtypename",
- "pk": "posted"
-},
-{
- "fields": {
-  "order": 0,
-  "used": true,
-  "name": "Removed",
-  "desc": ""
- },
- "model": "name.ipreventtypename",
- "pk": "removed"
-=======
   "name": "Provided Later",
   "desc": "d) Licensing Declaration to be Provided Later (implies a willingness to commit to the provisions of a), b), or c) above to all implementers; otherwise, the next option 'Unwilling to Commit to the Provisions of a), b), or c) Above'. - must be selected)"
  },
@@ -1610,247 +1518,71 @@
  },
  "model": "name.liaisonstatementpurposename",
  "pk": "response"
->>>>>>> 8f0b8a92
-},
-{
- "fields": {
-  "order": 0,
-  "used": true,
-<<<<<<< HEAD
-  "name": "Rejected",
-  "desc": ""
- },
- "model": "name.ipreventtypename",
- "pk": "rejected"
-=======
+},
+{
+ "fields": {
+  "order": 0,
+  "used": true,
   "name": "IETF",
   "desc": ""
  },
  "model": "name.meetingtypename",
  "pk": "ietf"
->>>>>>> 8f0b8a92
-},
-{
- "fields": {
-  "order": 0,
-  "used": true,
-<<<<<<< HEAD
-  "name": "Pending",
-  "desc": ""
- },
- "model": "name.ipreventtypename",
- "pk": "pending"
-=======
+},
+{
+ "fields": {
+  "order": 0,
+  "used": true,
   "name": "Interim",
   "desc": ""
  },
  "model": "name.meetingtypename",
  "pk": "interim"
->>>>>>> 8f0b8a92
-},
-{
- "fields": {
-  "order": 0,
-  "used": true,
-<<<<<<< HEAD
-  "name": "Parked",
-  "desc": ""
- },
- "model": "name.ipreventtypename",
- "pk": "parked"
-=======
+},
+{
+ "fields": {
+  "order": 0,
+  "used": true,
   "name": "Nominated, pending response",
   "desc": ""
  },
  "model": "name.nomineepositionstatename",
  "pk": "pending"
->>>>>>> 8f0b8a92
-},
-{
- "fields": {
-  "order": 0,
-  "used": true,
-<<<<<<< HEAD
-  "name": "MsgIn",
-  "desc": ""
- },
- "model": "name.ipreventtypename",
- "pk": "msgin"
-=======
+},
+{
+ "fields": {
+  "order": 0,
+  "used": true,
   "name": "Accepted",
   "desc": ""
  },
  "model": "name.nomineepositionstatename",
  "pk": "accepted"
->>>>>>> 8f0b8a92
-},
-{
- "fields": {
-  "order": 0,
-  "used": true,
-<<<<<<< HEAD
-  "name": "MsgOut",
-  "desc": ""
- },
- "model": "name.ipreventtypename",
- "pk": "msgout"
-=======
+},
+{
+ "fields": {
+  "order": 0,
+  "used": true,
   "name": "Declined",
   "desc": ""
  },
  "model": "name.nomineepositionstatename",
  "pk": "declined"
->>>>>>> 8f0b8a92
-},
-{
- "fields": {
-  "order": 0,
-  "used": true,
-<<<<<<< HEAD
-  "name": "Comment",
-  "desc": ""
- },
- "model": "name.ipreventtypename",
- "pk": "comment"
-=======
+},
+{
+ "fields": {
+  "order": 0,
+  "used": true,
   "name": "CEO",
   "desc": ""
  },
  "model": "name.rolename",
  "pk": "ceo"
->>>>>>> 8f0b8a92
-},
-{
- "fields": {
-  "order": 0,
-  "used": true,
-<<<<<<< HEAD
-  "name": "Private Comment",
-  "desc": ""
- },
- "model": "name.ipreventtypename",
- "pk": "private_comment"
-},
-{
- "fields": {
-  "order": 0,
-  "used": true,
-  "name": "Legacy",
-  "desc": ""
- },
- "model": "name.ipreventtypename",
- "pk": "legacy"
-},
-{
- "fields": {
-  "order": 0,
-  "used": true,
-  "name": "Update Notify",
-  "desc": ""
- },
- "model": "name.ipreventtypename",
- "pk": "update_notify"
-},
-{
- "fields": {
-  "order": 0,
-  "used": true,
-  "name": "Changed disclosure metadata",
-  "desc": ""
- },
- "model": "name.ipreventtypename",
- "pk": "changed_disclosure"
-},
-{
- "fields": {
-  "order": 0,
-  "used": true,
-  "name": "None Selected",
-  "desc": ""
- },
- "model": "name.iprlicensetypename",
- "pk": "none-selected"
-},
-{
- "fields": {
-  "order": 1,
-  "used": true,
-  "name": "No License",
-  "desc": "a) No License Required for Implementers"
- },
- "model": "name.iprlicensetypename",
- "pk": "no-license"
-},
-{
- "fields": {
-  "order": 2,
-  "used": true,
-  "name": "Royalty Free",
-  "desc": "b) Royalty-Free, Reasonable and Non-Discriminatory License to All Implementers"
- },
- "model": "name.iprlicensetypename",
- "pk": "royalty-free"
-},
-{
- "fields": {
-  "order": 3,
-  "used": true,
-  "name": "Reasonable",
-  "desc": "c) Reasonable and Non-Discriminatory License to All Implementers with Possible Royalty/Fee"
- },
- "model": "name.iprlicensetypename",
- "pk": "reasonable"
-},
-{
- "fields": {
-  "order": 4,
-  "used": true,
-  "name": "Provided Later",
-  "desc": "d) Licensing Declaration to be Provided Later (implies a willingness to commit to the provisions of a), b), or c) above to all implementers; otherwise, the next option 'Unwilling to Commit to the Provisions of a), b), or c) Above'. - must be selected)"
- },
- "model": "name.iprlicensetypename",
- "pk": "provided-later"
-},
-{
- "fields": {
-  "order": 5,
-  "used": true,
-  "name": "Unwilling to Commit",
-  "desc": "e) Unwilling to Commit to the Provisions of a), b), or c) Above"
- },
- "model": "name.iprlicensetypename",
- "pk": "unwilling-to-commit"
-},
-{
- "fields": {
-  "order": 6,
-  "used": true,
-  "name": "See Below",
-  "desc": "f) See Text Below for Licensing Declaration"
- },
- "model": "name.iprlicensetypename",
- "pk": "see-below"
-},
-{
- "fields": {
-  "order": 1,
-  "used": true,
-  "name": "For action",
-  "desc": ""
- },
- "model": "name.liaisonstatementpurposename",
- "pk": "action"
-},
-{
- "fields": {
-  "order": 2,
-  "used": true,
-  "name": "For comment",
-  "desc": ""
- },
- "model": "name.liaisonstatementpurposename",
- "pk": "comment"
-=======
+},
+{
+ "fields": {
+  "order": 0,
+  "used": true,
   "name": "Co-ordinator",
   "desc": ""
  },
@@ -1896,156 +1628,16 @@
  },
  "model": "name.rolename",
  "pk": "pre-ad"
->>>>>>> 8f0b8a92
 },
 {
  "fields": {
   "order": 3,
   "used": true,
-<<<<<<< HEAD
-  "name": "For information",
-  "desc": ""
- },
- "model": "name.liaisonstatementpurposename",
- "pk": "info"
-=======
   "name": "Administrative Director",
   "desc": ""
  },
  "model": "name.rolename",
  "pk": "admdir"
->>>>>>> 8f0b8a92
-},
-{
- "fields": {
-  "order": 4,
-  "used": true,
-<<<<<<< HEAD
-  "name": "In response",
-  "desc": ""
- },
- "model": "name.liaisonstatementpurposename",
- "pk": "response"
-},
-{
- "fields": {
-  "order": 0,
-  "used": true,
-  "name": "IETF",
-  "desc": ""
- },
- "model": "name.meetingtypename",
- "pk": "ietf"
-},
-{
- "fields": {
-  "order": 0,
-  "used": true,
-  "name": "Interim",
-  "desc": ""
- },
- "model": "name.meetingtypename",
- "pk": "interim"
-},
-{
- "fields": {
-  "order": 0,
-  "used": true,
-  "name": "Nominated, pending response",
-  "desc": ""
- },
- "model": "name.nomineepositionstatename",
- "pk": "pending"
-},
-{
- "fields": {
-  "order": 0,
-  "used": true,
-  "name": "Accepted",
-  "desc": ""
- },
- "model": "name.nomineepositionstatename",
- "pk": "accepted"
-},
-{
- "fields": {
-  "order": 0,
-  "used": true,
-  "name": "Declined",
-  "desc": ""
- },
- "model": "name.nomineepositionstatename",
- "pk": "declined"
-},
-{
- "fields": {
-  "order": 0,
-  "used": true,
-  "name": "CEO",
-  "desc": ""
- },
- "model": "name.rolename",
- "pk": "ceo"
-},
-{
- "fields": {
-  "order": 0,
-  "used": true,
-  "name": "Co-ordinator",
-  "desc": ""
- },
- "model": "name.rolename",
- "pk": "coord"
-},
-{
- "fields": {
-  "order": 1,
-  "used": true,
-  "name": "Chair",
-  "desc": ""
- },
- "model": "name.rolename",
- "pk": "chair"
-},
-{
- "fields": {
-  "order": 2,
-  "used": true,
-  "name": "Area Director",
-  "desc": ""
- },
- "model": "name.rolename",
- "pk": "ad"
-},
-{
- "fields": {
-  "order": 2,
-  "used": true,
-  "name": "Executive Director",
-  "desc": ""
- },
- "model": "name.rolename",
- "pk": "execdir"
-},
-{
- "fields": {
-  "order": 3,
-  "used": true,
-  "name": "Incoming Area Director",
-  "desc": ""
- },
- "model": "name.rolename",
- "pk": "pre-ad"
-},
-{
- "fields": {
-  "order": 3,
-  "used": true,
-  "name": "Administrative Director",
-  "desc": ""
- },
- "model": "name.rolename",
- "pk": "admdir"
 },
 {
  "fields": {
@@ -2069,26 +1661,6 @@
 },
 {
  "fields": {
-=======
-  "name": "Tech Advisor",
-  "desc": ""
- },
- "model": "name.rolename",
- "pk": "techadv"
-},
-{
- "fields": {
-  "order": 4,
-  "used": true,
-  "name": "Liaison Manager",
-  "desc": ""
- },
- "model": "name.rolename",
- "pk": "liaiman"
-},
-{
- "fields": {
->>>>>>> 8f0b8a92
   "order": 4,
   "used": true,
   "name": "Advisor",
@@ -2506,8 +2078,6 @@
  },
  "model": "name.timeslottypename",
  "pk": "reserved"
-<<<<<<< HEAD
-=======
 },
 {
  "fields": {
@@ -2528,7 +2098,6 @@
  },
  "model": "name.timeslottypename",
  "pk": "offagenda"
->>>>>>> 8f0b8a92
 },
 {
  "fields": {
@@ -2648,7 +2217,6 @@
  },
  "model": "doc.statetype",
  "pk": "statchg"
-<<<<<<< HEAD
 },
 {
  "fields": {
@@ -2696,72 +2264,10 @@
  },
  "model": "doc.state",
  "pk": 82
-=======
-},
-{
- "fields": {
-  "label": "State"
- },
- "model": "doc.statetype",
- "pk": "recording"
-},
-{
- "fields": {
-  "label": "State"
- },
- "model": "doc.statetype",
- "pk": "bluesheets"
->>>>>>> 8f0b8a92
-},
-{
- "fields": {
-  "used": true,
-  "name": "Active",
-  "next_states": [],
-  "slug": "active",
-<<<<<<< HEAD
-  "type": "bluesheets",
-  "order": 0,
-  "desc": ""
- },
- "model": "doc.state",
- "pk": 139
-=======
-  "type": "agenda",
-  "order": 1,
-  "desc": ""
- },
- "model": "doc.state",
- "pk": 81
->>>>>>> 8f0b8a92
-},
-{
- "fields": {
-  "used": true,
-  "name": "Deleted",
-  "next_states": [],
-  "slug": "deleted",
-<<<<<<< HEAD
-  "type": "bluesheets",
-  "order": 0,
-  "desc": ""
- },
- "model": "doc.state",
- "pk": 140
-=======
-  "type": "agenda",
-  "order": 2,
-  "desc": ""
- },
- "model": "doc.state",
- "pk": 82
->>>>>>> 8f0b8a92
-},
-{
- "fields": {
-  "used": true,
-<<<<<<< HEAD
-=======
+},
+{
+ "fields": {
+  "used": true,
   "name": "Active",
   "next_states": [],
   "slug": "active",
@@ -2788,7 +2294,6 @@
 {
  "fields": {
   "used": true,
->>>>>>> 8f0b8a92
   "name": "Not currently under review",
   "next_states": [],
   "slug": "notrev",
@@ -4402,7 +3907,6 @@
  },
  "model": "doc.state",
  "pk": 76
-<<<<<<< HEAD
 },
 {
  "fields": {
@@ -4416,13 +3920,10 @@
  },
  "model": "doc.state",
  "pk": 79
-=======
->>>>>>> 8f0b8a92
-},
-{
- "fields": {
-  "used": true,
-<<<<<<< HEAD
+},
+{
+ "fields": {
+  "used": true,
   "name": "Deleted",
   "next_states": [],
   "slug": "deleted",
@@ -4432,22 +3933,10 @@
  },
  "model": "doc.state",
  "pk": 80
-=======
-  "name": "Active",
-  "next_states": [],
-  "slug": "active",
-  "type": "minutes",
-  "order": 1,
-  "desc": ""
- },
- "model": "doc.state",
- "pk": 79
->>>>>>> 8f0b8a92
-},
-{
- "fields": {
-  "used": true,
-<<<<<<< HEAD
+},
+{
+ "fields": {
+  "used": true,
   "name": "Active",
   "next_states": [],
   "slug": "active",
@@ -4457,69 +3946,36 @@
  },
  "model": "doc.state",
  "pk": 135
-=======
+},
+{
+ "fields": {
+  "used": true,
   "name": "Deleted",
   "next_states": [],
   "slug": "deleted",
-  "type": "minutes",
-  "order": 2,
-  "desc": ""
- },
- "model": "doc.state",
- "pk": 80
->>>>>>> 8f0b8a92
-},
-{
- "fields": {
-  "used": true,
-<<<<<<< HEAD
-  "name": "Deleted",
-  "next_states": [],
-  "slug": "deleted",
-=======
-  "name": "Active",
-  "next_states": [],
-  "slug": "active",
->>>>>>> 8f0b8a92
   "type": "recording",
   "order": 0,
   "desc": ""
  },
  "model": "doc.state",
-<<<<<<< HEAD
  "pk": 136
-=======
- "pk": 135
->>>>>>> 8f0b8a92
-},
-{
- "fields": {
-  "used": true,
-<<<<<<< HEAD
+},
+{
+ "fields": {
+  "used": true,
   "name": "Single Meeting",
   "next_states": [],
   "slug": "single",
   "type": "reuse_policy",
-=======
-  "name": "Deleted",
-  "next_states": [],
-  "slug": "deleted",
-  "type": "recording",
->>>>>>> 8f0b8a92
-  "order": 0,
-  "desc": ""
- },
- "model": "doc.state",
-<<<<<<< HEAD
+  "order": 0,
+  "desc": ""
+ },
+ "model": "doc.state",
  "pk": 141
-=======
- "pk": 136
->>>>>>> 8f0b8a92
-},
-{
- "fields": {
-  "used": true,
-<<<<<<< HEAD
+},
+{
+ "fields": {
+  "used": true,
   "name": "Multiple Meetings",
   "next_states": [],
   "slug": "multiple",
@@ -4529,7 +3985,10 @@
  },
  "model": "doc.state",
  "pk": 142
-=======
+},
+{
+ "fields": {
+  "used": true,
   "name": "Active",
   "next_states": [],
   "slug": "active",
@@ -4539,19 +3998,6 @@
  },
  "model": "doc.state",
  "pk": 77
-},
-{
- "fields": {
-  "used": true,
-  "name": "Session Only",
-  "next_states": [],
-  "slug": "sessonly",
-  "type": "slides",
-  "order": 2,
-  "desc": "This document is active only for the sessions at an upcoming meeting"
- },
- "model": "doc.state",
- "pk": 137
 },
 {
  "fields": {
@@ -4565,35 +4011,10 @@
  },
  "model": "doc.state",
  "pk": 138
->>>>>>> 8f0b8a92
-},
-{
- "fields": {
-  "used": true,
-<<<<<<< HEAD
-  "name": "Active",
-  "next_states": [],
-  "slug": "active",
-  "type": "slides",
-  "order": 1,
-  "desc": ""
- },
- "model": "doc.state",
- "pk": 77
-},
-{
- "fields": {
-  "used": true,
-  "name": "Archived",
-  "next_states": [],
-  "slug": "archived",
-  "type": "slides",
-  "order": 3,
-  "desc": "This document is not active, but is available in the archives"
- },
- "model": "doc.state",
- "pk": 138
-=======
+},
+{
+ "fields": {
+  "used": true,
   "name": "Deleted",
   "next_states": [],
   "slug": "deleted",
@@ -4603,27 +4024,10 @@
  },
  "model": "doc.state",
  "pk": 78
->>>>>>> 8f0b8a92
-},
-{
- "fields": {
-  "used": true,
-<<<<<<< HEAD
-  "name": "Deleted",
-  "next_states": [],
-  "slug": "deleted",
-  "type": "slides",
-  "order": 4,
-  "desc": ""
- },
- "model": "doc.state",
- "pk": 78
-},
-{
- "fields": {
-  "used": true,
-=======
->>>>>>> 8f0b8a92
+},
+{
+ "fields": {
+  "used": true,
   "name": "Needs Shepherd",
   "next_states": [
    122,
