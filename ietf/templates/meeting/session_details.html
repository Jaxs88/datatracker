{% extends "base.html" %}
{# Copyright The IETF Trust 2015, All Rights Reserved #}
{% load origin %}

{% block title %}{{ meeting }} : {{ acronym }}{% endblock %}

{% block content %}
  {% origin %}
  <h1>{{ meeting }} : {{ acronym }}</h1>

  {% for session in sessions %}
    <h2>{{ session.time }}{% if session.name %} : {{ session.name }}{% endif %}</h2>

    {% if session.filtered_sessionpresentation_set %}
      <p>Materials:</p>

<<<<<<< HEAD
      <ul>
        {% for pres in session.filtered_sessionpresentation_set %}
          <li><a href="{% url 'doc_view' name=pres.document.name rev=pres.rev%}">{{ pres.document.name }}-{{ pres.rev }}</a></li>
        {% endfor %}
      </ul>
=======
      <table class="table table-condensed table-striped">
        {% for pres in session.filtered_sessionpresentation_set %}
          <tr>
              <td>
                  <a href="{% url 'doc_view' name=pres.document.name rev=pres.rev%}">{{pres.document.title}} ({{ pres.document.name }}-{{ pres.rev }})
                  </a>
              </td>
          </tr>
        {% endfor %}
      </table>
>>>>>>> 7d43d3ad
    {% endif %}
  {% endfor %}

{% endblock %}<|MERGE_RESOLUTION|>--- conflicted
+++ resolved
@@ -14,13 +14,6 @@
     {% if session.filtered_sessionpresentation_set %}
       <p>Materials:</p>
 
-<<<<<<< HEAD
-      <ul>
-        {% for pres in session.filtered_sessionpresentation_set %}
-          <li><a href="{% url 'doc_view' name=pres.document.name rev=pres.rev%}">{{ pres.document.name }}-{{ pres.rev }}</a></li>
-        {% endfor %}
-      </ul>
-=======
       <table class="table table-condensed table-striped">
         {% for pres in session.filtered_sessionpresentation_set %}
           <tr>
@@ -31,7 +24,6 @@
           </tr>
         {% endfor %}
       </table>
->>>>>>> 7d43d3ad
     {% endif %}
   {% endfor %}
 
