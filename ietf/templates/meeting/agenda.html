{% extends "base.html" %}
{# Copyright The IETF Trust 2015, All Rights Reserved #}
{% load origin %}

{% load ietf_filters %}

{% block title %}
  IETF {{ schedule.meeting.number }} meeting agenda
  {% if "-utc" in request.path %}
    (UTC)
  {% endif %}
{% endblock %}

{% block morecss %}
  iframe#weekview { height: 600px; width: 100%; }
  tr:not(:first-child) th.gap {
  height: 3em !important;
  background-color: inherit !important;
  border: none !important;
  }
  tr:first-child th.gap {
  height: 0 !important;
  background-color: inherit !important;
  border: none !important;
  }
{% endblock %}

{% block bodyAttrs %}data-spy="scroll" data-target="#affix"{% endblock %}

{% block content %}
  {% origin %}

  <div class="row">
    <div class="col-md-10">

      {% include "meeting/meeting_heading.html" with meeting=schedule.meeting updated=updated %}

      <p class="noprint h6 text-center panel panel-heading ">
        {% if "-utc" in request.path %}
          <a href="{% url 'ietf.meeting.views.agenda' num=schedule.meeting.number %}">Agenda in local timezone</a> |
        {% else %}
          {% comment %}<a href="{% url 'ietf.meeting.views.agenda' base='agenda-utc' %}">Agenda in UTC timezone</a> | {% endcomment %}
          <a href="/meeting/agenda-utc">Agenda in UTC timezone</a> |
        {% endif %}
        <a href="{% url 'ietf.meeting.views.agenda' num=schedule.meeting.number ext='.txt' %}">Plaintext agenda</a> | 
        <a href="https://tools.ietf.org/agenda/{{schedule.meeting.number}}/">Tools-style agenda</a>
        {% if user|has_role:"Secretariat,Area Director,IAB" %}
          |
          <a href="{% url 'ietf.meeting.views.agenda_by_room' num=schedule.meeting.number%}">List by Room</a> |
          <a href="{% url 'ietf.meeting.views.agenda_by_type' num=schedule.meeting.number%}">List by Type</a> |
          <a href="{% url 'ietf.meeting.views.room_view' num=schedule.meeting.number%}">Room Grid</a>
        {% endif %}
      </p>

      {# cache this part for 5 minutes -- it takes 3-6 seconds to generate #}
      {% load cache %}
      {% cache 300 ietf_meeting_agenda_utc schedule.meeting.number request.path %}

        <h1>Agenda</h1>

	<p class="alert alert-info">
	  <b>Note:</b> IETF agendas are subject to change, up to and during a meeting.
	</p>


        <div class="panel-group" id="accordion">
          <div class="panel panel-default">
	    <div class="panel-heading">
	      <h4 class="panel-title">
	        <a data-toggle="collapse" data-parent="#accordion" href="#customize">
	          <span class="fa fa-caret-down"></span> Customize the agenda view...
	        </a>
	      </h4>
	    </div>
	    <div id="customize" class="panel-collapse collapse">
	      <div class="panel-body">

	        <p>
	          You can customize the agenda view to show only selected sessions,
	          by clicking on groups and areas in the table below.
	          To be able to return to the customized view later, bookmark the resulting URL.
	        </p>

	        <p>Groups displayed in <b><i>italics</i></b> are BOFs.</p>


                <table class="table table-condensed">
	          <thead>
		    <tr>
                      {% for p in group_parents %}
                        <th style="width:{% widthratio 1 group_parents|length 100 %}%">
                          <button class="btn btn-default btn-block pickview {{p.acronym|lower}}">{{p.acronym|upper}}</button>
		        </th>
		      {% endfor %}
		    </tr>
	          </thead>
	          <tbody>
		    <tr>
                      {% for p in group_parents %}
                        <td class="view {{p.acronym|lower}}">
		          <div class="btn-group-vertical btn-block">
                            {% for group in p.group_list %}
		              <div class="btn-group btn-group-xs btn-group-justified">
<<<<<<< HEAD
			        <button class="btn btn-default pickview {{wg.acronym}}">
			          {% if wg.is_bof %}
			            <b><i>{{wg.acronym}}</i></b>
=======
                                <button class="btn btn-default pickview {{group.acronym}}">
                                  {% if group.is_bof %}
                                    <i>{{group.acronym}}</i>
>>>>>>> acda8420
			          {% else %}
                                    {{group.acronym}}
			          {% endif %}
			        </button>
		              </div>
		            {% endfor %}
		          </div>
		        </td>
		      {% endfor %}
		    </tr>
	          </tbody>
	        </table>

	        <p>Also show sessions of these groups:</p>
	        <div class="btn-group btn-group-justified">
	          <div class="btn-group"><button class="btn btn-default pickviewneg active iepg"> IEPG</button></div>
	          <div class="btn-group"><button class="btn btn-default pickviewneg active tools"> Tools</button></div>
	          <div class="btn-group"><button class="btn btn-default pickviewneg active edu"> EDU</button></div>
	          <div class="btn-group"><button class="btn btn-default pickviewneg active ietf"> IETF</button></div>
	          <div class="btn-group"><button class="btn btn-default pickviewneg active iesg"> IESG</button></div>
	          <div class="btn-group"><button class="btn btn-default pickviewneg active iab"> IAB</button></div>
	        </div>
	      </div>
	    </div>
          </div>
        </div>

        <h2>Download as .ics</h2>
        <p class="buttonlist">
          {% for p in group_parents %}
            <a class="btn btn-default" href="{% url "ietf.meeting.views.ical_agenda" num=schedule.meeting.number %}?{{p.acronym|upper}},-~Other,-~Plenary">{{p.acronym|upper}}</a>
          {% endfor %}
          <a class="btn btn-default" href="{% url "ietf.meeting.views.ical_agenda" num=schedule.meeting.number %}">Non-area events</a>
          <a id="ical-link" class="hidden btn btn-primary" href="{% url "ietf.meeting.views.ical_agenda" num=schedule.meeting.number %}">Customized schedule</a>
        </p>


        <h2>
          Schedule
          {% if schedule.meeting.agenda_note %}
            <span class="label label-danger">{{ schedule.meeting.agenda_note|removetags:"h1"|safe }}</span>
          {% endif %}
        </h2>

        <iframe seamless class="hidden" id="weekview"></iframe>

        <table class="table table-condensed table-striped">
          {% for item in filtered_assignments %}

            {% ifchanged item.timeslot.time|date:"Y-m-d" %}
              <tr><th class="gap" colspan="6"></th></tr>
              <tr class="warning">
                <th colspan="6" class="anchor-target" id="{{item.timeslot.time|slugify}}">
	          {% if "-utc" in request.path %}
	            {{ item.timeslot.utc_start_time|date:"l, F j, Y" }} (UTC)
	          {% else %}
	            {{ item.timeslot.time|date:"l, F j, Y" }} ({{item.timeslot.tzname}})
	          {% endif %}
	        </th>
              </tr>
            {% endifchanged %}

            {% if item.timeslot.type.slug == 'session' %}
              {% ifchanged %}
                <tr class="info">
	          <th class="text-nowrap text-right">
	            {% if "-utc" in request.path %}
	              {{item.timeslot.utc_start_time|date:"G:i"}}-{{item.timeslot.utc_end_time|date:"G:i"}}
	            {% else %}
	              {{item.timeslot.time|date:"G:i"}}-{{item.timeslot.end_time|date:"G:i"}}
	            {% endif %}
	          </th>
	          <th colspan="5">
	            {% if "-utc" in request.path %}
	              {{ item.timeslot.utc_start_time|date:"l"}}
	            {% else %}
	              {{ item.timeslot.time|date:"l"}}
	            {% endif %}
	            {{item.timeslot.name|capfirst_allcaps}}
	          </th>
                </tr>
              {% endifchanged %}
            {% endif %}

            {% if item.timeslot.type.slug == 'break' or item.timeslot.type.slug == 'reg' or item.timeslot.type.slug == 'other' %}
<<<<<<< HEAD
              {% with session_id=item.timeslot.time|date:"D-Hi"|lower|add:"-"|add:item.session.group.acronym|lower|add:"-"|add:item.timeslot.get_location|slugify %}
                <tr id="row-{{session_id}}">
	          <td class="text-nowrap text-right">
	            {% if "-utc" in request.path %}
	              {{item.timeslot.utc_start_time|date:"G:i"}}-{{item.timeslot.utc_end_time|date:"G:i"}}
	            {% else %}
	              {{item.timeslot.time|date:"G:i"}}-{{item.timeslot.end_time|date:"G:i"}}
	            {% endif %}
	          </td>
                  <td colspan="3">
                    {% if item.timeslot.show_location and item.timeslot.get_location %}
                      <a href="https://tools.ietf.org/agenda/{{schedule.meeting.number}}/venue/?room={{ item.timeslot.get_location|slugify }}">{{item.timeslot.get_location|split:"/"|join:"/<wbr>"}}</a>
	            {% endif %}
	          </td>
                  <td colspan="2">
	            {{item.timeslot.name}}
	          </td>
                </tr>
              {% endwith %}
            {% endif %}

            {% if item.timeslot.type.slug = 'session' or item.timeslot.type.slug == 'plenary' %}
              {% if item.session.group %}
                {% with session_id=item.timeslot.time|date:"D-Hi"|lower|add:"-"|add:item.area|default:"unknown"|lower|add:"-"|add:item.session.group.acronym|lower %}
                  <tr id="row-{{session_id}}" {% if item.timeslot.type.slug == 'plenary' %}class="{{item.timeslot.type.slug}}danger"{% endif %}>

	            {% if item.timeslot.type.slug == 'plenary' %}
	              <th class="text-nowrap text-right">
                        {% if "-utc" in request.path %}
	                  {{item.timeslot.utc_start_time|date:"G:i"}}-{{item.timeslot.utc_end_time|date:"G:i"}}
	                {% else %}
	                  {{item.timeslot.time|date:"G:i"}}-{{item.timeslot.end_time|date:"G:i"}}
	                {% endif %}
	              </th>
                      <td colspan="3">
                        {% if item.timeslot.show_location and item.timeslot.get_location %}
	                  <a href="https://tools.ietf.org/agenda/{{schedule.meeting.number}}/venue/?room={{ item.timeslot.get_location|slugify }}">{{item.timeslot.get_location|split:"/"|join:"/<wbr>"}}</a>
	                {% endif %}
	              </td>

	            {% else %}
                      <td></td>

	              <td>
                        {% if item.timeslot.show_location and item.timeslot.get_location %}
	                  <a href="https://tools.ietf.org/agenda/{{schedule.meeting.number}}/venue/?room={{ item.timeslot.get_location|slugify }}">{{item.timeslot.get_location|split:"/"|join:"/<wbr>"}}</a>
	                {% endif %}
	              </td>

                      <td><span class="hidden-xs">{{item.session.group.parent.acronym}}</span></td>

	              <td>
	                {% if item.session.group.charter %}
	                  <a href="{{item.session.group.charter.get_absolute_url}}">{{item.session.group.acronym}}</a>
	                {% else %}
	                  {{item.session.group.acronym}}
	                {% endif %}
	              </td>
	            {% endif %}

	            <td>
	              {% if item.session.agenda %}
	                <a href="/meeting/{{ schedule.meeting.number }}/agenda/{{ item.session.group.acronym }}/">
	              {% endif %}
	              {% if item.timeslot.type.slug == 'plenary' %}
	                {{item.timeslot.name}}
	              {% else %}
	                {{item.session.group.name}}
	              {% endif %}
	              {% if item.session.agenda %}
	                </a>
	              {% endif %}

	              {% if item.session.group.state.name = "BOF" %}
	                <span class="label label-success pull-right">BOF</span>
	              {% endif %}

	              {% if item.session.agenda_note %}
	                <br><span class="text-danger">{{item.session.agenda_note}}</span>
	              {% endif %}

	              <div class="modal fade" id="modal-{{ session_id }}" tabindex="-1" role="dialog" aria-labelledby="label-{{ session_id }}" aria-hidden="true">
	                <div class="modal-dialog modal-lg">
	                  <div class="modal-content">
		            <div class="modal-header">
		              <button type="button" class="close" data-dismiss="modal" aria-hidden="true">&times;</button>
		              <h4 class="modal-title" id="label-{{session_id}}">
		                Meeting materials for
		                {% if item.timeslot.type.slug == 'plenary' %}{{item.timeslot.name}}{% else %}{{item.session.group.name}}{% endif %}

		              </h4>
		            </div>
		            <div class="modal-body">
		              {% if item.session.agenda %}
		                {% if item.session.agenda.file_extension == "txt" or item.session.agenda.file_extension == "html" or item.session.agenda.file_extension == "htm" %}
		                  <h4>Agenda</h4>
		                  <div class="frame" data-src="{{item.session.agenda.href}}"></div>
		                {% else %}
		                  <span class="label label-info">Agenda submitted as {{item.session.agenda.file_extension|upper}}</span>
		                {% endif %}
		              {% else %}
		                <span class="label label-warning">No agenda submitted</span>
		              {% endif %}

		              {% if item.session.slides %}
		                <h4>Slides</h4>
		                <ul class="fa-ul list-unstyled">
		                  {% for slide in item.session.slides %}
		                    <li>
		                      <span class="fa-li fa fa-file-{{slide.file_extension|lower}}-o"></span>
		                      <a href="{{ slide.href }}">{{ slide.title|clean_whitespace }}</a>
		                    </li>
		                  {% endfor %}
		                </ul>
		              {% endif %}
		            </div>
		            <div class="modal-footer">
		              <button type="button" class="btn btn-default" data-dismiss="modal">Close</button>
		            </div>
	                  </div>
	                </div>
	              </div>
	            </td>
                    <td class="text-nowrap">
                    <span class="hidden-xs">
	              {% if item.session.agenda %}
	                <button class="btn btn-default btn-xs" data-toggle="modal" data-target="#modal-{{session_id}}"><span class="fa fa-arrows-alt" title="Show meeting materials"></span></button>
	                <a class="btn btn-default btn-xs" href="/meeting/{{schedule.meeting.number}}/agenda/{{item.session.group.acronym}}-drafts.tgz" title="Download meeting materials as .tar archive"><span class="fa fa-file-archive-o"></span></a>
	                <a class="btn btn-default btn-xs" href="/meeting/{{ schedule.meeting.number }}/agenda/{{item.session.group.acronym}}-drafts.pdf" title="Download meeting materials as PDF file"><span class="fa fa-file-pdf-o"></span></a>
	              {% endif %}
	              </span>
	            </td>
                  </tr>
                {% endwith %}
=======
              <tr id="row-{{ item.slug }}">
                <td class="text-nowrap text-right">
                  {% if "-utc" in request.path %}
                    {{item.timeslot.utc_start_time|date:"G:i"}}-{{item.timeslot.utc_end_time|date:"G:i"}}
                  {% else %}
                    {{item.timeslot.time|date:"G:i"}}-{{item.timeslot.end_time|date:"G:i"}}
                  {% endif %}
                </td>
                <td class="hidden-xs" colspan="3">
                  {% if item.timeslot.show_location and item.timeslot.get_location %}
                    <a href="https://tools.ietf.org/agenda/{{schedule.meeting.number}}/venue/?room={{ item.timeslot.get_location|slugify }}">{{item.timeslot.get_location|split:"/"|join:"/<wbr>"}}</a>
                  {% endif %}
                </td>
                <td class="visible-xs">
                  {% if item.timeslot.show_location and item.timeslot.get_location %}
                    <a href="https://tools.ietf.org/agenda/{{schedule.meeting.number}}/venue/?room={{ item.timeslot.get_location|slugify }}">{{item.timeslot.get_location|split:"/"|join:"/<wbr>"}}</a>
                  {% endif %}
                </td>
                <td colspan="2">
                  {{item.timeslot.name}}
                </td>
              </tr>
            {% endif %}

            {% if item.timeslot.type.slug = 'session' or item.timeslot.type.slug == 'plenary' %}
              {% if item.session.historic_group %}
                <tr id="row-{{item.slug}}" data-ske="row-{{ item.slug }}" {% if item.timeslot.type.slug == 'plenary' %}class="{{item.timeslot.type.slug}}danger"{% endif %}>

                  {% if item.timeslot.type.slug == 'plenary' %}
                    <th class="text-nowrap text-right">
                      {% if "-utc" in request.path %}
                        {{item.timeslot.utc_start_time|date:"G:i"}}-{{item.timeslot.utc_end_time|date:"G:i"}}
                      {% else %}
                        {{item.timeslot.time|date:"G:i"}}-{{item.timeslot.end_time|date:"G:i"}}
                      {% endif %}
                    </th>
                    <td class="hidden-xs" colspan="3">
                      {% if item.timeslot.show_location and item.timeslot.get_location %}
                        <a href="https://tools.ietf.org/agenda/{{schedule.meeting.number}}/venue/?room={{ item.timeslot.get_location|slugify }}">{{item.timeslot.get_location|split:"/"|join:"/<wbr>"}}</a>
                      {% endif %}
                    </td>
                    <td class="visible-xs">
                      {% if item.timeslot.show_location and item.timeslot.get_location %}
                        <a href="https://tools.ietf.org/agenda/{{schedule.meeting.number}}/venue/?room={{ item.timeslot.get_location|slugify }}">{{item.timeslot.get_location|split:"/"|join:"/<wbr>"}}</a>
                      {% endif %}
                    </td>

                  {% else %}
                    <td class="hidden-xs">
                    </td>

                    <td>
                      {% if item.timeslot.show_location and item.timeslot.get_location %}
                        <a href="https://tools.ietf.org/agenda/{{schedule.meeting.number}}/venue/?room={{ item.timeslot.get_location|slugify }}">{{item.timeslot.get_location|split:"/"|join:"/<wbr>"}}</a>
                      {% endif %}
                    </td>

                    <td class="hidden-xs">{{item.session.historic_group.historic_parent.acronym}}</td>

                    <td>
                      {% if item.session.historic_group.charter %}
                        <a href="{{item.session.historic_group.charter.get_absolute_url}}">{{item.session.historic_group.acronym}}</a>
                      {% else %}
                        {{item.session.historic_group.acronym}}
                      {% endif %}
                    </td>
                  {% endif %}

                  <td>
                    {% if item.session.agenda %}
                      <a href="/meeting/{{ schedule.meeting.number }}/agenda/{{ item.session.historic_group.acronym }}/">
                    {% endif %}
                    {% if item.timeslot.type.slug == 'plenary' %}
                      {{item.timeslot.name}}
                    {% else %}
                      {{item.session.historic_group.name}}
                    {% endif %}
                    {% if item.session.agenda %}
                      </a>
                    {% endif %}

                    {% if item.session.historic_group.state_id = "bof" %}
                      <span class="label label-success pull-right">BOF</span>
                    {% endif %}

                    {% if item.session.agenda_note %}
                      <br><span class="text-danger">{{item.session.agenda_note}}</span>
                    {% endif %}

                    <div class="modal fade" id="modal-{{ item.slug }}" tabindex="-1" role="dialog" aria-labelledby="label-{{ item.slug }}" aria-hidden="true">
                      <div class="modal-dialog modal-lg">
                        <div class="modal-content">
                          <div class="modal-header">
                            <button type="button" class="close" data-dismiss="modal" aria-hidden="true">&times;</button>
                            <h4 class="modal-title" id="label-{{item.slug}}">
                              Meeting materials for
                              {% if item.timeslot.type.slug == 'plenary' %}{{item.timeslot.name}}{% else %}{{item.session.historic_group.name}}{% endif %}

                            </h4>
                          </div>
                          <div class="modal-body">
                            {% with item.session.agenda as agenda %}
                              {% if agenda %}
                                {% if agenda.file_extension == "txt" or agenda.file_extension == "html" or agenda.file_extension == "htm" %}
                                  <h4>Agenda</h4>
                                  <div class="frame" data-src="{{agenda.href}}"></div>
                                {% else %}
                                  <span class="label label-info">Agenda submitted as {{agenda.file_extension|upper}}</span>
                                {% endif %}
                              {% else %}
                                <span class="label label-warning">No agenda submitted</span>
                              {% endif %}
                            {% endwith %}

                            {% if item.session.slides %}
                              <h4>Slides</h4>
                              <ul class="fa-ul list-unstyled">
                                {% for slide in item.session.slides %}
                                  <li>
                                    <span class="fa-li fa fa-file-{{slide.file_extension|lower}}-o"></span>
                                    <a href="{{ slide.href }}">{{ slide.title|clean_whitespace }}</a>
                                  </li>
                                {% endfor %}
                              </ul>
                            {% endif %}
                          </div>
                          <div class="modal-footer">
                            <button type="button" class="btn btn-default" data-dismiss="modal">Close</button>
                          </div>
                        </div>
                      </div>
                    </div>
                  </td>

                  <td class="text-nowrap hidden-xs">
                    {% if item.session.agenda %}
                      <button class="btn btn-default btn-xs" data-toggle="modal" data-target="#modal-{{item.slug}}"><span class="fa fa-arrows-alt" title="Show meeting materials"></span></button>
                      <a class="btn btn-default btn-xs" href="/meeting/{{schedule.meeting.number}}/agenda/{{item.session.historic_group.acronym}}-drafts.tgz" title="Download meeting materials as .tar archive"><span class="fa fa-file-archive-o"></span></a>
                      <a class="btn btn-default btn-xs" href="/meeting/{{ schedule.meeting.number }}/agenda/{{item.session.historic_group.acronym}}-drafts.pdf" title="Download meeting materials as PDF file"><span class="fa fa-file-pdf-o"></span></a>
                    {% endif %}
                  </td>
                </tr>
>>>>>>> acda8420
              {% endif %}
            {% endif %}
          {% endfor %}
        </table>

    </div>
    <div class="col-md-2 hidden-print bs-docs-sidebar" id="affix">
      <ul class="nav nav-pills nav-stacked small" data-spy="affix">
        {% for item in filtered_assignments %}
          {% ifchanged item.timeslot.time|date:"Y-m-d" %}
            <li><a href="#{{item.timeslot.time|slugify}}">{{ item.timeslot.time|date:"l, F j, Y" }}</a></li>
          {% endifchanged %}
        {% endfor %}
      </ul>
    </div>
  </div>

      {% endcache %}
{% endblock %}

{% block js %}
  <script>
   function toggle_visibility() {
       var h = window.location.hash;
       h = h.replace(/^#?,?/, '');

       // reset UI elements to default state
       $(".pickview").removeClass("active disabled");
       $(".pickviewneg").addClass("active");

       if (h) {
           // if there are items in the hash, hide all rows that are
           // hidden by default, show all rows that are shown by default
           $('[id^="row-"]').hide();
           $.each($(".pickviewneg").text().trim().split(/ +/), function (i, v) {
               v = v.trim().toLowerCase();
               $('[id^="row-"]').filter('[id*="-' + v + '"]').show();
           });

           // show the customizer
           $("#customize").collapse("show");

           // loop through the has items and change the UI element and row visibilities accordingly
           $.each(h.split(","), function (i, v) {
               if (v.indexOf("-") == 0) {
                   // this is a "negative" item: when present, hide these rows
                   v = v.replace(/^-/, '');
                   $('[id^="row-"]').filter('[id*="-' + v + '"]').hide();
                   $(".view." + v).find("button").removeClass("active disabled");
                   $("button.pickviewneg." + v).removeClass("active");
               } else {
                   // this is a regular item: when present, show these rows
                   $('[id^="row-"]').filter('[id*="-' + v + '"]').show();
                   $(".view." + v).find("button").addClass("active disabled");
                   $("button.pickview." + v).addClass("active");
               }
           });

           // show the week view
           $("#weekview").attr("src", "week-view.html" + window.location.hash).removeClass("hidden");

           // show the custom .ics link
           $("#ical-link").attr("href",$("#ical-link").attr("href").split("?")[0]+"?"+h);
           $("#ical-link").removeClass("hidden");

       } else {
           // if the hash is empty, show all and hide weekview
           $('[id^="row-"]').show();
           $("#ical-link, #weekview").addClass("hidden");
       }
   }

   $(".pickview, .pickviewneg").click(function () {
       var h = window.location.hash;
       var item = $(this).text().trim().toLowerCase();
       if ($(this).hasClass("pickviewneg")) {
           item = "-" + item;
       }

       re = new RegExp('(^|#|,)' + item + "(,|$)");
       if (h.match(re) == null) {
           if (h.replace("#", "").length == 0) {
               h = item;
           } else {
               h += "," + item;
           }
           h = h.replace(/^#?,/, '');
       } else {
           h = h.replace(re, "$2").replace(/^#?,/, '');
       }
       window.location.hash = h.replace(/^#$/, '');
       toggle_visibility();
   });

   $(document).ready(function () {
       toggle_visibility();
   });

   $(".modal").on("show.bs.modal", function () {
       var i = $(this).find(".frame");
       if ($(i).data("src")) {
           $.get($(i).data("src"), function (data, status, xhr) {
               var t = xhr.getResponseHeader("content-type");
               if (t.indexOf("text/plain") > -1) {
                   data = "<pre class='agenda'>" + data + "</pre>";
               } else if(t.indexOf("text/html") > -1) {
                   // nothing to do here
               } else {
                   data = "<p>Unknown type: " + xhr.getResponseHeader("content-type") + "</p>";
               }
               $(i).html(data);
           });
       }
   });
  </script>
{% endblock %}<|MERGE_RESOLUTION|>--- conflicted
+++ resolved
@@ -101,15 +101,9 @@
 		          <div class="btn-group-vertical btn-block">
                             {% for group in p.group_list %}
 		              <div class="btn-group btn-group-xs btn-group-justified">
-<<<<<<< HEAD
-			        <button class="btn btn-default pickview {{wg.acronym}}">
-			          {% if wg.is_bof %}
-			            <b><i>{{wg.acronym}}</i></b>
-=======
                                 <button class="btn btn-default pickview {{group.acronym}}">
                                   {% if group.is_bof %}
                                     <i>{{group.acronym}}</i>
->>>>>>> acda8420
 			          {% else %}
                                     {{group.acronym}}
 			          {% endif %}
@@ -195,9 +189,7 @@
             {% endif %}
 
             {% if item.timeslot.type.slug == 'break' or item.timeslot.type.slug == 'reg' or item.timeslot.type.slug == 'other' %}
-<<<<<<< HEAD
-              {% with session_id=item.timeslot.time|date:"D-Hi"|lower|add:"-"|add:item.session.group.acronym|lower|add:"-"|add:item.timeslot.get_location|slugify %}
-                <tr id="row-{{session_id}}">
+                <tr id="row-{{ item.slug }}">
 	          <td class="text-nowrap text-right">
 	            {% if "-utc" in request.path %}
 	              {{item.timeslot.utc_start_time|date:"G:i"}}-{{item.timeslot.utc_end_time|date:"G:i"}}
@@ -214,173 +206,27 @@
 	            {{item.timeslot.name}}
 	          </td>
                 </tr>
-              {% endwith %}
-            {% endif %}
-
-            {% if item.timeslot.type.slug = 'session' or item.timeslot.type.slug == 'plenary' %}
-              {% if item.session.group %}
-                {% with session_id=item.timeslot.time|date:"D-Hi"|lower|add:"-"|add:item.area|default:"unknown"|lower|add:"-"|add:item.session.group.acronym|lower %}
-                  <tr id="row-{{session_id}}" {% if item.timeslot.type.slug == 'plenary' %}class="{{item.timeslot.type.slug}}danger"{% endif %}>
-
-	            {% if item.timeslot.type.slug == 'plenary' %}
-	              <th class="text-nowrap text-right">
-                        {% if "-utc" in request.path %}
-	                  {{item.timeslot.utc_start_time|date:"G:i"}}-{{item.timeslot.utc_end_time|date:"G:i"}}
-	                {% else %}
-	                  {{item.timeslot.time|date:"G:i"}}-{{item.timeslot.end_time|date:"G:i"}}
-	                {% endif %}
-	              </th>
-                      <td colspan="3">
-                        {% if item.timeslot.show_location and item.timeslot.get_location %}
-	                  <a href="https://tools.ietf.org/agenda/{{schedule.meeting.number}}/venue/?room={{ item.timeslot.get_location|slugify }}">{{item.timeslot.get_location|split:"/"|join:"/<wbr>"}}</a>
-	                {% endif %}
-	              </td>
-
-	            {% else %}
-                      <td></td>
-
-	              <td>
-                        {% if item.timeslot.show_location and item.timeslot.get_location %}
-	                  <a href="https://tools.ietf.org/agenda/{{schedule.meeting.number}}/venue/?room={{ item.timeslot.get_location|slugify }}">{{item.timeslot.get_location|split:"/"|join:"/<wbr>"}}</a>
-	                {% endif %}
-	              </td>
-
-                      <td><span class="hidden-xs">{{item.session.group.parent.acronym}}</span></td>
-
-	              <td>
-	                {% if item.session.group.charter %}
-	                  <a href="{{item.session.group.charter.get_absolute_url}}">{{item.session.group.acronym}}</a>
-	                {% else %}
-	                  {{item.session.group.acronym}}
-	                {% endif %}
-	              </td>
-	            {% endif %}
-
-	            <td>
-	              {% if item.session.agenda %}
-	                <a href="/meeting/{{ schedule.meeting.number }}/agenda/{{ item.session.group.acronym }}/">
-	              {% endif %}
-	              {% if item.timeslot.type.slug == 'plenary' %}
-	                {{item.timeslot.name}}
-	              {% else %}
-	                {{item.session.group.name}}
-	              {% endif %}
-	              {% if item.session.agenda %}
-	                </a>
-	              {% endif %}
-
-	              {% if item.session.group.state.name = "BOF" %}
-	                <span class="label label-success pull-right">BOF</span>
-	              {% endif %}
-
-	              {% if item.session.agenda_note %}
-	                <br><span class="text-danger">{{item.session.agenda_note}}</span>
-	              {% endif %}
-
-	              <div class="modal fade" id="modal-{{ session_id }}" tabindex="-1" role="dialog" aria-labelledby="label-{{ session_id }}" aria-hidden="true">
-	                <div class="modal-dialog modal-lg">
-	                  <div class="modal-content">
-		            <div class="modal-header">
-		              <button type="button" class="close" data-dismiss="modal" aria-hidden="true">&times;</button>
-		              <h4 class="modal-title" id="label-{{session_id}}">
-		                Meeting materials for
-		                {% if item.timeslot.type.slug == 'plenary' %}{{item.timeslot.name}}{% else %}{{item.session.group.name}}{% endif %}
-
-		              </h4>
-		            </div>
-		            <div class="modal-body">
-		              {% if item.session.agenda %}
-		                {% if item.session.agenda.file_extension == "txt" or item.session.agenda.file_extension == "html" or item.session.agenda.file_extension == "htm" %}
-		                  <h4>Agenda</h4>
-		                  <div class="frame" data-src="{{item.session.agenda.href}}"></div>
-		                {% else %}
-		                  <span class="label label-info">Agenda submitted as {{item.session.agenda.file_extension|upper}}</span>
-		                {% endif %}
-		              {% else %}
-		                <span class="label label-warning">No agenda submitted</span>
-		              {% endif %}
-
-		              {% if item.session.slides %}
-		                <h4>Slides</h4>
-		                <ul class="fa-ul list-unstyled">
-		                  {% for slide in item.session.slides %}
-		                    <li>
-		                      <span class="fa-li fa fa-file-{{slide.file_extension|lower}}-o"></span>
-		                      <a href="{{ slide.href }}">{{ slide.title|clean_whitespace }}</a>
-		                    </li>
-		                  {% endfor %}
-		                </ul>
-		              {% endif %}
-		            </div>
-		            <div class="modal-footer">
-		              <button type="button" class="btn btn-default" data-dismiss="modal">Close</button>
-		            </div>
-	                  </div>
-	                </div>
-	              </div>
-	            </td>
-                    <td class="text-nowrap">
-                    <span class="hidden-xs">
-	              {% if item.session.agenda %}
-	                <button class="btn btn-default btn-xs" data-toggle="modal" data-target="#modal-{{session_id}}"><span class="fa fa-arrows-alt" title="Show meeting materials"></span></button>
-	                <a class="btn btn-default btn-xs" href="/meeting/{{schedule.meeting.number}}/agenda/{{item.session.group.acronym}}-drafts.tgz" title="Download meeting materials as .tar archive"><span class="fa fa-file-archive-o"></span></a>
-	                <a class="btn btn-default btn-xs" href="/meeting/{{ schedule.meeting.number }}/agenda/{{item.session.group.acronym}}-drafts.pdf" title="Download meeting materials as PDF file"><span class="fa fa-file-pdf-o"></span></a>
-	              {% endif %}
-	              </span>
-	            </td>
-                  </tr>
-                {% endwith %}
-=======
-              <tr id="row-{{ item.slug }}">
-                <td class="text-nowrap text-right">
-                  {% if "-utc" in request.path %}
-                    {{item.timeslot.utc_start_time|date:"G:i"}}-{{item.timeslot.utc_end_time|date:"G:i"}}
-                  {% else %}
-                    {{item.timeslot.time|date:"G:i"}}-{{item.timeslot.end_time|date:"G:i"}}
-                  {% endif %}
-                </td>
-                <td class="hidden-xs" colspan="3">
-                  {% if item.timeslot.show_location and item.timeslot.get_location %}
-                    <a href="https://tools.ietf.org/agenda/{{schedule.meeting.number}}/venue/?room={{ item.timeslot.get_location|slugify }}">{{item.timeslot.get_location|split:"/"|join:"/<wbr>"}}</a>
-                  {% endif %}
-                </td>
-                <td class="visible-xs">
-                  {% if item.timeslot.show_location and item.timeslot.get_location %}
-                    <a href="https://tools.ietf.org/agenda/{{schedule.meeting.number}}/venue/?room={{ item.timeslot.get_location|slugify }}">{{item.timeslot.get_location|split:"/"|join:"/<wbr>"}}</a>
-                  {% endif %}
-                </td>
-                <td colspan="2">
-                  {{item.timeslot.name}}
-                </td>
-              </tr>
             {% endif %}
 
             {% if item.timeslot.type.slug = 'session' or item.timeslot.type.slug == 'plenary' %}
               {% if item.session.historic_group %}
                 <tr id="row-{{item.slug}}" data-ske="row-{{ item.slug }}" {% if item.timeslot.type.slug == 'plenary' %}class="{{item.timeslot.type.slug}}danger"{% endif %}>
-
-                  {% if item.timeslot.type.slug == 'plenary' %}
-                    <th class="text-nowrap text-right">
-                      {% if "-utc" in request.path %}
-                        {{item.timeslot.utc_start_time|date:"G:i"}}-{{item.timeslot.utc_end_time|date:"G:i"}}
-                      {% else %}
-                        {{item.timeslot.time|date:"G:i"}}-{{item.timeslot.end_time|date:"G:i"}}
-                      {% endif %}
-                    </th>
-                    <td class="hidden-xs" colspan="3">
-                      {% if item.timeslot.show_location and item.timeslot.get_location %}
-                        <a href="https://tools.ietf.org/agenda/{{schedule.meeting.number}}/venue/?room={{ item.timeslot.get_location|slugify }}">{{item.timeslot.get_location|split:"/"|join:"/<wbr>"}}</a>
-                      {% endif %}
-                    </td>
-                    <td class="visible-xs">
-                      {% if item.timeslot.show_location and item.timeslot.get_location %}
-                        <a href="https://tools.ietf.org/agenda/{{schedule.meeting.number}}/venue/?room={{ item.timeslot.get_location|slugify }}">{{item.timeslot.get_location|split:"/"|join:"/<wbr>"}}</a>
-                      {% endif %}
-                    </td>
-
-                  {% else %}
-                    <td class="hidden-xs">
-                    </td>
+		  {% if item.timeslot.type.slug == 'plenary' %}
+	            <th class="text-nowrap text-right">
+		      {% if "-utc" in request.path %}
+			{{item.timeslot.utc_start_time|date:"G:i"}}-{{item.timeslot.utc_end_time|date:"G:i"}}
+		      {% else %}
+			{{item.timeslot.time|date:"G:i"}}-{{item.timeslot.end_time|date:"G:i"}}
+		      {% endif %}
+		    </th>
+		    <td colspan="3">
+		      {% if item.timeslot.show_location and item.timeslot.get_location %}
+			<a href="https://tools.ietf.org/agenda/{{schedule.meeting.number}}/venue/?room={{ item.timeslot.get_location|slugify }}">{{item.timeslot.get_location|split:"/"|join:"/<wbr>"}}</a>
+		      {% endif %}
+		    </td>
+
+		  {% else %}
+		    <td></td>
 
                     <td>
                       {% if item.timeslot.show_location and item.timeslot.get_location %}
@@ -388,7 +234,7 @@
                       {% endif %}
                     </td>
 
-                    <td class="hidden-xs">{{item.session.historic_group.historic_parent.acronym}}</td>
+		      <td><span class="hidden-xs">{{item.session.historic_group.historic_parent.acronym}}</span></td>
 
                     <td>
                       {% if item.session.historic_group.charter %}
@@ -445,35 +291,35 @@
                               {% endif %}
                             {% endwith %}
 
-                            {% if item.session.slides %}
-                              <h4>Slides</h4>
-                              <ul class="fa-ul list-unstyled">
-                                {% for slide in item.session.slides %}
-                                  <li>
-                                    <span class="fa-li fa fa-file-{{slide.file_extension|lower}}-o"></span>
-                                    <a href="{{ slide.href }}">{{ slide.title|clean_whitespace }}</a>
-                                  </li>
-                                {% endfor %}
-                              </ul>
-                            {% endif %}
-                          </div>
-                          <div class="modal-footer">
-                            <button type="button" class="btn btn-default" data-dismiss="modal">Close</button>
-                          </div>
-                        </div>
-                      </div>
-                    </div>
-                  </td>
-
-                  <td class="text-nowrap hidden-xs">
-                    {% if item.session.agenda %}
-                      <button class="btn btn-default btn-xs" data-toggle="modal" data-target="#modal-{{item.slug}}"><span class="fa fa-arrows-alt" title="Show meeting materials"></span></button>
-                      <a class="btn btn-default btn-xs" href="/meeting/{{schedule.meeting.number}}/agenda/{{item.session.historic_group.acronym}}-drafts.tgz" title="Download meeting materials as .tar archive"><span class="fa fa-file-archive-o"></span></a>
-                      <a class="btn btn-default btn-xs" href="/meeting/{{ schedule.meeting.number }}/agenda/{{item.session.historic_group.acronym}}-drafts.pdf" title="Download meeting materials as PDF file"><span class="fa fa-file-pdf-o"></span></a>
-                    {% endif %}
-                  </td>
-                </tr>
->>>>>>> acda8420
+			    {% if item.session.slides %}
+			      <h4>Slides</h4>
+			      <ul class="fa-ul list-unstyled">
+				{% for slide in item.session.slides %}
+				  <li>
+				    <span class="fa-li fa fa-file-{{slide.file_extension|lower}}-o"></span>
+				    <a href="{{ slide.href }}">{{ slide.title|clean_whitespace }}</a>
+				  </li>
+				{% endfor %}
+			      </ul>
+			    {% endif %}
+			  </div>
+			  <div class="modal-footer">
+			    <button type="button" class="btn btn-default" data-dismiss="modal">Close</button>
+			  </div>
+			</div>
+		      </div>
+		    </div>
+		  </td>
+		  <td class="text-nowrap">
+		  <span class="hidden-xs">
+		    {% if item.session.agenda %}
+		      <button class="btn btn-default btn-xs" data-toggle="modal" data-target="#modal-{{item.slug}}"><span class="fa fa-arrows-alt" title="Show meeting materials"></span></button>
+		      <a class="btn btn-default btn-xs" href="/meeting/{{schedule.meeting.number}}/agenda/{{item.session.historic_group.acronym}}-drafts.tgz" title="Download meeting materials as .tar archive"><span class="fa fa-file-archive-o"></span></a>
+		      <a class="btn btn-default btn-xs" href="/meeting/{{ schedule.meeting.number }}/agenda/{{item.session.historic_group.acronym}}-drafts.pdf" title="Download meeting materials as PDF file"><span class="fa fa-file-pdf-o"></span></a>
+		    {% endif %}
+		    </span>
+		  </td>
+		</tr>
               {% endif %}
             {% endif %}
           {% endfor %}
