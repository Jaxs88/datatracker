--- conflicted
+++ resolved
@@ -46,11 +46,8 @@
 .agenda blockquote { margin-left: 30px; width: 70ex; font-style:italic;}
 table.agenda-doc { margin-left: 30px; margin-top:0.5em; margin-bottom: 0.5em; width: 95%; }
 table.agenda-doc > tbody > tr { vertical-align:top; }
-<<<<<<< HEAD
 div.agenda-wg { margin-left: 30px; margin-top:0.5em; margin-bottom: 0.5em; width: 95%; }
-=======
 .agenda .stream { padding-left: 0.5em; }
->>>>>>> 819e80f0
 {% endblock morecss %}
 
 {% block pagehead %}
