{% extends "base.html" %}
{# Copyright The IETF Trust 2021, All Rights Reserved #}
<<<<<<< HEAD
{% load origin django_bootstrap5 static %}
=======
{% load origin bootstrap3 static textfilters %}

>>>>>>> 8fd6f332
{% block title %}Start a new BOF Request{% endblock %}
{% block content %}
<<<<<<< HEAD
    {% origin %}
    <h1>Start a new BOF Request</h1>
    <p>
        Choose a short descriptive title for your request. Take time to choose a good initial title - it will be used to make the filename for your request's content. The title can be changed later, but the filename will not change.
    </p>
    <p>
        For example, a request with a title of "A new important bit" will be saved as <code>bofreq-a-new-important-bit-00.md</code>.
    </p>
    <form class="upload-content form-horizontal"
          method="post"
          enctype="multipart/form-data">
        {% csrf_token %}
        {% bootstrap_form form layout="horizontal" %}
        <button type="submit" class="btn btn-primary">Submit</button>
        <a class="btn btn-secondary float-end" href="{% url "ietf.doc.views_bofreq.bof_requests" %}">Back</a>
    </form>
=======
  {% origin %}
  <h1>Start a new BOF Request</h1>

<p>Choose a short descriptive title for your request. Take time to choose a good initial title - it will be used to make the filename for your request's content. The title can be changed later, but the filename will not change.</p>
<p>For example, a request with a title of "A new important bit" will be saved as "bofreq-{{ user.person.last_name|xslugify|slice:"64" }}-a-new-important-bit-00.md".</p>
  <form class="upload-content form-horizontal" method="post" enctype="multipart/form-data">
    {% csrf_token %}

    {% bootstrap_form form layout="horizontal" %}

    {% buttons %}
      <a class="btn btn-default" href="{{ doc.get_absolute_url }}">Cancel</a>
      <button type="submit" class="btn btn-primary">Submit</button>
    {% endbuttons %}
  </form>
>>>>>>> 8fd6f332
{% endblock %}
{% block js %}
    <script src="{% static 'ietf/js/upload_bofreq.js' %}"></script>
{% endblock %}<|MERGE_RESOLUTION|>--- conflicted
+++ resolved
@@ -1,21 +1,15 @@
 {% extends "base.html" %}
 {# Copyright The IETF Trust 2021, All Rights Reserved #}
-<<<<<<< HEAD
-{% load origin django_bootstrap5 static %}
-=======
-{% load origin bootstrap3 static textfilters %}
-
->>>>>>> 8fd6f332
+{% load origin django_bootstrap5 static textfilters %}
 {% block title %}Start a new BOF Request{% endblock %}
 {% block content %}
-<<<<<<< HEAD
     {% origin %}
     <h1>Start a new BOF Request</h1>
     <p>
         Choose a short descriptive title for your request. Take time to choose a good initial title - it will be used to make the filename for your request's content. The title can be changed later, but the filename will not change.
     </p>
     <p>
-        For example, a request with a title of "A new important bit" will be saved as <code>bofreq-a-new-important-bit-00.md</code>.
+        For example, a request with a title of "A new important bit" will be saved as <code>bofreq-{{ user.person.last_name|xslugify|slice:"64" }}-a-new-important-bit-00.md</code>.
     </p>
     <form class="upload-content form-horizontal"
           method="post"
@@ -25,23 +19,6 @@
         <button type="submit" class="btn btn-primary">Submit</button>
         <a class="btn btn-secondary float-end" href="{% url "ietf.doc.views_bofreq.bof_requests" %}">Back</a>
     </form>
-=======
-  {% origin %}
-  <h1>Start a new BOF Request</h1>
-
-<p>Choose a short descriptive title for your request. Take time to choose a good initial title - it will be used to make the filename for your request's content. The title can be changed later, but the filename will not change.</p>
-<p>For example, a request with a title of "A new important bit" will be saved as "bofreq-{{ user.person.last_name|xslugify|slice:"64" }}-a-new-important-bit-00.md".</p>
-  <form class="upload-content form-horizontal" method="post" enctype="multipart/form-data">
-    {% csrf_token %}
-
-    {% bootstrap_form form layout="horizontal" %}
-
-    {% buttons %}
-      <a class="btn btn-default" href="{{ doc.get_absolute_url }}">Cancel</a>
-      <button type="submit" class="btn btn-primary">Submit</button>
-    {% endbuttons %}
-  </form>
->>>>>>> 8fd6f332
 {% endblock %}
 {% block js %}
     <script src="{% static 'ietf/js/upload_bofreq.js' %}"></script>
