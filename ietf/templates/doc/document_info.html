{# Copyright The IETF Trust 2016-2020, All Rights Reserved #}
{% load origin %}
{% load static %}
{% load ietf_filters %}
{% load person_filters %}
{% origin %}

<tbody class="meta align-top {% if not document_html %} border-top{% endif %}">
    <tr>
        <th scope="row">Document</th>
        <th scope="row">{% if document_html %}Document type{% else %}Type{% endif %}</th>
        <td class="edit"></td>
        <td>
            {% if doc.type_id == "rfc" %}
                <span class="text-success">RFC
                    {% if not document_html %}
                    - {{ doc.std_level }}
                    {% else %}
                        <span class="badge rounded-pill badge-{% if not snapshot %}{{ doc|std_level_to_label_format }}{% else %}draft{% endif %}">{{ doc.std_level }}</span>
                    {% endif %}
                </span>
                {% if doc.pub_date %}
                    {% if document_html %}<br>{% else %}({% endif %}{{ doc.pub_date|date:"F Y" }}{% if not document_html %}){% endif %}
                {% else %}
                    <span class="text-body-secondary">(Publication date unknown)</span>
                {% endif %}
                {% if document_html %}<br>{% endif %}
                {% if has_verified_errata or has_errata %}
                    <a class="{% if document_html %}btn btn-primary btn-sm my-1{% else %}badge rounded-pill bg-danger text-decoration-none text-light{% endif %}"
                       href="https://www.rfc-editor.org/errata_search.php?rfc={{ doc.rfc_number }}" title="Click to view errata." rel="nofollow">
                        {% if document_html %}View errata{% else %}Errata{% endif %}
                    </a>
                {% endif %}
                {% if document_html and doc.get_state_slug == "rfc" and not snapshot %}
                    <a class="btn btn-sm btn-warning"
                       title="Click to report an error in the document."
                       href="https://www.rfc-editor.org/errata.php#reportnew"
                       target="_blank">
                        Report errata
                    </a>
                {% endif %}
                {% if doc.related_ipr %}
                    <a title="Click to view IPR declarations." class="{% if document_html %}btn btn-warning btn-sm my-1{% else %}badge rounded-pill bg-warning text-decoration-none text-light{% endif %}" href="{% url 'ietf.ipr.views.search' %}?submit=draft&amp;id={{ doc.name }}">IPR</a>
                {% endif %}
                {% if obsoleted_by %}<div>Obsoleted by {{ obsoleted_by|urlize_related_source_list:document_html|join:", " }}</div>{% endif %}
                {% if updated_by %}<div>Updated by {{ updated_by|urlize_related_source_list:document_html|join:", " }}</div>{% endif %}
                {% if obsoletes %}<div>Obsoletes {{ obsoletes|urlize_related_target_list:document_html|join:", " }}</div>{% endif %}
                {% if updates %}<div>Updates {{ updates|urlize_related_target_list:document_html|join:", " }}</div>{% endif %}
                {% if status_changes %}
                    <div>Status changed by {{ status_changes|urlize_related_source_list|join:", " }}</div>
                {% endif %}
                {% if proposed_status_changes %}
                    <div>Proposed status changed by {{ proposed_status_changes|urlize_related_source_list|join:", " }}</div>
                {% endif %}
                {% if draft_name %}
                    <div>
                        Was
                        <a href="{% url 'ietf.doc.views_doc.document_main' name=draft_name %}">{{ draft_name }}</a>
                        {% if submission %}({{ submission|safe }}){% endif %}
                    </div>
                {% endif %}
            {% else %}
                {% if snapshot and doc.doc.get_state_slug == 'rfc' %}
                   <div{% if document_html %} class="alert alert-warning small"{% endif %}>This is an older version of an Internet-Draft that was ultimately published as <a href="{% url 'ietf.doc.views_doc.document_html' name=doc.doc.canonical_name %}">{{doc.doc.canonical_name|prettystdname}}</a>.</div>
                {% elif snapshot and doc.rev != latest_rev  %}
                    <div{% if document_html %} class="alert alert-warning small"{% endif %}>This is an older version of an Internet-Draft whose latest revision state is "{{ doc.doc.get_state }}".</div>
                 {% else %}
                    <span class="{% if doc.get_state_slug == 'active' %}text-success{% elif doc.get_state_slug == 'expired' or doc.get_state_slug == 'repl' %}text-danger{% endif %}">{% if snapshot and doc.rev == latest_rev %}{{ doc.doc.get_state }}{% else %}{{ doc.get_state }}{% endif %} Internet-Draft</span>
                    {% if submission %}({{ submission|safe }}){% endif %}
                    {% if resurrected_by %}- resurrect requested by {{ resurrected_by }}{% endif %}
                {% endif %}
            {% endif %}
            {% if doc.get_state_slug != "active" and doc.get_state_slug != "rfc" %}
                <div class="badge rounded-pill bg-warning{% if not document_html %} float-end{% endif %}">
                    Expired &amp; archived
                </div>
            {% endif %}
        </td>
    </tr>
    {% if document_html %}
        <tr>
            <td></td>
            <th scope="row">Select version</th>
            <td class="edit"></td>
            <td>
                {% include "doc/revisions_list.html" with document_html=document_html %}
            </td>
        </tr>
        {% if diff_revisions|length > 1 %}
            <tr>
                <td></td>
                <th scope="row">Compare versions</th>
                <td class="edit"></td>
                <td>
                    {% include "doc/document_history_form.html" with doc=doc diff_revisions=diff_revisions action=rfcdiff_base_url document_html=document_html snapshot=snapshot only %}
                </td>
            </tr>
        {% endif %}
    {% endif %}
    <tr>
        <td></td>
        <th scope="row">Author{% if doc.pk %}{{ doc.authors|pluralize }}{% endif %}</th>
        <td class="edit">
            {% if can_edit_authors %}
                <a class="btn btn-primary btn-sm"
                   href="{%  url 'ietf.doc.views_doc.edit_authors' name=doc.name %}">Edit</a>
            {% endif %}
        </td>
        <td>
            {# Implementation that uses the current primary email for each author #}
            {% if doc.pk %}{% for author in doc.authors %}
                {% person_link author %}{% if not forloop.last %},{% endif %}
            {% endfor %}{% endif %}
            {% if document_html and not snapshot or document_html and doc.rev == latest_rev%}
                <br>
                <a class="btn btn-primary btn-sm mt-1" href="mailto:{{ doc.name }}@ietf.org?subject={{ doc.name}}" title="Send email to the document authors">Email authors</a>
            {% endif %}
        </td>
    </tr>
    {% if not document_html %}
    {# FIXME: This shows the date of the last history event, which is not what participants necessarily expect here. #}
    <tr>
        <td></td>
        <th scope="row">Last updated</th>
        <td class="edit"></td>
        <td>
            {{ doc.time|date:"Y-m-d" }}
            {% if latest_revision and latest_revision.time|date:"Y-m-d" != doc.time|date:"Y-m-d" %}
                <span class="text-body-secondary">(Latest revision {{ latest_revision.time|date:"Y-m-d" }})</span>
            {% endif %}
        </td>
    </tr>
    {% endif %}
    {% if doc.type_id != "rfc" %}
        {% if replaces or not document_html and can_edit_stream_info %}
            <tr>
                <td></td>
                <th scope="row">Replaces</th>
                <td class="edit">
                    {% if can_edit_stream_info and not snapshot %}
                        <a class="btn btn-primary btn-sm"
                           href="{% url 'ietf.doc.views_draft.replaces' name=doc.name %}">Edit</a>
                    {% endif %}
                </td>
                <td>
                    {% if replaces %}
                        {% if document_html %}
                            {{ replaces|urlize_related_target_list:document_html|join:"<br>" }}
                        {% else %}
                            {{ replaces|urlize_related_target_list:document_html|join:", " }}
                        {% endif %}
                    {% else %}
                        <span class="text-body-secondary">(None)</span>
                    {% endif %}
                </td>
            </tr>
        {% endif %}
        {% if replaced_by %}
            <tr>
                <td></td>
                <th scope="row">
                    Replaced by
                </th>
                <td class="edit">
                </td>
                <td>
                    {% if document_html %}
                        {{ replaced_by|urlize_related_source_list:document_html|join:"<br>" }}
                    {% else %}
                        {{ replaced_by|urlize_related_source_list:document_html|join:", " }}
                    {% endif %}
                </td>
            </tr>
        {% endif %}
        {% if can_view_possibly_replaces %}
            {% if possibly_replaces %}
                <tr>
                    <td></td>
                    <th scope="row">
                        Possibly Replaces
                    </th>
                    <td class="edit">
                        {% if can_edit_replaces and not snapshot %}
                            <a class="btn btn-primary btn-sm"
                               href="{% url 'ietf.doc.views_draft.review_possibly_replaces' name=doc.name %}">
                                Edit
                            </a>
                        {% endif %}
                    </td>
                    <td>
                        {% if document_html %}
                            {{ possibly_replaces|urlize_related_target_list:document_html|join:"<br>" }}
                        {% else %}
                            {{ possibly_replaces|urlize_related_target_list:document_html|join:", " }}
                        {% endif %}
                    </td>
                </tr>
            {% endif %}
            {% if possibly_replaced_by %}
                <tr>
                    <td></td>
                    <th scope="row">
                        Possibly Replaced By
                    </th>
                    <td class="edit">
                        {% if can_edit_replaces and not snapshot %}
                            {% comment %}<a class="btn btn-primary btn-sm"
    href="{% url 'ietf.doc.views_draft.review_possibly_replaces' name=doc.name %}">Edit</a>{% endcomment %}
                        {% endif %}
                    </td>
                    <td>
                        {% if document_html %}
                            {{ possibly_replaced_by|urlize_related_source_list:document_html|join:"<br>" }}
                        {% else %}
                            {{ possibly_replaced_by|urlize_related_source_list:document_html|join:", " }}
                        {% endif %}
                    </td>
                </tr>
            {% endif %}
        {% endif %}
    {% endif %}
    <tr>
        <td></td>
        <th scope="row">
            RFC stream
        </th>
        <td class="edit">
            {% if can_change_stream and not snapshot %}
                <a class="btn btn-primary btn-sm"
                   href="{% url 'ietf.doc.views_draft.change_stream' name=doc.name %}">
                    Edit
                </a>
            {% endif %}
        </td>
        <td {% if doc.stream is None %}class="text-body-secondary"{%endif%}>
            {% if doc.stream is not None %}
                {% if doc.stream.name|lower in 'iab,irtf,ise,editorial' %}
                    <a href="{% url 'ietf.group.views.stream_documents' acronym=doc.stream.name|lower %}">
                {% endif %}
                {% if document_html %}
                    {% if doc.stream.name|lower in 'iab,ietf,irtf' %}
                        <img alt="{{ doc.stream.name|upper }} Logo"
                             title="{{ doc.stream.desc }}"
                             class="w-25 mt-1"
                             {% if doc.stream.name|lower == 'iab' %}
                                 src="{% static 'ietf/images/iab-logo.svg' %}"
                             {% elif doc.stream.name|lower == 'ietf' %}
                                 src="{% static 'ietf/images/ietf-logo.svg' %}"
                             {% elif doc.stream.name|lower == 'irtf' %}
                                 src="{% static 'ietf/images/irtf-logo.svg' %}"
                             {% endif %}
                             >
                    {% else %}
                        {{ doc.stream.desc }}
                    {% endif %}
                {% else %}
                    {{ doc.stream.desc }}
                {% endif %}
                {% if doc.stream.name|lower in 'iab,irtf,ise,editorial' %}
                    </a>
                {% endif %}
            {% else %}
                (None)
            {% endif %}
        </td>
    </tr>
    {% if doc.type_id != "rfc" and not snapshot %}
        <tr>
            <td></td>
            <th scope="row">
                Intended RFC status
            </th>
            <td class="edit">
                {% if can_edit_stream_info and not snapshot %}
                    <a class="btn btn-primary btn-sm"
                       href="{% url 'ietf.doc.views_draft.change_intention' name=doc.name %}">
                        Edit
                    </a>
                {% endif %}
            </td>
            <td>
                {% if doc.intended_std_level %}
                    {{ doc.intended_std_level }}
                {% else %}
                    <span class="text-body-secondary">
                        (None)
                    </span>
                {% endif %}
            </td>
        </tr>
    {% endif %}
    <tr>
        <td></td>
        <th scope="row">
            {% if document_html %}Other formats{% else %}Formats{% endif %}
        </th>
        <td class="edit">
        </td>
        <td>
            {% if document_html %}
                {% include "doc/document_format_buttons.html" with skip_format="htmlized" %}
            {% else %}
                {% include "doc/document_format_buttons.html" %}
            {% endif %}
        </td>
    </tr>
    {% if not document_html %}
    {% for check in doc.submission.latest_checks %}
        {% if check.passed != None and check.symbol.strip %}
            <tr>
                <td></td>
                <th scope="row">
                    {{ check.checker|title }}
                </th>
                <td class="edit">
                </td>
                <td>
                    {% if check.errors or check.warnings %}
                        <span class="checker-warning"
                              data-bs-toggle="modal"
                              data-bs-target="#check-{{ check.pk }}"
                              title="{{ check.checker|title }} returned warnings or errors.">
                            {{ check.symbol|safe }}
                        </span>
                    {% else %}
                        <span class="checker-success"
                              data-bs-toggle="modal"
                              data-bs-target="#check-{{ check.pk }}"
                              title="{{ check.checker|title }} passed">
                            {{ check.symbol|safe }}
                        </span>
                    {% endif %}
                    <a href="#"
                       data-bs-toggle="modal"
                       data-bs-target="#check-{{ check.pk }}">
                        {{ check.errors }} errors, {{ check.warnings }} warnings
                    </a>
                    {% include "doc/yang-check-modal-overlay.html" %}
                </td>
            </tr>
        {% endif %}
    {% endfor %}
<<<<<<< HEAD
    {% if review_assignments or can_request_review %}
        <tr>
            <td></td>
            <th scope="row">
                Reviews
            </th>
            <td class="edit">
            </td>
            <td>
                {% for review_assignment in review_assignments %}
                    {% include "doc/review_assignment_summary.html" with current_doc_name=doc.name current_rev=doc.rev review_assignment=review_assignment only %}
                {% endfor %}
                {% for review_request in review_requests %}
                    {% include "doc/review_request_summary.html" with review_request=review_request only %}
                {% endfor %}
                {% if no_review_from_teams %}
                    {% for team in no_review_from_teams %}
                        {{ team.acronym.upper }}{% if not forloop.last %},{% endif %}
                    {% endfor %}
                    will not review this version
                {% endif %}
                {% if can_request_review or can_submit_unsolicited_review_for_teams %}
                    <div {% if review_assignments or no_review_from_teams %}class="mt-3"{% endif %}>
                        {% if can_request_review %}
                        <a class="btn btn-primary btn-sm"
                           href="{% url "ietf.doc.views_review.request_review" doc.name %}">
                            <i class="bi bi-check-circle">
                            </i>
                            Request review
                        </a>
=======
        {% if doc.type_id != "rfc" %}{# do not show reviews or conflict_reviews for RFCs, even if present #}
            {% if review_assignments or can_request_review %}
                <tr>
                    <td></td>
                    <th scope="row">
                        Reviews
                    </th>
                    <td class="edit">
                    </td>
                    <td>
                        {% for review_assignment in review_assignments %}
                            {% include "doc/review_assignment_summary.html" with current_doc_name=doc.name current_rev=doc.rev %}
                        {% endfor %}
                        {% if no_review_from_teams %}
                            {% for team in no_review_from_teams %}
                                {{ team.acronym.upper }}{% if not forloop.last %},{% endif %}
                            {% endfor %}
                            will not review this version
>>>>>>> 9f0b2b54
                        {% endif %}
                        {% if can_request_review or can_submit_unsolicited_review_for_teams %}
                            <div {% if review_assignments or no_review_from_teams %}class="mt-3"{% endif %}>
                                {% if can_request_review %}
                                    <a class="btn btn-primary btn-sm"
                                       href="{% url "ietf.doc.views_review.request_review" doc.name %}">
                                        <i class="bi bi-check-circle">
                                        </i>
                                        Request review
                                    </a>
                                {% endif %}
                                {% if can_submit_unsolicited_review_for_teams|length == 1 %}
                                    <a class="btn btn-primary btn-sm"
                                       href="{% url "ietf.doc.views_review.complete_review" doc.name can_submit_unsolicited_review_for_teams.0.acronym %}">
                                        <i class="bi bi-pencil-square">
                                        </i>
                                        Submit unsolicited review
                                    </a>
                                {% elif can_submit_unsolicited_review_for_teams %}
                                    <a class="btn btn-primary btn-sm"
                                       href="{% url "ietf.doc.views_review.submit_unsolicited_review_choose_team" doc.name %}">
                                        <i class="bi bi-pencil-square">
                                        </i>
                                        Submit unsolicited review
                                    </a>
                                {% endif %}
                            </div>
                        {% endif %}
                    </td>
                </tr>
            {% endif %}
            {% if conflict_reviews %}
                <tr>
                    <td></td>
                    <th scope="row">
                        IETF conflict review
                    </th>
                    <td class="edit">
                    </td>
                    <td>
                        {{ conflict_reviews|join:", "|urlize_ietf_docs }}
                    </td>
                </tr>
            {% endif %}
        {% endif %}
    {% endif %}
    {% with doc.docextresource_set.all as resources %}
        {% if resources or doc.group and doc.group.list_archive or can_edit_stream_info or can_edit_individual %}
            <tr>
                <td>
                </td>
                <th scope="row">
                    Additional resources
                </th>
                <td class="edit">
                    {% if can_edit_stream_info or can_edit_individual %}
                        <a class="btn btn-primary btn-sm"
                           href="{% url 'ietf.doc.views_draft.edit_doc_extresources' name=doc.name %}">
                            Edit
                        </a>
                    {% endif %}
                </td>
                <td>
                    {% if resources or doc.group and doc.group.list_archive %}
                        {% for resource in resources|dictsort:"display_name" %}
                            {% if resource.name.type.slug == 'url' or resource.name.type.slug == 'email' %}
                                <a href="{{ resource.value }}" title="{{ resource.name.name }}">
                                    {% firstof resource.display_name resource.name.name %}
                                </a>
                                <br>
                                {# Maybe make how a resource displays itself a method on the class so templates aren't doing this switching #}
                            {% else %}
                                <span title="{{ resource.name.name }}">
                                    {% firstof resource.display_name resource.name.name %}: {{ resource.value|escape }}
                                </span>
                                <br>
                            {% endif %}
                        {% endfor %}
                        {% if doc.group and doc.group.list_archive %}
                            {% if doc.group.list_archive|startswith:settings.MAILING_LIST_ARCHIVE_URL %}
                                <a href="{{ doc.group.list_archive }}?q={{ doc.name }}">
                                    Mailing list discussion
                                </a>
                            {% elif doc.group.list_archive|is_valid_url %}
                                <a href="{{ doc.group.list_archive }}">
                                    Mailing list discussion
                                </a>
                            {% else %}
                                {{ doc.group.list_archive|urlencode }}
                            {% endif %}
                        {% endif %}
                    {% endif %}
                </td>
            </tr>
        {% endif %}
    {% endwith %}
</tbody><|MERGE_RESOLUTION|>--- conflicted
+++ resolved
@@ -340,38 +340,6 @@
             </tr>
         {% endif %}
     {% endfor %}
-<<<<<<< HEAD
-    {% if review_assignments or can_request_review %}
-        <tr>
-            <td></td>
-            <th scope="row">
-                Reviews
-            </th>
-            <td class="edit">
-            </td>
-            <td>
-                {% for review_assignment in review_assignments %}
-                    {% include "doc/review_assignment_summary.html" with current_doc_name=doc.name current_rev=doc.rev review_assignment=review_assignment only %}
-                {% endfor %}
-                {% for review_request in review_requests %}
-                    {% include "doc/review_request_summary.html" with review_request=review_request only %}
-                {% endfor %}
-                {% if no_review_from_teams %}
-                    {% for team in no_review_from_teams %}
-                        {{ team.acronym.upper }}{% if not forloop.last %},{% endif %}
-                    {% endfor %}
-                    will not review this version
-                {% endif %}
-                {% if can_request_review or can_submit_unsolicited_review_for_teams %}
-                    <div {% if review_assignments or no_review_from_teams %}class="mt-3"{% endif %}>
-                        {% if can_request_review %}
-                        <a class="btn btn-primary btn-sm"
-                           href="{% url "ietf.doc.views_review.request_review" doc.name %}">
-                            <i class="bi bi-check-circle">
-                            </i>
-                            Request review
-                        </a>
-=======
         {% if doc.type_id != "rfc" %}{# do not show reviews or conflict_reviews for RFCs, even if present #}
             {% if review_assignments or can_request_review %}
                 <tr>
@@ -383,14 +351,16 @@
                     </td>
                     <td>
                         {% for review_assignment in review_assignments %}
-                            {% include "doc/review_assignment_summary.html" with current_doc_name=doc.name current_rev=doc.rev %}
+                    {% include "doc/review_assignment_summary.html" with current_doc_name=doc.name current_rev=doc.rev review_assignment=review_assignment only %}
+                {% endfor %}
+                {% for review_request in review_requests %}
+                    {% include "doc/review_request_summary.html" with review_request=review_request only %}
                         {% endfor %}
                         {% if no_review_from_teams %}
                             {% for team in no_review_from_teams %}
                                 {{ team.acronym.upper }}{% if not forloop.last %},{% endif %}
                             {% endfor %}
                             will not review this version
->>>>>>> 9f0b2b54
                         {% endif %}
                         {% if can_request_review or can_submit_unsolicited_review_for_teams %}
                             <div {% if review_assignments or no_review_from_teams %}class="mt-3"{% endif %}>
