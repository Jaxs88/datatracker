--- conflicted
+++ resolved
@@ -202,10 +202,8 @@
 li.warning	{ margin: 0.5em; background-color: #fc8; color: black;}
 li.error	{ margin: 0.5em; background-color: #f44; }
 
-<<<<<<< HEAD
 .errorlist	{ background: red; color: white; padding: 0.2ex 0.2ex 0.2ex 0.5ex; border: 0px; margin: 0px; font-family: Arial, sans-serif; }
-	
-=======
+
 table.milestones td.due { vertical-align: top; width: 80px; }
 table.milestones .doc { display: block; padding-left: 1em; }
 
@@ -214,4 +212,3 @@
 .button { display: inline-block; font-weight: normal; background: #eee; border: 1px solid #bbb; border-radius: 3px; color: #333; padding: 2px 8px; text-align: center; text-decoration: none; outline: none; transition-duration: 0.2s; cursor: pointer }
 .button:hover { background: #ddd; color: #222; }
 .button:active { background: #ccc; color: #000; }
->>>>>>> 6e89f3b6
